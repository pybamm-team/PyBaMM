--- conflicted
+++ resolved
@@ -152,7 +152,10 @@
         """
 
         pot_scale = self.param.potential_scale
+        # Average, and broadcast if necessary
         delta_phi_av = pybamm.average(delta_phi)
+        if delta_phi.domain in [[], ["current collector"]]:
+            delta_phi = pybamm.Broadcast(delta_phi, self.domain_for_broadcast)
 
         variables = {
             self.domain + " electrode surface potential difference": delta_phi,
@@ -166,13 +169,7 @@
             + " electrode surface potential difference [V]": delta_phi_av * pot_scale,
         }
 
-<<<<<<< HEAD
     def _get_domain_potential_variables(self, phi_e, domain=None):
-=======
-        return variables
-
-    def _get_domain_potential_variables(self, phi_e, domain):
->>>>>>> 9646e827
         """
         A private function to obtain the standard variables which
         can be derived from the potential in the electrolyte split
