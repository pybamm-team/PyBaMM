--- conflicted
+++ resolved
@@ -99,11 +99,7 @@
         )
 
     def constant_voltage(self, variables):
-<<<<<<< HEAD
-        V = variables["Terminal voltage [V]"] * self.param.n_cells
-=======
-        V = variables["Voltage [V]"]
->>>>>>> f1b53d4e
+        V = variables["Voltage [V]"] * self.param.n_cells
         return V - pybamm.FunctionParameter(
             "Voltage function [V]", {"Time [s]": pybamm.t}
         )
@@ -117,11 +113,7 @@
 
     def constant_power(self, variables):
         I = variables["Current [A]"]
-<<<<<<< HEAD
-        V = variables["Terminal voltage [V]"] * self.param.n_cells
-=======
-        V = variables["Voltage [V]"]
->>>>>>> f1b53d4e
+        V = variables["Voltage [V]"] * self.param.n_cells
         P = V * I
         P_applied = pybamm.FunctionParameter(
             "Power function [W]", {"Time [s]": pybamm.t}
@@ -147,11 +139,7 @@
 
     def constant_resistance(self, variables):
         I = variables["Current [A]"]
-<<<<<<< HEAD
-        V = variables["Terminal voltage [V]"] * self.param.n_cells
-=======
-        V = variables["Voltage [V]"]
->>>>>>> f1b53d4e
+        V = variables["Voltage [V]"] * self.param.n_cells
         R = V / I
         R_applied = pybamm.FunctionParameter(
             "Resistance function [Ohm]", {"Time [s]": pybamm.t}
@@ -195,11 +183,7 @@
         I = variables["Current [A]"]
 
         K_V = 1
-<<<<<<< HEAD
-        V = variables["Terminal voltage [V]"] * self.param.n_cells
-=======
-        V = variables["Voltage [V]"]
->>>>>>> f1b53d4e
+        V = variables["Voltage [V]"] * self.param.n_cells
         V_CCCV = pybamm.Parameter("Voltage function [V]")
 
         return -K_aw / Q * (I_var - I) + K_V * (V - V_CCCV)