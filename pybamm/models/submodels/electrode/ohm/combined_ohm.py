--- conflicted
+++ resolved
@@ -37,12 +37,6 @@
 
         eps_av = variables["Average " + self.domain.lower() + " electrode porosity"]
 
-<<<<<<< HEAD
-        if self.domain == "Negative":
-            sigma_eff = self.param.sigma_n * (1 - eps_av)
-            phi_s = i_boundary_cc * x_n * (x_n - 2 * l_n) / (2 * sigma_eff * l_n)
-            i_s = i_boundary_cc - i_boundary_cc * x_n / l_n
-=======
         if self._domain == "Negative":
             sigma_eff = self.param.sigma_n * (1 - eps) ** self.param.b
             phi_s = (
@@ -50,19 +44,14 @@
                 / sigma_eff
             )
             i_s = pybamm.outer(i_boundary_cc, 1 - x_n / l_n)
->>>>>>> 58e0b6e8
 
         elif self.domain == "Positive":
             ocp_p_av = variables["Average positive electrode open circuit potential"]
             eta_r_p_av = variables["Average positive electrode reaction overpotential"]
             phi_e_p_av = variables["Average positive electrolyte potential"]
 
-<<<<<<< HEAD
-            sigma_eff = self.param.sigma_p * (1 - eps_av)
-=======
             sigma_eff = self.param.sigma_p * (1 - eps) ** self.param.b
             sigma_eff_av = pybamm.average(sigma_eff)
->>>>>>> 58e0b6e8
 
             const = (
                 ocp_p_av
@@ -71,12 +60,6 @@
                 - (i_boundary_cc / 6 / l_p / sigma_eff_av)
                 * (2 * l_p ** 2 - 6 * l_p + 3)
             )
-<<<<<<< HEAD
-            phi_s = pybamm.Broadcast(
-                const, ["positive electrode"]
-            ) - i_boundary_cc * x_p / (2 * l_p * sigma_eff) * (x_p + 2 * (l_p - 1))
-            i_s = i_boundary_cc - i_boundary_cc * (1 - x_p) / l_p
-=======
 
             phi_s = (
                 pybamm.Broadcast(
@@ -86,7 +69,6 @@
                 / sigma_eff
             )
             i_s = pybamm.outer(i_boundary_cc, 1 - (1 - x_p) / l_p)
->>>>>>> 58e0b6e8
 
         variables.update(self._get_standard_potential_variables(phi_s))
         variables.update(self._get_standard_current_variables(i_s))
