#
# Base class for particle cracking model
# It simulates how much surface area is created by cracks during battery cycling
# For setting up now and to be finished later

import pybamm
from .base_cracking import BaseCracking
import numpy as np

class CrackPropagation(BaseCracking):
    """cracking behaviour in electrode particles.
    Parameters
    ----------
    param : parameter class
        The parameters to use for this submodel
    domain : str
        The domain of the model either 'Negative' or 'Positive'
    requiring the radius, average concantration, surface concantration
    """
    def __init__(self, param, domain):
        super().__init__(param, domain)

    def get_fundamental_variables(self):
        return self.get_standard_variables()
        
    def get_coupled_variables(self, variables):
        variables.update(self._get_mechanical_results(variables))
        return variables

    def set_rhs(self,variables):
        T_n=variables["Negative electrode temperature"]
        stress_t_surf_n=variables["Negative particle surface tangential stress [Pa]"]
<<<<<<< HEAD
        l_cr_n=variables["Negative particle crack length"]
=======
        l_cr_n=variables["Negative particle crack length"]  
>>>>>>> bcfc2f92
        # crack length in anode particles
        mp= pybamm.mechanical_parameters
        R = pybamm.standard_parameters_lithium_ion.R
        Delta_T = pybamm.thermal_parameters.Delta_T
        l_cr_n_0=pybamm.mechanical_parameters.l_cr_n_0
        k_cr_n=mp.k_cr * pybamm.exp( mp.Eac_cr / R * (1 / T_n / Delta_T - 1 / mp.T_ref)) 
        # cracking rate with temperature dependence
        # stress_t_surf_n[stress_t_surf_n<0]=pybamm.Scalr(0) 
        # # compressive stress will not lead to crack propagation
        dK_SIF = stress_t_surf_n * mp.b_cr * pybamm.sqrt(np.pi * l_cr_n * l_cr_n_0) * (stress_t_surf_n >= 0)
        dl_cr_n = mp.crack_flag * k_cr_n * pybamm.Power(dK_SIF , mp.m_cr) / mp.t0_cr / l_cr_n_0
        self.rhs = {l_cr_n: dl_cr_n}

    def set_initial_conditions(self,variables):
<<<<<<< HEAD
        l_cr_n = variables["negative particle crack length"]
        l0 = pybamm.PrimaryBroadcast(
            pybamm.mechanical_parameters.l_cr_n_0, "negative particle"
        )
        self.initial_conditions={l_cr_n: l0}
=======
        l_cr_n=variables["Negative particle crack length"]
        l_cr0=pybamm.PrimaryBroadcast(
                pybamm.Scalar(1)), "negative particle"
            )
        self.initial_conditions={l_cr_n: l_cr0}
>>>>>>> bcfc2f92

    # same code for the cathode with changing "_p" to "_n"
    #<|MERGE_RESOLUTION|>--- conflicted
+++ resolved
@@ -30,11 +30,7 @@
     def set_rhs(self,variables):
         T_n=variables["Negative electrode temperature"]
         stress_t_surf_n=variables["Negative particle surface tangential stress [Pa]"]
-<<<<<<< HEAD
         l_cr_n=variables["Negative particle crack length"]
-=======
-        l_cr_n=variables["Negative particle crack length"]  
->>>>>>> bcfc2f92
         # crack length in anode particles
         mp= pybamm.mechanical_parameters
         R = pybamm.standard_parameters_lithium_ion.R
@@ -49,19 +45,11 @@
         self.rhs = {l_cr_n: dl_cr_n}
 
     def set_initial_conditions(self,variables):
-<<<<<<< HEAD
         l_cr_n = variables["negative particle crack length"]
         l0 = pybamm.PrimaryBroadcast(
-            pybamm.mechanical_parameters.l_cr_n_0, "negative particle"
+            pybamm.Scalar(1), "negative particle"
         )
         self.initial_conditions={l_cr_n: l0}
-=======
-        l_cr_n=variables["Negative particle crack length"]
-        l_cr0=pybamm.PrimaryBroadcast(
-                pybamm.Scalar(1)), "negative particle"
-            )
-        self.initial_conditions={l_cr_n: l_cr0}
->>>>>>> bcfc2f92
 
     # same code for the cathode with changing "_p" to "_n"
     #