#
# Base kinetics class
#
import pybamm
from ..base_interface import BaseInterface


class BaseKinetics(BaseInterface):
    """
    Base submodel for kinetics

    Parameters
    ----------
    param :
        model parameters
    domain : str
        The domain to implement the model, either: 'Negative' or 'Positive'.
    reaction : str
        The name of the reaction being implemented
    options: dict
        A dictionary of options to be passed to the model.
        See :class:`pybamm.BaseBatteryModel`
    phase : str, optional
        Phase of the particle (default is "primary")

    **Extends:** :class:`pybamm.interface.BaseInterface`
    """

    def __init__(self, param, domain, reaction, options, phase="primary"):
        super().__init__(param, domain, reaction, options=options, phase=phase)
        # print("Jason-enter BaseKinetics")

    def get_fundamental_variables(self):
        # print("Jason-enter get_fundamental_variables")

        domain = self.domain.lower()
        phase_name = self.phase_name

        if (
            self.options["total interfacial current density as a state"] == "true"
            and "main" in self.reaction
        ):
            j = pybamm.Variable(
<<<<<<< HEAD
                f"Total {domain} electrode {phase_name}interfacial current density variable",# Jason-{phase_name}
=======
                f"Total {domain} electrode {phase_name}"
                "interfacial current density variable",
>>>>>>> 1f01c1e3
                domain=f"{domain} electrode",
                auxiliary_domains={"secondary": "current collector"},
            )

            variables = {
<<<<<<< HEAD
               f"Total {domain} electrode {phase_name}interfacial current density variable": j
=======
                f"Total {domain} electrode {phase_name}"
                "interfacial current density variable": j,
                f"Total {domain} electrode {phase_name}"
                "interfacial current density variable": j,
                f"X-averaged total {domain} electrode {phase_name}"
                "interfacial current density variable": pybamm.x_average(j),
>>>>>>> 1f01c1e3
            }
            return variables
        else:
            return {}

    def get_coupled_variables(self, variables):
        Domain = self.domain
        domain = Domain.lower()
        reaction_name = self.reaction_name
        phase_name = self.phase_name

        # print("Jason-enter get_coupled_variables")
        phase_name = self.phase_name

        if self.reaction == "lithium metal plating":  # li metal electrode (half-cell)
            delta_phi = variables[
                "Lithium metal interface surface potential difference"
            ]
        else:
            delta_phi = variables[f"{Domain} electrode surface potential difference"]
            # If delta_phi was broadcast, take only the orphan.
            if isinstance(delta_phi, pybamm.Broadcast):
                delta_phi = delta_phi.orphans[0]
        # For "particle-size distribution" models, delta_phi must then be
        # broadcast to "particle size" domain
        if (
            self.reaction == "lithium-ion main"
            and self.options["particle size"] == "distribution"
        ):
            delta_phi = pybamm.PrimaryBroadcast(delta_phi, [f"{domain} particle size"])

        # Get exchange-current density
        j0 = self._get_exchange_current_density(variables)
        # Get open-circuit potential variables and reaction overpotential
        if self.options["particle size"] == "distribution":
            ocp = variables[
                f"{Domain} electrode {reaction_name}open circuit potential distribution"
            ]
        else:
            ocp = variables[f"{Domain} electrode {reaction_name}open circuit potential"]
        # If ocp was broadcast, take only the orphan.
        if isinstance(ocp, pybamm.Broadcast):
            ocp = ocp.orphans[0]
        eta_r = delta_phi - ocp

        # Get average interfacial current density
        j_tot_av, a_j_tot_av = self._get_average_total_interfacial_current_density(
            variables
        )
        # Add SEI resistance in the negative electrode
        if self.domain == "Negative":
<<<<<<< HEAD
            if self.half_cell or self.options["SEI film resistance"] == "average":
                R_sei = self.phase_param.R_sei
                L_sei = variables[f"Total {phase_name}SEI thickness"]
                eta_sei = -j_tot_av * L_sei * R_sei # Jason - how j_tot_av should be split to primary and secondary j_tot_av? average does not apply to multi-material yet
=======
            if self.half_cell:
                R_sei = self.param.R_sei
                L_sei = variables["Total SEI thickness"]  # on interface
                eta_sei = -j_tot_av * L_sei * R_sei
            elif self.options["SEI film resistance"] == "average":
                R_sei = self.param.R_sei
                L_sei_av = variables["X-averaged total SEI thickness"]
                eta_sei = -j_tot_av * L_sei_av * R_sei
>>>>>>> 1f01c1e3
            elif self.options["SEI film resistance"] == "distributed":
                R_sei = self.phase_param.R_sei
                L_sei = variables[f"Total {phase_name}SEI thickness"]
                j_tot = variables[
<<<<<<< HEAD
                    f"Total negative electrode {phase_name}interfacial current density variable" # Jason - {phase_name},here means primary reaction current
=======
                    f"Total negative electrode {phase_name}"
                    "interfacial current density variable"
>>>>>>> 1f01c1e3
                ]

                # Override print_name
                j_tot.print_name = "j_tot"

                eta_sei = -j_tot * L_sei * R_sei
            else:
                eta_sei = pybamm.Scalar(0)
            eta_r += eta_sei

        # Get number of electrons in reaction
        ne = self._get_number_of_electrons_in_reaction()
        # Get kinetics. Note: T and u must have the same domain as j0 and eta_r
        if self.half_cell and self.domain == "Negative":
            T = variables["X-averaged cell temperature"]
            u = variables["Lithium metal interface utilisation"]
        elif j0.domain in ["current collector", ["current collector"]]:
            T = variables["X-averaged cell temperature"]
            u = variables[f"X-averaged {domain} electrode interface utilisation"]
        elif j0.domain == [f"{domain} particle size"]:
            if j0.domains["secondary"] != [f"{domain} electrode"]:
                T = variables["X-averaged cell temperature"]
                u = variables[f"X-averaged {domain} electrode interface utilisation"]
            else:
                T = variables[f"{Domain} electrode temperature"]
                u = variables[f"{Domain} electrode interface utilisation"]

            # Broadcast T onto "particle size" domain
            T = pybamm.PrimaryBroadcast(T, [f"{domain} particle size"])
        else:
            T = variables[f"{Domain} electrode temperature"]
            u = variables[f"{Domain} electrode interface utilisation"]

        # Update j, except in the "distributed SEI resistance" model, where j will be
        # found by solving an algebraic equation.
        # (In the "distributed SEI resistance" model, we have already defined j)
        j = self._get_kinetics(j0, ne, eta_r, T, u)

        if j.domain == [f"{domain} particle size"]:
            # If j depends on particle size, get size-dependent "distribution"
            # variables first
            variables.update(
                self._get_standard_size_distribution_interfacial_current_variables(j)
            )
            variables.update(
                self._get_standard_size_distribution_exchange_current_variables(j0)
            )
            variables.update(
                self._get_standard_size_distribution_overpotential_variables(eta_r)
            )

        variables.update(self._get_standard_interfacial_current_variables(j))

        variables.update(
            self._get_standard_total_interfacial_current_variables(j_tot_av, a_j_tot_av)
        )
        variables.update(self._get_standard_exchange_current_variables(j0))
        variables.update(self._get_standard_overpotential_variables(eta_r))

        variables.update(
            self._get_standard_volumetric_current_density_variables(variables)
        )

        if self.domain == "Negative" and self.reaction in [
            "lithium-ion main",
            "lithium metal plating",
            "lead-acid main",
        ]:
            variables.update(
                self._get_standard_sei_film_overpotential_variables(eta_sei)
            )

        return variables

    def set_algebraic(self, variables):
<<<<<<< HEAD
        # print("Jason-enter set_algebraic")
        domain = self.domain.lower()
        phase_name = self.phase_name
        # print(f"Jason-enter set_algebraic, domain={domain}")
=======
        Domain = self.domain
        domain = Domain.lower()
        phase_name = self.phase_name

>>>>>>> 1f01c1e3
        if (
            self.options["total interfacial current density as a state"] == "true"
            and "main" in self.reaction
        ):

            j_tot_var = variables[
<<<<<<< HEAD
                f"Total {domain} electrode {phase_name}interfacial current density variable"# Jason-{phase_name}
            ] # Jason-{phase_name}?
=======
                f"Total {domain} electrode {phase_name}"
                "interfacial current density variable"
            ]
>>>>>>> 1f01c1e3

            # Override print_name
            j_tot_var.print_name = "j_tot"

<<<<<<< HEAD
            j_tot = variables[
                "Sum of "
                + self.domain.lower()
                + f" electrode {phase_name}interfacial current densities"# Jason-{phase_name}, but this sum variable needs to be calculated in total_kinetics.py
=======
            a_j_tot = variables[
                f"Sum of {domain} electrode {phase_name}"
                "volumetric interfacial current densities"
>>>>>>> 1f01c1e3
            ]
            a = variables[
                f"{Domain} electrode {phase_name}surface area to volume ratio"
            ]

            # Algebraic equation to set the variable j_tot_var
            # equal to the sum of currents j_tot = a_j_tot / a
            self.algebraic[j_tot_var] = j_tot_var - a_j_tot / a

    def set_initial_conditions(self, variables):
        # print("Jason-enter set_initial_conditions")
        domain = self.domain.lower()
        phase_name = self.phase_name
<<<<<<< HEAD
=======

>>>>>>> 1f01c1e3
        if (
            self.options["total interfacial current density as a state"] == "true"
            and "main" in self.reaction
        ):
            param = self.param
            j_tot_var = variables[
<<<<<<< HEAD
                f"Total {domain} electrode {phase_name}interfacial current density variable"
            ] # Jason-{phase_name}?
            # print(f"Jason - Total {domain} electrode {phase_name}interfacial current density variable")
=======
                f"Total {domain} electrode {phase_name}"
                "interfacial current density variable"
            ]
>>>>>>> 1f01c1e3
            current_at_0 = (
                pybamm.FunctionParameter("Current function [A]", {"Time [s]": 0})
                / param.I_typ
                * pybamm.sign(param.I_typ)
            )
            sgn = 1 if self.domain == "Negative" else -1
            # i / (a*l), assuming a=1 initially
            j_tot_av_init = sgn * current_at_0 / self.domain_param.l

            self.initial_conditions[j_tot_var] = j_tot_av_init

    def _get_interface_variables_for_first_order(self, variables):
        # This is a bit of a hack, but we need to wrap electrolyte concentration with
        # the NotConstant class
        # to differentiate it from the electrolyte concentration inside the
        # surface potential difference when taking j.diff(c_e) later on
        Domain = self.domain
        domain = Domain.lower()

        c_e_0 = pybamm.NotConstant(
            variables["Leading-order x-averaged electrolyte concentration"]
        )
        c_e = pybamm.PrimaryBroadcast(c_e_0, self.domain_for_broadcast)
        hacked_variables = {**variables, f"{Domain} electrolyte concentration": c_e}
        delta_phi = variables[
            f"Leading-order x-averaged {domain} electrode surface potential difference"
        ]
        j0 = self._get_exchange_current_density(hacked_variables)
        ne = self._get_number_of_electrons_in_reaction()
        if self.reaction == "lead-acid main":
            ocp = self.phase_param.U(c_e_0, self.param.T_init)
        elif self.reaction == "lead-acid oxygen":
            ocp = self.phase_param.U_Ox

        T = variables["X-averaged cell temperature"]
        u = variables[f"X-averaged {domain} electrode interface utilisation"]

        return c_e_0, delta_phi, j0, ne, ocp, T, u

    def _get_j_diffusion_limited_first_order(self, variables):
        """
        First-order correction to the interfacial current density due to
        diffusion-limited effects. For a general model the correction term is zero,
        since the reaction is not diffusion-limited
        """
        return pybamm.Scalar(0)<|MERGE_RESOLUTION|>--- conflicted
+++ resolved
@@ -28,11 +28,8 @@
 
     def __init__(self, param, domain, reaction, options, phase="primary"):
         super().__init__(param, domain, reaction, options=options, phase=phase)
-        # print("Jason-enter BaseKinetics")
 
     def get_fundamental_variables(self):
-        # print("Jason-enter get_fundamental_variables")
-
         domain = self.domain.lower()
         phase_name = self.phase_name
 
@@ -41,27 +38,19 @@
             and "main" in self.reaction
         ):
             j = pybamm.Variable(
-<<<<<<< HEAD
-                f"Total {domain} electrode {phase_name}interfacial current density variable",# Jason-{phase_name}
-=======
                 f"Total {domain} electrode {phase_name}"
                 "interfacial current density variable",
->>>>>>> 1f01c1e3
                 domain=f"{domain} electrode",
                 auxiliary_domains={"secondary": "current collector"},
             )
 
             variables = {
-<<<<<<< HEAD
-               f"Total {domain} electrode {phase_name}interfacial current density variable": j
-=======
                 f"Total {domain} electrode {phase_name}"
                 "interfacial current density variable": j,
                 f"Total {domain} electrode {phase_name}"
                 "interfacial current density variable": j,
                 f"X-averaged total {domain} electrode {phase_name}"
                 "interfacial current density variable": pybamm.x_average(j),
->>>>>>> 1f01c1e3
             }
             return variables
         else:
@@ -71,9 +60,6 @@
         Domain = self.domain
         domain = Domain.lower()
         reaction_name = self.reaction_name
-        phase_name = self.phase_name
-
-        # print("Jason-enter get_coupled_variables")
         phase_name = self.phase_name
 
         if self.reaction == "lithium metal plating":  # li metal electrode (half-cell)
@@ -113,12 +99,6 @@
         )
         # Add SEI resistance in the negative electrode
         if self.domain == "Negative":
-<<<<<<< HEAD
-            if self.half_cell or self.options["SEI film resistance"] == "average":
-                R_sei = self.phase_param.R_sei
-                L_sei = variables[f"Total {phase_name}SEI thickness"]
-                eta_sei = -j_tot_av * L_sei * R_sei # Jason - how j_tot_av should be split to primary and secondary j_tot_av? average does not apply to multi-material yet
-=======
             if self.half_cell:
                 R_sei = self.param.R_sei
                 L_sei = variables["Total SEI thickness"]  # on interface
@@ -127,17 +107,12 @@
                 R_sei = self.param.R_sei
                 L_sei_av = variables["X-averaged total SEI thickness"]
                 eta_sei = -j_tot_av * L_sei_av * R_sei
->>>>>>> 1f01c1e3
             elif self.options["SEI film resistance"] == "distributed":
-                R_sei = self.phase_param.R_sei
-                L_sei = variables[f"Total {phase_name}SEI thickness"]
+                R_sei = self.param.R_sei
+                L_sei = variables["Total SEI thickness"]
                 j_tot = variables[
-<<<<<<< HEAD
-                    f"Total negative electrode {phase_name}interfacial current density variable" # Jason - {phase_name},here means primary reaction current
-=======
                     f"Total negative electrode {phase_name}"
                     "interfacial current density variable"
->>>>>>> 1f01c1e3
                 ]
 
                 # Override print_name
@@ -213,45 +188,25 @@
         return variables
 
     def set_algebraic(self, variables):
-<<<<<<< HEAD
-        # print("Jason-enter set_algebraic")
-        domain = self.domain.lower()
-        phase_name = self.phase_name
-        # print(f"Jason-enter set_algebraic, domain={domain}")
-=======
         Domain = self.domain
         domain = Domain.lower()
         phase_name = self.phase_name
 
->>>>>>> 1f01c1e3
         if (
             self.options["total interfacial current density as a state"] == "true"
             and "main" in self.reaction
         ):
-
             j_tot_var = variables[
-<<<<<<< HEAD
-                f"Total {domain} electrode {phase_name}interfacial current density variable"# Jason-{phase_name}
-            ] # Jason-{phase_name}?
-=======
                 f"Total {domain} electrode {phase_name}"
                 "interfacial current density variable"
             ]
->>>>>>> 1f01c1e3
 
             # Override print_name
             j_tot_var.print_name = "j_tot"
 
-<<<<<<< HEAD
-            j_tot = variables[
-                "Sum of "
-                + self.domain.lower()
-                + f" electrode {phase_name}interfacial current densities"# Jason-{phase_name}, but this sum variable needs to be calculated in total_kinetics.py
-=======
             a_j_tot = variables[
                 f"Sum of {domain} electrode {phase_name}"
                 "volumetric interfacial current densities"
->>>>>>> 1f01c1e3
             ]
             a = variables[
                 f"{Domain} electrode {phase_name}surface area to volume ratio"
@@ -262,28 +217,18 @@
             self.algebraic[j_tot_var] = j_tot_var - a_j_tot / a
 
     def set_initial_conditions(self, variables):
-        # print("Jason-enter set_initial_conditions")
         domain = self.domain.lower()
         phase_name = self.phase_name
-<<<<<<< HEAD
-=======
-
->>>>>>> 1f01c1e3
+
         if (
             self.options["total interfacial current density as a state"] == "true"
             and "main" in self.reaction
         ):
             param = self.param
             j_tot_var = variables[
-<<<<<<< HEAD
-                f"Total {domain} electrode {phase_name}interfacial current density variable"
-            ] # Jason-{phase_name}?
-            # print(f"Jason - Total {domain} electrode {phase_name}interfacial current density variable")
-=======
                 f"Total {domain} electrode {phase_name}"
                 "interfacial current density variable"
             ]
->>>>>>> 1f01c1e3
             current_at_0 = (
                 pybamm.FunctionParameter("Current function [A]", {"Time [s]": 0})
                 / param.I_typ
