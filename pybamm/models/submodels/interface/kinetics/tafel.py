#
# Tafel classes
#
import pybamm
from .base_kinetics import BaseKinetics


class ForwardTafel(BaseKinetics):
    """
    Base submodel which implements the forward Tafel equation:

    .. math::
        j = u * j_0(c) * \\exp((ne * alpha * F * \\eta_r(c) / RT)

    Parameters
    ----------
    param :
        model parameters
    domain : str
        The domain to implement the model, either: 'Negative' or 'Positive'.
    reaction : str
        The name of the reaction being implemented
    options: dict
        A dictionary of options to be passed to the model.
        See :class:`pybamm.BaseBatteryModel`
    phase : str, optional
        Phase of the particle (default is "primary")

    **Extends:** :class:`pybamm.interface.kinetics.BaseKinetics`
    """

    def __init__(self, param, domain, reaction, options, phase="primary"):
        super().__init__(param, domain, reaction, options, phase)

    def _get_kinetics(self, j0, ne, eta_r, T, u):
        alpha = self.phase_param.alpha_bv
        Feta_RT = self.param.F * eta_r / (self.param.R * T)
        return u * j0 * pybamm.exp(ne * alpha * Feta_RT)

<<<<<<< HEAD
    def _get_dj_dc(self, variables):
        """See :meth:`pybamm.interface.kinetics.BaseKinetics._get_dj_dc`"""
        alpha = self.phase_param.alpha_bv
        (
            c_e,
            delta_phi,
            j0,
            ne,
            ocp,
            T,
            u,
        ) = self._get_interface_variables_for_first_order(variables)
        eta_r = delta_phi - ocp
        Feta_RT = self.param.F * eta_r / (self.param.R * T)
        return u * j0.diff(c_e) * pybamm.exp(ne * alpha * Feta_RT)

    def _get_dj_ddeltaphi(self, variables):
        """See :meth:`pybamm.interface.kinetics.BaseKinetics._get_dj_ddeltaphi`"""
        alpha = self.phase_param.alpha_bv
        _, delta_phi, j0, ne, ocp, T, u = self._get_interface_variables_for_first_order(
            variables
        )
        eta_r = delta_phi - ocp
        F_RT = self.param.F / (self.param.R * T)
        Feta_RT = F_RT * eta_r
        return u * j0 * (ne * alpha * F_RT) * pybamm.exp(ne * alpha * Feta_RT)

=======
>>>>>>> 3e405ec9

# backwardtafel not used by any of the models
# class BackwardTafel(BaseKinetics):
#     """
#     Base submodel which implements the backward Tafel equation:

#     .. math::
#         j = -j_0(c) * \\exp(-\\eta_r(c))

#     Parameters
#     ----------
#     param :
#         model parameters
#     domain : str
#         The domain to implement the model, either: 'Negative' or 'Positive'.


#     **Extends:** :class:`pybamm.interface.kinetics.BaseKinetics`
#     """

#     def __init__(self, param, domain, reaction, options):
#         super().__init__(param, domain, reaction, options)

#     def _get_kinetics(self, j0, ne, eta_r, T):
#         return -j0 * pybamm.exp(-(ne / (2 * (1 + self.param.Theta * T))) * eta_r)<|MERGE_RESOLUTION|>--- conflicted
+++ resolved
@@ -37,36 +37,6 @@
         Feta_RT = self.param.F * eta_r / (self.param.R * T)
         return u * j0 * pybamm.exp(ne * alpha * Feta_RT)
 
-<<<<<<< HEAD
-    def _get_dj_dc(self, variables):
-        """See :meth:`pybamm.interface.kinetics.BaseKinetics._get_dj_dc`"""
-        alpha = self.phase_param.alpha_bv
-        (
-            c_e,
-            delta_phi,
-            j0,
-            ne,
-            ocp,
-            T,
-            u,
-        ) = self._get_interface_variables_for_first_order(variables)
-        eta_r = delta_phi - ocp
-        Feta_RT = self.param.F * eta_r / (self.param.R * T)
-        return u * j0.diff(c_e) * pybamm.exp(ne * alpha * Feta_RT)
-
-    def _get_dj_ddeltaphi(self, variables):
-        """See :meth:`pybamm.interface.kinetics.BaseKinetics._get_dj_ddeltaphi`"""
-        alpha = self.phase_param.alpha_bv
-        _, delta_phi, j0, ne, ocp, T, u = self._get_interface_variables_for_first_order(
-            variables
-        )
-        eta_r = delta_phi - ocp
-        F_RT = self.param.F / (self.param.R * T)
-        Feta_RT = F_RT * eta_r
-        return u * j0 * (ne * alpha * F_RT) * pybamm.exp(ne * alpha * Feta_RT)
-
-=======
->>>>>>> 3e405ec9
 
 # backwardtafel not used by any of the models
 # class BackwardTafel(BaseKinetics):
