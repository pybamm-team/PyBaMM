#
# Base interface class
#

import pybamm


class BaseInterface(pybamm.BaseSubModel):
    """
    Base class for interfacial currents

    Parameters
    ----------
    param : parameter class
        The parameters to use for this submodel
    domain : str
        The domain to implement the model, either: 'Negative' or 'Positive'.
    reaction : str
        The name of the reaction being implemented
    options: dict
        A dictionary of options to be passed to the model. See
        :class:`pybamm.BaseBatteryModel`
    phase : str
        Phase of the particle

    **Extends:** :class:`pybamm.BaseSubModel`
    """

    def __init__(self, param, domain, reaction, options=None, phase="primary"):
        super().__init__(param, domain, options=options, phase=phase)
        if reaction in ["lithium-ion main", "lithium metal plating"]:
            self.reaction_name = self.phase_name
            # can be "" or "primary " or "secondary "
        elif reaction == "lead-acid main":
            self.reaction_name = ""  # empty reaction name for the main reaction
        elif reaction == "lead-acid oxygen":
            self.reaction_name = "oxygen "
<<<<<<< HEAD
        elif reaction in ["SEI", "SEI on cracks", "lithium plating"]:
            self.reaction_name = reaction + " "
=======
        elif reaction == "lithium-ion oxygen":
            self.reaction_name = "oxygen "
        elif reaction == "SEI": # Jason-SEI for "primary" or "secondary"?
            # self.reaction_name = "SEI "
            # print("Jason-1")
            self.reaction_name = f"{self.phase_name}SEI " # primary SEI or secondary SEI
            # print("Jason-reaction_name = ",self.reaction_name)

        elif reaction == "lithium plating":
            self.reaction_name = "lithium plating "
>>>>>>> 72aacb3e

        self.reaction = reaction

    def _get_exchange_current_density(self, variables):
        """
        A private function to obtain the exchange current density

        Parameters
        ----------
        variables: dict
            The variables in the full model.

        Returns
        -------
        j0 : :class: `pybamm.Symbol`
            The exchange current density.
        """
        param = self.param
        phase_param = self.phase_param
        Domain = self.domain
        domain = Domain.lower()
        phase_name = self.phase_name

        c_e = variables[f"{Domain} electrolyte concentration"]
        T = variables[f"{Domain} electrode temperature"]

        if isinstance(self, pybamm.kinetics.NoReaction):
            return pybamm.Scalar(0)
        elif self.reaction == "lithium-ion main":
            # For "particle-size distribution" submodels, take distribution version
            # of c_s_surf that depends on particle size.
            if self.options["particle size"] == "distribution":
                c_s_surf = variables[
                    f"{Domain} {phase_name}particle surface concentration distribution"
                ]
                # If all variables were broadcast (in "x"), take only the orphans,
                # then re-broadcast c_e
                if (
                    isinstance(c_s_surf, pybamm.Broadcast)
                    and isinstance(c_e, pybamm.Broadcast)
                    and isinstance(T, pybamm.Broadcast)
                ):
                    c_s_surf = c_s_surf.orphans[0]
                    c_e = c_e.orphans[0]
                    T = T.orphans[0]

                    # as c_e must now be a scalar, re-broadcast to
                    # "current collector"
                    c_e = pybamm.PrimaryBroadcast(c_e, ["current collector"])
                # broadcast c_e, T onto "particle size"
                c_e = pybamm.PrimaryBroadcast(c_e, [f"{domain} particle size"])
                T = pybamm.PrimaryBroadcast(T, [f"{domain} particle size"])

            else:
                c_s_surf = variables[
                    f"{Domain} {phase_name}particle surface concentration"
                ]
                # If all variables were broadcast, take only the orphans
                if (
                    isinstance(c_s_surf, pybamm.Broadcast)
                    and isinstance(c_e, pybamm.Broadcast)
                    and isinstance(T, pybamm.Broadcast)
                ):
                    c_s_surf = c_s_surf.orphans[0]
                    c_e = c_e.orphans[0]
                    T = T.orphans[0]

            j0 = phase_param.j0(c_e, c_s_surf, T)

        elif self.reaction == "lithium metal plating":
            j0 = param.j0_plating(c_e, 1, T)

        elif self.reaction == "lead-acid main":
            # If variable was broadcast, take only the orphan
            if isinstance(c_e, pybamm.Broadcast) and isinstance(T, pybamm.Broadcast):
                c_e = c_e.orphans[0]
                T = T.orphans[0]
            j0 = phase_param.j0(c_e, T)

        elif self.reaction == "lead-acid oxygen":
            # If variable was broadcast, take only the orphan
            if isinstance(c_e, pybamm.Broadcast) and isinstance(T, pybamm.Broadcast):
                c_e = c_e.orphans[0]
                T = T.orphans[0]
            if self.domain == "Negative":
                j0 = pybamm.Scalar(0)
            elif self.domain == "Positive":
                j0 = param.p.prim.j0_Ox(c_e, T)

        return j0

    def _get_number_of_electrons_in_reaction(self):
        """Returns the number of electrons in the reaction."""
        if self.reaction in [
            "lithium-ion main",
            "lithium metal plating",
        ]:
            return self.phase_param.ne
        elif self.reaction == "lead-acid main":
            return self.phase_param.ne
        elif self.reaction == "lead-acid oxygen":
            return self.param.ne_Ox

    def _get_average_total_interfacial_current_density(self, variables):
        """
        Method to obtain the average total interfacial current density.

        Note: for lithium-ion models this is only exact if all the particles have
        the same radius. For the current set of models implemeted in pybamm,
        having the radius as a function of through-cell distance only makes sense
        for the DFN model. In the DFN, the correct average interfacial current density
        is computed in 'base_kinetics.py' by averaging the actual interfacial current
        density. The approximation here is only used to get the approximate constant
        additional resistance term for the "average" SEI film resistance model
        (if using), where only negligible errors will be introduced.

        For "leading-order" and "composite" submodels (as used in the SPM and SPMe)
        there is only a single particle radius, so this method returns correct result.
        """
        domain = self.domain.lower()
        i_boundary_cc = variables["Current collector current density"]

        if self.half_cell and self.domain == "Negative":
            # In a half-cell the total interfacial current density is the current
            # collector current density, not divided by electrode thickness
            i_boundary_cc = variables["Current collector current density"]
            j_total_average = i_boundary_cc
        else:
            a_av = variables[
                f"X-averaged {domain} electrode {self.phase_name}"
                "surface area to volume ratio"
            ]
            sgn = 1 if self.domain == "Negative" else -1

            j_total_average = sgn * i_boundary_cc / (a_av * self.domain_param.l)

        return j_total_average

    def _get_standard_interfacial_current_variables(self, j):
        Domain = self.domain
        domain = Domain.lower()
        reaction_name = self.reaction_name
        j_scale = self.phase_param.j_scale
        # print(f"domain = {domain}")
        # print(f"reaction = {self.reaction}")
        # print(f"reaction_name = {self.reaction_name}")


        if self.reaction == "lithium metal plating":
            # Half-cell domain, j should not be broadcast
            variables = {
                "Lithium metal plating current density": j,
                "Lithium metal plating current density [A.m-2]": j_scale * j,
            }
            return variables

        # Size average. For j variables that depend on particle size, see
        # "_get_standard_size_distribution_interfacial_current_variables"
        if j.domain in [["negative particle size"], ["positive particle size"]]:
            j = pybamm.size_average(j)
        # Average, and broadcast if necessary
        j_av = pybamm.x_average(j)
        if j.domain == []:
            j = pybamm.FullBroadcast(j, self.domain_for_broadcast, "current collector")
        elif j.domain == ["current collector"]:
            j = pybamm.PrimaryBroadcast(j, self.domain_for_broadcast)

        variables = {
            f"{Domain} electrode {reaction_name}interfacial current density": j,
            f"X-averaged {domain} electrode {reaction_name}"
            "interfacial current density": j_av,
            f"{Domain} electrode {reaction_name}"
            "interfacial current density [A.m-2]": j_scale * j,
            f"X-averaged {domain} electrode {reaction_name}"
            "interfacial current density [A.m-2]": j_scale * j_av,
<<<<<<< HEAD
        }
=======
            f"{Domain} electrode {reaction_name}"
            "interfacial current density per volume [A.m-3]": i_typ / L_x * j,
            f"X-averaged {domain} electrode {reaction_name}"
            "interfacial current density per volume [A.m-3]": i_typ / L_x * j_av,
        } # Jason - reaction_name should be expanded with "primary SEI" and "secondary SEI"
>>>>>>> 72aacb3e

        # print(f"Jason-in base_interface._get_standard_interfacial_current_variables:reaction_name = {reaction_name}")
        return variables

    def _get_standard_total_interfacial_current_variables(self, j_tot_av):
        domain = self.domain.lower()

        j_scale = self.phase_param.j_scale

        if self.half_cell and self.domain == "Negative":
            variables = {
                "Lithium metal total interfacial current density": j_tot_av,
                "Lithium metal total interfacial current density [A.m-2]": j_scale
                * j_tot_av,
            }
        else:
            variables = {
                f"X-averaged {domain} electrode total interfacial "
                "current density": j_tot_av,
                f"X-averaged {domain} electrode total interfacial "
                "current density [A.m-2]": j_scale * j_tot_av,
            }

        return variables

    def _get_standard_exchange_current_variables(self, j0):
        Domain = self.domain
        domain = Domain.lower()
        reaction_name = self.reaction_name
        j_scale = self.phase_param.j_scale

        if self.reaction == "lithium metal plating":
            # half-cell domain
            variables = {
                "Lithium metal interface exchange current density": j0,
                "Lithium metal interface exchange current density [A.m-2]": j_scale
                * j0,
            }
            return variables

        # Size average. For j0 variables that depend on particle size, see
        # "_get_standard_size_distribution_exchange_current_variables"
        if j0.domain in [["negative particle size"], ["positive particle size"]]:
            j0 = pybamm.size_average(j0)
        # Average, and broadcast if necessary
        j0_av = pybamm.x_average(j0)

        # X-average, and broadcast if necessary
        if j0.domain == []:
            j0 = pybamm.FullBroadcast(
                j0, self.domain_for_broadcast, "current collector"
            )
        elif j0.domain == ["current collector"]:
            j0 = pybamm.PrimaryBroadcast(j0, self.domain_for_broadcast)

        variables = {
            f"{Domain} electrode {reaction_name}" "exchange current density": j0,
            f"X-averaged {domain} electrode {reaction_name}"
            "exchange current density": j0_av,
            f"{Domain} electrode {reaction_name}"
            "exchange current density [A.m-2]": j_scale * j0,
            f"X-averaged {domain} electrode {reaction_name}"
            "exchange current density [A.m-2]": j_scale * j0_av,
        }
        # print(f"Jason - X-averaged {domain} electrode {reaction_name}exchange current density per volume [A.m-3]")
        return variables

    def _get_standard_volumetric_current_density_variables(self, variables):
        if self.half_cell and self.domain == "Negative":
            return variables

        Domain = self.domain
        domain = Domain.lower()
        reaction_name = self.reaction_name
        phase_name = self.phase_name

        if isinstance(self, pybamm.kinetics.NoReaction):
            a = 1
            a_av = 1
        else:
            a = variables[
                f"{Domain} electrode {phase_name}surface area to volume ratio"
            ]
            a_av = variables[
                f"X-averaged {domain} electrode {phase_name}"
                "surface area to volume ratio"
            ]
        j = variables[f"{Domain} electrode {reaction_name}interfacial current density"]
        j_av = variables[
            f"X-averaged {domain} electrode {reaction_name}interfacial current density"
        ]
        scale = self.param.i_typ / self.param.L_x

        variables.update(
            {
                f"{Domain} electrode {reaction_name}volumetric "
                "interfacial current density": a * j,
                f"X-averaged {domain} electrode {reaction_name}volumetric "
                "interfacial current density": a_av * j_av,
                f"{Domain} electrode {reaction_name}volumetric "
                "interfacial current density [A.m-3]": scale * a * j,
                f"X-averaged {domain} electrode {reaction_name}volumetric "
                "interfacial current density [A.m-3]": scale * a_av * j_av,
            }
        )
        return variables

    def _get_standard_overpotential_variables(self, eta_r):
        Domain = self.domain
        reaction_name = self.reaction_name
        pot_scale = self.param.potential_scale

        if self.reaction == "lithium metal plating":
            # half-cell domain
            variables = {
                "Lithium metal interface reaction overpotential": eta_r,
                "Lithium metal interface reaction overpotential [V]": pot_scale * eta_r,
            }
            return variables

        # Size average. For eta_r variables that depend on particle size, see
        # "_get_standard_size_distribution_overpotential_variables"
        if eta_r.domain in [["negative particle size"], ["positive particle size"]]:
            eta_r = pybamm.size_average(eta_r)

        # X-average, and broadcast if necessary
        eta_r_av = pybamm.x_average(eta_r)
        if eta_r.domain == ["current collector"]:
            eta_r = pybamm.PrimaryBroadcast(eta_r, self.domain_for_broadcast)

        domain_reaction = f"{Domain} electrode {reaction_name}reaction overpotential"

        variables = {
            domain_reaction: eta_r,
            f"X-averaged {domain_reaction.lower()}": eta_r_av,
            f"{domain_reaction} [V]": eta_r * pot_scale,
            f"X-averaged {domain_reaction.lower()} [V]": eta_r_av * pot_scale,
        }

        return variables

    def _get_standard_sei_film_overpotential_variables(self, eta_sei):

        phase_name = self.phase_name
        pot_scale = self.param.potential_scale
        pref = phase_name.capitalize()

        if self.half_cell:
            # half-cell domain
            variables = {
                f"{pref}SEI film overpotential": eta_sei,
                f"{pref}SEI film overpotential [V]": eta_sei * pot_scale,
                # f"{phase_name}SEI film overpotential": eta_sei,
                # f"{phase_name}SEI film overpotential [V]": eta_sei * pot_scale,
            }
            return variables # Jason-does these variables modified properly

        # Average, and broadcast if necessary
        eta_sei_av = pybamm.x_average(eta_sei)
        if eta_sei.domain == []:
            eta_sei = pybamm.FullBroadcast(
                eta_sei, self.domain_for_broadcast, "current collector"
            )
        elif eta_sei.domain == ["current collector"]:
            eta_sei = pybamm.PrimaryBroadcast(eta_sei, self.domain_for_broadcast)

        variables = {
            f"{pref}SEI film overpotential": eta_sei,
            # f"{phase_name}SEI film overpotential": eta_sei,
            f"X-averaged {phase_name}SEI film overpotential": eta_sei_av,
            f"{pref}SEI film overpotential [V]": eta_sei * pot_scale,
            # f"{phase_name}SEI film overpotential [V]": eta_sei * pot_scale,
            f"X-averaged {phase_name}SEI film overpotential [V]": eta_sei_av * pot_scale,
        }

        return variables

    def _get_standard_average_surface_potential_difference_variables(
        self, delta_phi_av
    ):
        domain = self.domain.lower()

        ocp_ref = self.domain_param.U_ref

        delta_phi_av_dim = ocp_ref + delta_phi_av * self.param.potential_scale

        if self.half_cell and self.domain == "Negative":
            variables = {
                "Lithium metal interface surface potential difference": delta_phi_av,
                "Lithium metal interface surface potential difference [V]"
                "": delta_phi_av_dim,
            }
        else:
            variables = {
                f"X-averaged {domain} electrode "
                "surface potential difference": delta_phi_av,
                f"X-averaged {domain} electrode "
                "surface potential difference [V]": delta_phi_av_dim,
            } # Jason - need {phase_name} here?

        return variables

    def _get_standard_surface_potential_difference_variables(self, delta_phi):

        ocp_ref = self.domain_param.U_ref

        # Broadcast if necessary
        delta_phi_dim = ocp_ref + delta_phi * self.param.potential_scale
        if delta_phi.domain == ["current collector"]:
            delta_phi = pybamm.PrimaryBroadcast(delta_phi, self.domain_for_broadcast)
            delta_phi_dim = pybamm.PrimaryBroadcast(
                delta_phi_dim, self.domain_for_broadcast
            )

        variables = {
            f"{self.domain} electrode surface potential difference": delta_phi,
            f"{self.domain} electrode surface potential difference [V]": delta_phi_dim,
        }

        return variables

<<<<<<< HEAD
=======
    def _get_standard_ocp_variables(self, ocp, dUdT):
        """
        A private function to obtain the open circuit potential and
        related standard variables.

        Parameters
        ----------
        ocp : :class:`pybamm.Symbol`
            The open-circuit potential
        dUdT : :class:`pybamm.Symbol`
            The entropic change in ocp

        Returns
        -------
        variables : dict
            The variables dictionary including the open circuit potentials
            and related standard variables.
        """
        Domain = self.domain
        domain = Domain.lower()
        reaction_name = self.reaction_name

        # Size average. For ocp variables that depend on particle size, see
        # "_get_standard_size_distribution_ocp_variables"
        if ocp.domain in [["negative particle size"], ["positive particle size"]]:
            ocp = pybamm.size_average(ocp)
        if dUdT.domain in [["negative particle size"], ["positive particle size"]]:
            dUdT = pybamm.size_average(dUdT)

        # Average, and broadcast if necessary
        dUdT_av = pybamm.x_average(dUdT)
        ocp_av = pybamm.x_average(ocp)
        if self.half_cell and self.domain == "Negative":
            # Half-cell domain, ocp should not be broadcast
            pass
        elif ocp.domain == []:
            ocp = pybamm.FullBroadcast(
                ocp, self.domain_for_broadcast, "current collector"
            )
        elif ocp.domain == ["current collector"]:
            ocp = pybamm.PrimaryBroadcast(ocp, self.domain_for_broadcast)

        pot_scale = self.param.potential_scale
        ocp_dim = self.phase_param.U_ref + pot_scale * ocp
        ocp_av_dim = self.phase_param.U_ref + pot_scale * ocp_av

        variables = {
            f"{Domain} electrode {reaction_name}open circuit potential": ocp,
            f"{Domain} electrode {reaction_name}" "open circuit potential [V]": ocp_dim,
            f"X-averaged {domain} electrode {reaction_name}"
            "open circuit potential": ocp_av,
            f"X-averaged {domain} electrode {reaction_name}"
            "open circuit potential [V]": ocp_av_dim,
        }

        # print(f"Jason-{Domain} electrode {reaction_name}open circuit potential") # SEI has no open circuit potential?

        if self.reaction in ["lithium-ion main", "lead-acid main"]:
            variables.update(
                {
                    f"{Domain} electrode entropic change": dUdT,
                    f"{Domain} electrode entropic change [V.K-1]"
                    "": pot_scale * dUdT / self.param.Delta_T,
                    f"X-averaged {domain} electrode entropic change": dUdT_av,
                    f"X-averaged {domain} electrode entropic change [V.K-1]"
                    "": pot_scale * dUdT_av / self.param.Delta_T,
                }
            )# Jason - need {phase_name} here?

        return variables

>>>>>>> 72aacb3e
    def _get_standard_size_distribution_interfacial_current_variables(self, j):
        """
        Interfacial current density variables that depend on particle size R,
        relevant if "particle size" option is "distribution".
        """
        Domain = self.domain
        domain = Domain.lower()
        reaction_name = self.reaction_name

        # X-average and broadcast if necessary
        if j.domains["secondary"] == [f"{domain} electrode"]:
            # x-average
            j_xav = pybamm.x_average(j)
        else:
            j_xav = j
            j = pybamm.SecondaryBroadcast(j_xav, [f"{domain} electrode"]) # Jason-what does j means here? phase_name?

        # j scale
        j_scale = self.phase_param.j_scale

        variables = {
            f"{Domain} electrode {reaction_name}"
            "interfacial current density distribution": j,
            f"X-averaged {domain} electrode {reaction_name}"
            "interfacial current density distribution": j_xav,
            f"{Domain} electrode {reaction_name}"
            "interfacial current density distribution [A.m-2]": j_scale * j,
            f"X-averaged {domain} electrode {reaction_name}"
            "interfacial current density distribution [A.m-2]": j_scale * j_xav,
        }

        return variables

    def _get_standard_size_distribution_exchange_current_variables(self, j0):
        """
        Exchange current variables that depend on particle size.
        """
        Domain = self.domain
        domain = Domain.lower()
        reaction_name = self.reaction_name
        j_scale = self.phase_param.j_scale

        # X-average or broadcast to electrode if necessary
        if j0.domains["secondary"] != [f"{domain} electrode"]:
            j0_av = j0
            j0 = pybamm.SecondaryBroadcast(j0, self.domain_for_broadcast)
        else:
            j0_av = pybamm.x_average(j0)

        variables = {
            f"{Domain} electrode {reaction_name}"
            "exchange current density distribution": j0,
            f"X-averaged {domain} electrode {reaction_name}"
            "exchange current density distribution": j0_av,
            f"{Domain} electrode {reaction_name}"
            "exchange current density distribution [A.m-2]": j_scale * j0,
            f"X-averaged {domain} electrode {reaction_name}"
            "exchange current density distribution [A.m-2]": j_scale * j0_av,
        }

        return variables

    def _get_standard_size_distribution_overpotential_variables(self, eta_r):
        """
        Overpotential variables that depend on particle size.
        """
        pot_scale = self.param.potential_scale
        Domain = self.domain
        domain = Domain.lower()
        reaction_name = self.reaction_name

        # X-average or broadcast to electrode if necessary
        if eta_r.domains["secondary"] != [f"{domain} electrode"]:
            eta_r_av = eta_r
            eta_r = pybamm.SecondaryBroadcast(eta_r, self.domain_for_broadcast)
        else:
            eta_r_av = pybamm.x_average(eta_r)

        domain_reaction = f"{Domain} electrode {reaction_name}reaction overpotential"

        variables = {
            domain_reaction: eta_r,
            f"X-averaged {domain_reaction.lower()} distribution": eta_r_av,
            f"{domain_reaction} [V]": eta_r * pot_scale,
            f"X-averaged {domain_reaction.lower()} distribution [V]": eta_r_av
            * pot_scale,
        }

        return variables<|MERGE_RESOLUTION|>--- conflicted
+++ resolved
@@ -35,21 +35,13 @@
             self.reaction_name = ""  # empty reaction name for the main reaction
         elif reaction == "lead-acid oxygen":
             self.reaction_name = "oxygen "
-<<<<<<< HEAD
-        elif reaction in ["SEI", "SEI on cracks", "lithium plating"]:
+        elif reaction in ["SEI on cracks", "lithium plating"]:
             self.reaction_name = reaction + " "
-=======
-        elif reaction == "lithium-ion oxygen":
-            self.reaction_name = "oxygen "
         elif reaction == "SEI": # Jason-SEI for "primary" or "secondary"?
             # self.reaction_name = "SEI "
             # print("Jason-1")
             self.reaction_name = f"{self.phase_name}SEI " # primary SEI or secondary SEI
             # print("Jason-reaction_name = ",self.reaction_name)
-
-        elif reaction == "lithium plating":
-            self.reaction_name = "lithium plating "
->>>>>>> 72aacb3e
 
         self.reaction = reaction
 
@@ -225,15 +217,7 @@
             "interfacial current density [A.m-2]": j_scale * j,
             f"X-averaged {domain} electrode {reaction_name}"
             "interfacial current density [A.m-2]": j_scale * j_av,
-<<<<<<< HEAD
-        }
-=======
-            f"{Domain} electrode {reaction_name}"
-            "interfacial current density per volume [A.m-3]": i_typ / L_x * j,
-            f"X-averaged {domain} electrode {reaction_name}"
-            "interfacial current density per volume [A.m-3]": i_typ / L_x * j_av,
-        } # Jason - reaction_name should be expanded with "primary SEI" and "secondary SEI"
->>>>>>> 72aacb3e
+        }
 
         # print(f"Jason-in base_interface._get_standard_interfacial_current_variables:reaction_name = {reaction_name}")
         return variables
@@ -455,80 +439,6 @@
 
         return variables
 
-<<<<<<< HEAD
-=======
-    def _get_standard_ocp_variables(self, ocp, dUdT):
-        """
-        A private function to obtain the open circuit potential and
-        related standard variables.
-
-        Parameters
-        ----------
-        ocp : :class:`pybamm.Symbol`
-            The open-circuit potential
-        dUdT : :class:`pybamm.Symbol`
-            The entropic change in ocp
-
-        Returns
-        -------
-        variables : dict
-            The variables dictionary including the open circuit potentials
-            and related standard variables.
-        """
-        Domain = self.domain
-        domain = Domain.lower()
-        reaction_name = self.reaction_name
-
-        # Size average. For ocp variables that depend on particle size, see
-        # "_get_standard_size_distribution_ocp_variables"
-        if ocp.domain in [["negative particle size"], ["positive particle size"]]:
-            ocp = pybamm.size_average(ocp)
-        if dUdT.domain in [["negative particle size"], ["positive particle size"]]:
-            dUdT = pybamm.size_average(dUdT)
-
-        # Average, and broadcast if necessary
-        dUdT_av = pybamm.x_average(dUdT)
-        ocp_av = pybamm.x_average(ocp)
-        if self.half_cell and self.domain == "Negative":
-            # Half-cell domain, ocp should not be broadcast
-            pass
-        elif ocp.domain == []:
-            ocp = pybamm.FullBroadcast(
-                ocp, self.domain_for_broadcast, "current collector"
-            )
-        elif ocp.domain == ["current collector"]:
-            ocp = pybamm.PrimaryBroadcast(ocp, self.domain_for_broadcast)
-
-        pot_scale = self.param.potential_scale
-        ocp_dim = self.phase_param.U_ref + pot_scale * ocp
-        ocp_av_dim = self.phase_param.U_ref + pot_scale * ocp_av
-
-        variables = {
-            f"{Domain} electrode {reaction_name}open circuit potential": ocp,
-            f"{Domain} electrode {reaction_name}" "open circuit potential [V]": ocp_dim,
-            f"X-averaged {domain} electrode {reaction_name}"
-            "open circuit potential": ocp_av,
-            f"X-averaged {domain} electrode {reaction_name}"
-            "open circuit potential [V]": ocp_av_dim,
-        }
-
-        # print(f"Jason-{Domain} electrode {reaction_name}open circuit potential") # SEI has no open circuit potential?
-
-        if self.reaction in ["lithium-ion main", "lead-acid main"]:
-            variables.update(
-                {
-                    f"{Domain} electrode entropic change": dUdT,
-                    f"{Domain} electrode entropic change [V.K-1]"
-                    "": pot_scale * dUdT / self.param.Delta_T,
-                    f"X-averaged {domain} electrode entropic change": dUdT_av,
-                    f"X-averaged {domain} electrode entropic change [V.K-1]"
-                    "": pot_scale * dUdT_av / self.param.Delta_T,
-                }
-            )# Jason - need {phase_name} here?
-
-        return variables
-
->>>>>>> 72aacb3e
     def _get_standard_size_distribution_interfacial_current_variables(self, j):
         """
         Interfacial current density variables that depend on particle size R,
