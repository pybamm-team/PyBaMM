#
# Base interface class
#

import pybamm


class BaseInterface(pybamm.BaseSubModel):
    """
    Base class for interfacial currents

    Parameters
    ----------
    param : parameter class
        The parameters to use for this submodel
    domain : str
        The domain to implement the model, either: 'Negative' or 'Positive'.
    reaction : str
        The name of the reaction being implemented

    **Extends:** :class:`pybamm.BaseSubModel`
    """

    def __init__(self, param, domain, reaction):
        super().__init__(param, domain)
        if reaction == "lithium-ion main":
            self.reaction_name = ""  # empty reaction name for the main reaction
            self.Reaction_icd = "Interfacial current density"
        elif reaction == "lead-acid main":
            self.reaction_name = ""  # empty reaction name for the main reaction
            self.Reaction_icd = "Interfacial current density"
        elif reaction == "lead-acid oxygen":
            self.reaction_name = " oxygen"
            self.Reaction_icd = "Oxygen interfacial current density"
        elif reaction == "lithium-ion oxygen":
            self.reaction_name = " oxygen"
            self.Reaction_icd = "Oxygen interfacial current density"
        elif reaction == "SEI":
            self.reaction_name = " SEI"
            self.Reaction_icd = "SEI interfacial current density"
        elif reaction == "lithium plating":
            self.reaction_name = " lithium plating"
            self.Reaction_icd = "Lithium plating interfacial current density"
        self.reaction = reaction

    def _get_exchange_current_density(self, variables):
        """
        A private function to obtain the exchange current density

        Parameters
        ----------
        variables: dict
            The variables in the full model.

        Returns
        -------
        j0 : :class: `pybamm.Symbol`
            The exchange current density.
        """
        c_e = variables[self.domain + " electrolyte concentration"]
        T = variables[self.domain + " electrode temperature"]

        if self.reaction == "lithium-ion main":
            # For "particle-size distribution", take distribution version
            # of c_s_surf that depends on particle size.
            if self.options["particle-size distribution"]:
                c_s_surf = variables[
                    self.domain + " particle surface concentration distribution"
                ]
            else:
                c_s_surf = variables[self.domain + " particle surface concentration"]

            # If all variables were broadcast, take only the orphans
            if (
                isinstance(c_s_surf, pybamm.Broadcast)
                and isinstance(c_e, pybamm.Broadcast)
                and isinstance(T, pybamm.Broadcast)
            ):
                c_s_surf = c_s_surf.orphans[0]
                c_e = c_e.orphans[0]
                T = T.orphans[0]
<<<<<<< HEAD
            # For "particle-size distribution", broadcast c_e, T onto particle-size
            # domain
            if self.options["particle-size distribution"]:
                c_e = pybamm.PrimaryBroadcast(
                    c_e, [self.domain.lower() + " particle-size domain"]
                )
                T = pybamm.PrimaryBroadcast(
                    T, [self.domain.lower() + " particle-size domain"]
                )
=======

            tol = 1e-8
            c_e = pybamm.maximum(tol, c_e)
            c_s_surf = pybamm.maximum(tol, pybamm.minimum(c_s_surf, 1 - tol))

>>>>>>> f7bb791e
            if self.domain == "Negative":
                j0 = self.param.j0_n(c_e, c_s_surf, T) / self.param.C_r_n
            elif self.domain == "Positive":
                j0 = (
                    self.param.gamma_p
                    * self.param.j0_p(c_e, c_s_surf, T)
                    / self.param.C_r_p
                )

        elif self.reaction == "lead-acid main":
            # If variable was broadcast, take only the orphan
            if isinstance(c_e, pybamm.Broadcast) and isinstance(T, pybamm.Broadcast):
                c_e = c_e.orphans[0]
                T = T.orphans[0]
            if self.domain == "Negative":
                j0 = self.param.j0_n(c_e, T)
            elif self.domain == "Positive":
                j0 = self.param.j0_p(c_e, T)

        elif self.reaction == "lead-acid oxygen":
            # If variable was broadcast, take only the orphan
            if isinstance(c_e, pybamm.Broadcast) and isinstance(T, pybamm.Broadcast):
                c_e = c_e.orphans[0]
                T = T.orphans[0]
            if self.domain == "Negative":
                j0 = pybamm.Scalar(0)
            elif self.domain == "Positive":
                j0 = self.param.j0_p_Ox(c_e, T)
        else:
            j0 = pybamm.Scalar(0)

        return j0

    def _get_open_circuit_potential(self, variables):
        """
        A private function to obtain the open circuit potential and entropic change

        Parameters
        ----------
        variables: dict
            The variables in the full model.

        Returns
        -------
        ocp : :class:`pybamm.Symbol`
            The open-circuit potential
        dUdT : :class:`pybamm.Symbol`
            The entropic change in open-circuit potential due to temperature

        """

        if self.reaction == "lithium-ion main":
            T = variables[self.domain + " electrode temperature"]
            # For "particle-size distribution" models, take distribution version
            # of c_s_surf that depends on particle size.
            if self.options["particle-size distribution"]:
                c_s_surf = variables[
                    self.domain + " particle surface concentration distribution"
                ]
            else:
                c_s_surf = variables[self.domain + " particle surface concentration"]

            # If variable was broadcast, take only the orphan
            if (
                isinstance(c_s_surf, pybamm.Broadcast)
                and isinstance(T, pybamm.Broadcast)
            ):
                c_s_surf = c_s_surf.orphans[0]
                T = T.orphans[0]
            # For "particle-size distribution" models, then broadcast T
            # onto particle-size domain
            if self.options["particle-size distribution"]:
                T = pybamm.PrimaryBroadcast(
                    T, [self.domain.lower() + " particle-size domain"]
                )
            if self.domain == "Negative":
                ocp = self.param.U_n(c_s_surf, T)
                dUdT = self.param.dUdT_n(c_s_surf)
            elif self.domain == "Positive":
                ocp = self.param.U_p(c_s_surf, T)
                dUdT = self.param.dUdT_p(c_s_surf)
        elif self.reaction == "lead-acid main":
            c_e = variables[self.domain + " electrolyte concentration"]
            # If c_e was broadcast, take only the orphan
            if isinstance(c_e, pybamm.Broadcast):
                c_e = c_e.orphans[0]
            if self.domain == "Negative":
                ocp = self.param.U_n(c_e, self.param.T_init)
            elif self.domain == "Positive":
                ocp = self.param.U_p(c_e, self.param.T_init)
            dUdT = pybamm.Scalar(0)

        elif self.reaction == "lead-acid oxygen":
            if self.domain == "Negative":
                ocp = self.param.U_n_Ox
            elif self.domain == "Positive":
                ocp = self.param.U_p_Ox
            dUdT = pybamm.Scalar(0)

        else:
            ocp = pybamm.Scalar(0)
            dUdT = pybamm.Scalar(0)

        return ocp, dUdT

    def _get_number_of_electrons_in_reaction(self):
        """Returns the number of electrons in the reaction."""
        if self.reaction in ["lead-acid main", "lithium-ion main"]:
            if self.domain == "Negative":
                return self.param.ne_n
            elif self.domain == "Positive":
                return self.param.ne_p
        elif self.reaction == "lead-acid oxygen":
            return self.param.ne_Ox
        else:
            return pybamm.Scalar(0)

    def _get_electrolyte_reaction_signed_stoichiometry(self):
        """Returns the number of electrons in the reaction."""
        if self.reaction in ["lithium-ion main", "SEI", "lithium plating"]:
            # Both the main reaction current contribute to the electrolyte reaction
            # current
            return pybamm.Scalar(1), pybamm.Scalar(1)
        elif self.reaction == "lead-acid main":
            return self.param.s_plus_n_S, self.param.s_plus_p_S
        elif self.reaction == "lead-acid oxygen":
            return self.param.s_plus_Ox, self.param.s_plus_Ox
        else:
            return pybamm.Scalar(0), pybamm.Scalar(0)

    def _get_delta_phi(self, variables):
        """Calculate delta_phi, and derived variables, using phi_s and phi_e."""
        phi_s = variables[self.domain + " electrode potential"]
        phi_e = variables[self.domain + " electrolyte potential"]
        delta_phi = phi_s - phi_e
        variables.update(
            self._get_standard_surface_potential_difference_variables(delta_phi)
        )
        return variables

    def _get_average_total_interfacial_current_density(self, variables):
        """
        Method to obtain the average total interfacial current density.

        Note: for lithium-ion models this is only exact if all the particles have
        the same radius. For the current set of models implemeted in pybamm,
        having the radius as a function of through-cell distance only makes sense
        for the DFN model. In the DFN, the correct average interfacial current density
        is computed in 'base_kinetics.py' by averaging the actual interfacial current
        density. The approximation here is only used to get the approximate constant
        additional resistance term for the "average" SEI film resistance model
        (if using), where only negligible errors will be introduced.

        For "leading-order" and "composite" submodels (as used in the SPM and SPMe)
        there is only a single particle radius, so this method returns correct result.
        """

        i_boundary_cc = variables["Current collector current density"]

        if self.domain == "Negative":
            j_total_average = i_boundary_cc / self.param.l_n

        elif self.domain == "Positive":
            j_total_average = -i_boundary_cc / self.param.l_p

        return j_total_average

    def _get_standard_interfacial_current_variables(self, j):

        i_typ = self.param.i_typ
        L_x = self.param.L_x
        if self.domain == "Negative":
            j_scale = i_typ / (self.param.a_n_typ * L_x)
        elif self.domain == "Positive":
            j_scale = i_typ / (self.param.a_p_typ * L_x)

        # Average, and broadcast if necessary
        if j.domain == []:
            j_av = j
            j = pybamm.FullBroadcast(j, self.domain_for_broadcast, "current collector")
        elif j.domain == ["current collector"]:
            j_av = j
            j = pybamm.PrimaryBroadcast(j, self.domain_for_broadcast)
        else:
            j_av = pybamm.x_average(j)

        variables = {
            self.domain
            + " electrode"
            + self.reaction_name
            + " interfacial current density": j,
            "X-averaged "
            + self.domain.lower()
            + " electrode"
            + self.reaction_name
            + " interfacial current density": j_av,
            self.domain
            + " electrode"
            + self.reaction_name
            + " interfacial current density [A.m-2]": j_scale * j,
            "X-averaged "
            + self.domain.lower()
            + " electrode"
            + self.reaction_name
            + " interfacial current density [A.m-2]": j_scale * j_av,
            self.domain
            + " electrode"
            + self.reaction_name
            + " interfacial current density per volume [A.m-3]": i_typ / L_x * j,
            "X-averaged "
            + self.domain.lower()
            + " electrode"
            + self.reaction_name
            + " interfacial current density per volume [A.m-3]": i_typ / L_x * j_av,
        }

        return variables

    def _get_standard_total_interfacial_current_variables(self, j_tot_av):

        i_typ = self.param.i_typ
        L_x = self.param.L_x
        if self.domain == "Negative":
            j_scale = i_typ / (self.param.a_n_typ * L_x)
        elif self.domain == "Positive":
            j_scale = i_typ / (self.param.a_p_typ * L_x)

        variables = {
            "X-averaged "
            + self.domain.lower()
            + " electrode total interfacial current density": j_tot_av,
            "X-averaged "
            + self.domain.lower()
            + " electrode total interfacial current density [A.m-2]": j_scale
            * j_tot_av,
            "X-averaged "
            + self.domain.lower()
            + " electrode total interfacial current density per volume [A.m-3]": i_typ
            / L_x
            * j_tot_av,
        }

        return variables

    def _get_standard_whole_cell_interfacial_current_variables(self, variables):
        """
        Get variables associated with interfacial current over the whole cell domain
        This function also automatically increments the "total source term" variables
        """
        i_typ = self.param.i_typ
        L_x = self.param.L_x
        j_n_scale = i_typ / (self.param.a_n_typ * L_x)
        j_p_scale = i_typ / (self.param.a_p_typ * L_x)

        j_n_av = variables[
            "X-averaged negative electrode"
            + self.reaction_name
            + " interfacial current density"
        ]
        j_p_av = variables[
            "X-averaged positive electrode"
            + self.reaction_name
            + " interfacial current density"
        ]

        j_n = variables[
            "Negative electrode" + self.reaction_name + " interfacial current density"
        ]
        j_s = pybamm.FullBroadcast(0, "separator", "current collector")
        j_p = variables[
            "Positive electrode" + self.reaction_name + " interfacial current density"
        ]
        j = pybamm.concatenation(j_n, j_s, j_p)
        j_dim = pybamm.concatenation(j_n_scale * j_n, j_s, j_p_scale * j_p)

        variables.update(
            {
                self.Reaction_icd: j,
                self.Reaction_icd + " [A.m-2]": j_dim,
                self.Reaction_icd + " per volume [A.m-3]": i_typ / L_x * j,
            }
        )

        a_n = variables["Negative electrode surface area to volume ratio"]
        a_p = variables["Positive electrode surface area to volume ratio"]
        a = pybamm.concatenation(
            a_n, pybamm.FullBroadcast(0, "separator", "current collector"), a_p
        )

        s_n, s_p = self._get_electrolyte_reaction_signed_stoichiometry()
        s = pybamm.concatenation(
            pybamm.FullBroadcast(s_n, "negative electrode", "current collector"),
            pybamm.FullBroadcast(0, "separator", "current collector"),
            pybamm.FullBroadcast(s_p, "positive electrode", "current collector"),
        )

        variables["Sum of electrolyte reaction source terms"] += a * s * j
        variables["Sum of negative electrode electrolyte reaction source terms"] += (
            a_n * s_n * j_n
        )
        variables["Sum of positive electrode electrolyte reaction source terms"] += (
            a_p * s_p * j_p
        )
        variables[
            "Sum of x-averaged negative electrode electrolyte reaction source terms"
        ] += pybamm.x_average(a_n * s_n * j_n)
        variables[
            "Sum of x-averaged positive electrode electrolyte reaction source terms"
        ] += pybamm.x_average(a_p * s_p * j_p)

        variables["Sum of interfacial current densities"] += j
        variables["Sum of negative electrode interfacial current densities"] += j_n
        variables["Sum of positive electrode interfacial current densities"] += j_p
        variables[
            "Sum of x-averaged negative electrode interfacial current densities"
        ] += j_n_av
        variables[
            "Sum of x-averaged positive electrode interfacial current densities"
        ] += j_p_av

        return variables

    def _get_standard_exchange_current_variables(self, j0):

        i_typ = self.param.i_typ
        L_x = self.param.L_x
        if self.domain == "Negative":
            j_scale = i_typ / (self.param.a_n_typ * L_x)
        elif self.domain == "Positive":
            j_scale = i_typ / (self.param.a_p_typ * L_x)

        # If j0 depends on particle size R then must R-average to get standard
        # output exchange current density
        if j0.domain == [self.domain.lower() + " particle-size domain"]:
            # R-average
            j0 = pybamm.R_average(j0, self.domain)

        # X-average, and broadcast if necessary
        if j0.domain == []:
            j0_av = j0
            j0 = pybamm.FullBroadcast(
                j0, self.domain_for_broadcast, "current collector"
            )
        elif j0.domain == ["current collector"]:
            j0_av = j0
            j0 = pybamm.PrimaryBroadcast(j0, self.domain_for_broadcast)
        else:
            j0_av = pybamm.x_average(j0)

        variables = {
            self.domain
            + " electrode"
            + self.reaction_name
            + " exchange current density": j0,
            "X-averaged "
            + self.domain.lower()
            + " electrode"
            + self.reaction_name
            + " exchange current density": j0_av,
            self.domain
            + " electrode"
            + self.reaction_name
            + " exchange current density [A.m-2]": j_scale * j0,
            "X-averaged "
            + self.domain.lower()
            + " electrode"
            + self.reaction_name
            + " exchange current density [A.m-2]": j_scale * j0_av,
            self.domain
            + " electrode"
            + self.reaction_name
            + " exchange current density per volume [A.m-3]": i_typ / L_x * j0,
            "X-averaged "
            + self.domain.lower()
            + " electrode"
            + self.reaction_name
            + " exchange current density per volume [A.m-3]": i_typ / L_x * j0_av,
        }

        return variables

    def _get_standard_whole_cell_exchange_current_variables(self, variables):

        i_typ = self.param.i_typ
        L_x = self.param.L_x
        j_n_scale = i_typ / (self.param.a_n_typ * L_x)
        j_p_scale = i_typ / (self.param.a_p_typ * L_x)

        j0_n = variables[
            "Negative electrode" + self.reaction_name + " exchange current density"
        ]
        j0_s = pybamm.FullBroadcast(0, "separator", "current collector")
        j0_p = variables[
            "Positive electrode" + self.reaction_name + " exchange current density"
        ]
        j0 = pybamm.concatenation(j0_n, j0_s, j0_p)
        j0_dim = pybamm.concatenation(j_n_scale * j0_n, j0_s, j_p_scale * j0_p)

        if self.reaction_name == "":
            variables = {
                "Exchange current density": j0,
                "Exchange current density [A.m-2]": j0_dim,
                "Exchange current density per volume [A.m-3]": i_typ / L_x * j0,
            }
        else:
            reaction_name = self.reaction_name[1:].capitalize()
            variables = {
                reaction_name + " exchange current density": j0,
                reaction_name + " exchange current density [A.m-2]": j0_dim,
                reaction_name
                + " exchange current density per volume [A.m-3]": i_typ / L_x * j0,
            }

        return variables

    def _get_standard_overpotential_variables(self, eta_r):

        pot_scale = self.param.potential_scale
        # If eta_r depends on particle size R then must R-average to get standard
        # output reaction overpotential
        if eta_r.domain == [self.domain.lower() + " particle-size domain"]:
            # R-average
            eta_r = pybamm.R_average(eta_r, self.domain)

        # X-average, and broadcast if necessary
        eta_r_av = pybamm.x_average(eta_r)
        if eta_r.domain == []:
            eta_r = pybamm.FullBroadcast(
                eta_r, self.domain_for_broadcast, "current collector"
            )
        elif eta_r.domain == ["current collector"]:
            eta_r = pybamm.PrimaryBroadcast(eta_r, self.domain_for_broadcast)

        domain_reaction = (
            self.domain + " electrode" + self.reaction_name + " reaction overpotential"
        )

        variables = {
            domain_reaction: eta_r,
            "X-averaged " + domain_reaction.lower(): eta_r_av,
            domain_reaction + " [V]": eta_r * pot_scale,
            "X-averaged " + domain_reaction.lower() + " [V]": eta_r_av * pot_scale,
        }

        return variables

    def _get_standard_sei_film_overpotential_variables(self, eta_sei):

        pot_scale = self.param.potential_scale
        # Average, and broadcast if necessary
        eta_sei_av = pybamm.x_average(eta_sei)
        if eta_sei.domain == []:
            eta_sei = pybamm.FullBroadcast(
                eta_sei, self.domain_for_broadcast, "current collector"
            )
        elif eta_sei.domain == ["current collector"]:
            eta_sei = pybamm.PrimaryBroadcast(eta_sei, self.domain_for_broadcast)

        Domain = self.domain + " electrode"
        domain = Domain.lower()

        variables = {
            Domain + " SEI film overpotential": eta_sei,
            "X-averaged " + domain + " SEI film overpotential": eta_sei_av,
            Domain + " SEI film overpotential [V]": eta_sei * pot_scale,
            "X-averaged "
            + domain
            + " SEI film overpotential [V]": eta_sei_av * pot_scale,
        }

        return variables

    def _get_standard_surface_potential_difference_variables(self, delta_phi):

        if self.domain == "Negative":
            ocp_ref = self.param.U_n_ref
        elif self.domain == "Positive":
            ocp_ref = self.param.U_p_ref
        pot_scale = self.param.potential_scale

        # Average, and broadcast if necessary
        if delta_phi.domain == []:
            delta_phi_av = delta_phi
            delta_phi_av_dim = ocp_ref + delta_phi_av * pot_scale
            delta_phi = pybamm.FullBroadcast(
                delta_phi_av, self.domain_for_broadcast, "current collector"
            )
            delta_phi_dim = pybamm.FullBroadcast(
                delta_phi_av_dim, self.domain_for_broadcast, "current collector"
            )
        elif delta_phi.domain == ["current collector"]:
            delta_phi_av = delta_phi
            delta_phi_av_dim = ocp_ref + delta_phi * pot_scale
            delta_phi = pybamm.PrimaryBroadcast(delta_phi_av, self.domain_for_broadcast)
            delta_phi_dim = pybamm.PrimaryBroadcast(
                delta_phi_av_dim, self.domain_for_broadcast
            )
        else:
            delta_phi_av = pybamm.x_average(delta_phi)
            delta_phi_av_dim = ocp_ref + delta_phi_av * pot_scale
            delta_phi_dim = ocp_ref + delta_phi * pot_scale

        variables = {
            self.domain + " electrode surface potential difference": delta_phi,
            "X-averaged "
            + self.domain.lower()
            + " electrode surface potential difference": delta_phi_av,
            self.domain + " electrode surface potential difference [V]": delta_phi_dim,
            "X-averaged "
            + self.domain.lower()
            + " electrode surface potential difference [V]": delta_phi_av_dim,
        }

        return variables

    def _get_standard_ocp_variables(self, ocp, dUdT):
        """
        A private function to obtain the open circuit potential and
        related standard variables.

        Parameters
        ----------
        ocp : :class:`pybamm.Symbol`
            The open-circuit potential
        dUdT : :class:`pybamm.Symbol`
            The entropic change in ocp

        Returns
        -------
        variables : dict
            The variables dictionary including the open circuit potentials
            and related standard variables.
        """
        # If ocp depends on particle size R then must R-average to get standard
        # output open circuit potential
        if ocp.domain == [self.domain.lower() + " particle-size domain"]:
            # R-average
            ocp = pybamm.R_average(ocp, self.domain)

        # X-average, and broadcast if necessary
        if ocp.domain == []:
            ocp_av = ocp
            ocp = pybamm.FullBroadcast(
                ocp, self.domain_for_broadcast, "current collector"
            )
        elif ocp.domain == ["current collector"]:
            ocp_av = ocp
            ocp = pybamm.PrimaryBroadcast(ocp, self.domain_for_broadcast)
        else:
            ocp_av = pybamm.x_average(ocp)

        # If dUdT depends on particle size R then must R-average to get standard
        # output entropic change
        if dUdT.domain == [self.domain.lower() + " particle-size domain"]:
            # R-average
            dUdT = pybamm.R_average(dUdT, self.domain)

        dUdT_av = pybamm.x_average(dUdT)

        if self.domain == "Negative":
            ocp_dim = self.param.U_n_ref + self.param.potential_scale * ocp
            ocp_av_dim = self.param.U_n_ref + self.param.potential_scale * ocp_av
        elif self.domain == "Positive":
            ocp_dim = self.param.U_p_ref + self.param.potential_scale * ocp
            ocp_av_dim = self.param.U_p_ref + self.param.potential_scale * ocp_av

        variables = {
            self.domain
            + " electrode"
            + self.reaction_name
            + " open circuit potential": ocp,
            self.domain
            + " electrode"
            + self.reaction_name
            + " open circuit potential [V]": ocp_dim,
            "X-averaged "
            + self.domain.lower()
            + " electrode"
            + self.reaction_name
            + " open circuit potential": ocp_av,
            "X-averaged "
            + self.domain.lower()
            + " electrode"
            + self.reaction_name
            + " open circuit potential [V]": ocp_av_dim,
        }
        if self.reaction_name == "":
            variables.update(
                {
                    self.domain + " electrode entropic change": dUdT,
                    "X-averaged "
                    + self.domain.lower()
                    + " electrode entropic change": dUdT_av,
                }
            )

        return variables

    def _get_PSD_current_densities(self, j0, ne, eta_r, T):
        """
        Calculates current density (j_distribution) that depends on
        particle size for "particle-size distribution" models, and
        the standard R-averaged current density (j)
        """
        # T must have same domains as j0, eta_r, so remove electrode domain from T
        # if necessary (only check eta_r, as j0 should already match)
        if eta_r.domains["secondary"] != [self.domain.lower() + " electrode"]:
            T = pybamm.x_average(T)

        # Broadcast T onto "particle-size domain"
        T = pybamm.PrimaryBroadcast(
            T, [self.domain.lower() + " particle-size domain"]
        )

        # current density that depends on particle size R
        j_distribution = self._get_kinetics(j0, ne, eta_r, T)

        # R-average
        j = pybamm.R_average(j_distribution, self.domain)
        return j, j_distribution

    def _get_standard_PSD_interfacial_current_variables(self, j_distribution):
        """
        Interfacial current density variables that depend on particle size R,
        relevant if "particle-size distribution" option is True.
        """
        # X-average and broadcast if necessary
        if j_distribution.domains["secondary"] == [self.domain.lower() + " electrode"]:
            # x-average
            j_xav_distribution = pybamm.x_average(j_distribution)
        else:
            j_xav_distribution = j_distribution
            j_distribution = pybamm.SecondaryBroadcast(
                j_xav_distribution, [self.domain.lower() + " electrode"]
            )

        #j scale
        i_typ = self.param.i_typ
        L_x = self.param.L_x
        if self.domain == "Negative":
            j_scale = i_typ / (self.param.a_n_dim * L_x)
        elif self.domain == "Positive":
            j_scale = i_typ / (self.param.a_p_dim * L_x)

        variables = {
            self.domain
            + " electrode"
            + self.reaction_name
            + " interfacial current density distribution": j_distribution,
            "X-averaged "
            + self.domain.lower()
            + " electrode"
            + self.reaction_name
            + " interfacial current density distribution": j_xav_distribution,
            self.domain
            + " electrode"
            + self.reaction_name
            + " interfacial current density"
            + " distribution [A.m-2]": j_scale * j_distribution,
            "X-averaged "
            + self.domain.lower()
            + " electrode"
            + self.reaction_name
            + " interfacial current density"
            + " distribution [A.m-2]": j_scale * j_xav_distribution,
        }

        return variables<|MERGE_RESOLUTION|>--- conflicted
+++ resolved
@@ -61,9 +61,9 @@
         T = variables[self.domain + " electrode temperature"]
 
         if self.reaction == "lithium-ion main":
-            # For "particle-size distribution", take distribution version
+            # For "particle-size distribution" submodels, take distribution version
             # of c_s_surf that depends on particle size.
-            if self.options["particle-size distribution"]:
+            if self.options["particle-size distribution"] == "true":
                 c_s_surf = variables[
                     self.domain + " particle surface concentration distribution"
                 ]
@@ -79,23 +79,21 @@
                 c_s_surf = c_s_surf.orphans[0]
                 c_e = c_e.orphans[0]
                 T = T.orphans[0]
-<<<<<<< HEAD
-            # For "particle-size distribution", broadcast c_e, T onto particle-size
-            # domain
-            if self.options["particle-size distribution"]:
+
+            tol = 1e-8
+            c_e = pybamm.maximum(tol, c_e)
+            c_s_surf = pybamm.maximum(tol, pybamm.minimum(c_s_surf, 1 - tol))
+
+            # For "particle-size distribution" submodels, broadcast c_e, T onto
+            # particle-size domain
+            if self.options["particle-size distribution"] == "true":
                 c_e = pybamm.PrimaryBroadcast(
                     c_e, [self.domain.lower() + " particle-size domain"]
                 )
                 T = pybamm.PrimaryBroadcast(
                     T, [self.domain.lower() + " particle-size domain"]
                 )
-=======
-
-            tol = 1e-8
-            c_e = pybamm.maximum(tol, c_e)
-            c_s_surf = pybamm.maximum(tol, pybamm.minimum(c_s_surf, 1 - tol))
-
->>>>>>> f7bb791e
+
             if self.domain == "Negative":
                 j0 = self.param.j0_n(c_e, c_s_surf, T) / self.param.C_r_n
             elif self.domain == "Positive":
@@ -151,7 +149,7 @@
             T = variables[self.domain + " electrode temperature"]
             # For "particle-size distribution" models, take distribution version
             # of c_s_surf that depends on particle size.
-            if self.options["particle-size distribution"]:
+            if self.options["particle-size distribution"] == "true":
                 c_s_surf = variables[
                     self.domain + " particle surface concentration distribution"
                 ]
@@ -167,7 +165,7 @@
                 T = T.orphans[0]
             # For "particle-size distribution" models, then broadcast T
             # onto particle-size domain
-            if self.options["particle-size distribution"]:
+            if self.options["particle-size distribution"] == "true":
                 T = pybamm.PrimaryBroadcast(
                     T, [self.domain.lower() + " particle-size domain"]
                 )
@@ -720,7 +718,7 @@
     def _get_standard_PSD_interfacial_current_variables(self, j_distribution):
         """
         Interfacial current density variables that depend on particle size R,
-        relevant if "particle-size distribution" option is True.
+        relevant if "particle-size distribution" option is "true".
         """
         # X-average and broadcast if necessary
         if j_distribution.domains["secondary"] == [self.domain.lower() + " electrode"]:
