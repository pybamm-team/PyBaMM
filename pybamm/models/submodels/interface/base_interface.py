--- conflicted
+++ resolved
@@ -85,14 +85,7 @@
 
                     # as c_e must now be a scalar, re-broadcast to
                     # "current collector"
-<<<<<<< HEAD
                     c_e = pybamm.PrimaryBroadcast(c_e, ["current collector"])
-=======
-                    c_e = pybamm.PrimaryBroadcast(
-                        c_e,
-                        ["current collector"],
-                    )
->>>>>>> 60e4b50b
                 # broadcast c_e, T onto "particle size"
                 c_e = pybamm.PrimaryBroadcast(
                     c_e, [self.domain.lower() + " particle size"]
@@ -414,29 +407,19 @@
             j = pybamm.concatenation(j_n, zero_s, j_p)
             j_dim = pybamm.concatenation(j_n_scale * j_n, zero_s, j_p_scale * j_p)
 
-<<<<<<< HEAD
+        # Create separate 'new_variables' so that variables only get updated once
+        # everything is computed
+        new_variables = variables.copy()
         if self.reaction not in ["SEI", "lithium plating"]:
-            variables.update(
+            new_variables.update(
                 {
                     self.Reaction_icd: j,
                     self.Reaction_icd + " [A.m-2]": j_dim,
                     self.Reaction_icd + " per volume [A.m-3]": i_typ / L_x * j,
                 }
             )
-=======
-        # Create separate 'new_variables' so that variables only get updated once
-        # everything is computed
-        new_variables = variables.copy()
-        new_variables.update(
-            {
-                self.Reaction_icd: j,
-                self.Reaction_icd + " [A.m-2]": j_dim,
-                self.Reaction_icd + " per volume [A.m-3]": i_typ / L_x * j,
-            }
-        )
->>>>>>> 60e4b50b
-
-        a_p = variables["Positive electrode surface area to volume ratio"]
+
+        a_p = new_variables["Positive electrode surface area to volume ratio"]
 
         s_n, s_p = self._get_electrolyte_reaction_signed_stoichiometry()
         if self.half_cell:
