#
# Base class for open circuit potential
#
import pybamm
from ..base_interface import BaseInterface


class BaseOpenCircuitPotential(BaseInterface):
    """
    Base class for open circuit potentials

    Parameters
    ----------
    param : parameter class
        The parameters to use for this submodel
    domain : str
        The domain to implement the model, either: 'Negative' or 'Positive'.
    reaction : str
        The name of the reaction being implemented
    options: dict
        A dictionary of options to be passed to the model. See
        :class:`pybamm.BaseBatteryModel`
    phase : str
        Phase of the particle

    **Extends:** :class:`pybamm.BaseSubModel`
    """

    def __init__(self, param, domain, reaction, options, phase):
        super().__init__(param, domain, reaction, options=options, phase=phase)

    def _get_standard_ocp_variables(self, ocp, dUdT):
        """
        A private function to obtain the open circuit potential and
        related standard variables.

        Parameters
        ----------
        ocp : :class:`pybamm.Symbol`
            The open-circuit potential
        dUdT : :class:`pybamm.Symbol`
            The entropic change in ocp

        Returns
        -------
        variables : dict
            The variables dictionary including the open circuit potentials
            and related standard variables.
        """
        Domain = self.domain
        domain = Domain.lower()
        reaction_name = self.reaction_name

        # Update size variables then size average.
        if ocp.domain in [["negative particle size"], ["positive particle size"]]:
            variables = self._get_standard_size_distribution_ocp_variables(ocp, dUdT)
            ocp = pybamm.size_average(ocp)
            dUdT = pybamm.size_average(dUdT)
        else:
            variables = {}

        # Average, and broadcast if necessary
        dUdT_av = pybamm.x_average(dUdT)
        ocp_av = pybamm.x_average(ocp)
        if self.half_cell and self.domain == "Negative":
            # Half-cell domain, ocp should not be broadcast
            pass
        elif ocp.domain == []:
            ocp = pybamm.FullBroadcast(
                ocp, self.domain_for_broadcast, "current collector"
            )
        elif ocp.domain == ["current collector"]:
            ocp = pybamm.PrimaryBroadcast(ocp, self.domain_for_broadcast)

        pot_scale = self.param.potential_scale
        ocp_dim = self.phase_param.U_ref + pot_scale * ocp
        ocp_av_dim = self.phase_param.U_ref + pot_scale * ocp_av

<<<<<<< HEAD
        variables = {
            f"{Domain} electrode {reaction_name}open circuit potential": ocp,
            f"{Domain} electrode {reaction_name}" "open circuit potential [V]": ocp_dim,
            f"X-averaged {domain} electrode {reaction_name}"
            "open circuit potential": ocp_av,
            f"X-averaged {domain} electrode {reaction_name}"
            "open circuit potential [V]": ocp_av_dim,
        }
=======
        variables.update(
            {
                f"{Domain} electrode {reaction_name}open circuit potential": ocp,
                f"{Domain} electrode {reaction_name}"
                "open circuit potential [V]": ocp_dim,
                f"X-averaged {domain} electrode {reaction_name}"
                "open circuit potential": ocp_av,
                f"X-averaged {domain} electrode {reaction_name}"
                "open circuit potential [V]": ocp_av_dim,
            }
        )
>>>>>>> 7cff6ea3
        if self.reaction in ["lithium-ion main", "lead-acid main"]:
            variables.update(
                {
                    f"{Domain} electrode entropic change": dUdT,
                    f"{Domain} electrode entropic change [V.K-1]"
                    "": pot_scale * dUdT / self.param.Delta_T,
                    f"X-averaged {domain} electrode entropic change": dUdT_av,
                    f"X-averaged {domain} electrode entropic change [V.K-1]"
                    "": pot_scale * dUdT_av / self.param.Delta_T,
                }
            )

        return variables

    def _get_standard_size_distribution_ocp_variables(self, ocp, dUdT):
        """
        A private function to obtain the open circuit potential and
        related standard variables when there is a distribution of particle sizes.
        """
        Domain = self.domain
        domain = Domain.lower()
        reaction_name = self.reaction_name

        # X-average or broadcast to electrode if necessary
        if ocp.domains["secondary"] != [f"{domain} electrode"]:
            ocp_av = ocp
            ocp = pybamm.SecondaryBroadcast(ocp, self.domain_for_broadcast)
        else:
            ocp_av = pybamm.x_average(ocp)

        if dUdT.domains["secondary"] != [f"{domain} electrode"]:
            dUdT_av = dUdT
            dUdT = pybamm.SecondaryBroadcast(dUdT, self.domain_for_broadcast)
        else:
            dUdT_av = pybamm.x_average(dUdT)

        pot_scale = self.param.potential_scale
        ocp_dim = self.phase_param.U_ref + pot_scale * ocp
        ocp_av_dim = self.phase_param.U_ref + pot_scale * ocp_av

        variables = {
            f"{Domain} electrode {reaction_name}"
            "open circuit potential distribution": ocp,
            f"{Domain} electrode {reaction_name}"
            "open circuit potential distribution [V]": ocp_dim,
            f"X-averaged {domain} electrode {reaction_name}"
            "open circuit potential distribution": ocp_av,
            f"X-averaged {domain} electrode {reaction_name}"
            "open circuit potential distribution [V]": ocp_av_dim,
        }
        if self.reaction_name == "":
            variables.update(
                {
                    f"{Domain} electrode entropic change (size-dependent)": dUdT,
                    f"{Domain} electrode entropic change "
                    "(size-dependent) [V.K-1]": pot_scale * dUdT / self.param.Delta_T,
                    f"X-averaged {domain} electrode entropic change "
                    "(size-dependent)": dUdT_av,
                    f"X-averaged {domain} electrode entropic change "
                    "(size-dependent) [V.K-1]": pot_scale
                    * dUdT_av
                    / self.param.Delta_T,
                }
            )

        return variables<|MERGE_RESOLUTION|>--- conflicted
+++ resolved
@@ -76,16 +76,6 @@
         ocp_dim = self.phase_param.U_ref + pot_scale * ocp
         ocp_av_dim = self.phase_param.U_ref + pot_scale * ocp_av
 
-<<<<<<< HEAD
-        variables = {
-            f"{Domain} electrode {reaction_name}open circuit potential": ocp,
-            f"{Domain} electrode {reaction_name}" "open circuit potential [V]": ocp_dim,
-            f"X-averaged {domain} electrode {reaction_name}"
-            "open circuit potential": ocp_av,
-            f"X-averaged {domain} electrode {reaction_name}"
-            "open circuit potential [V]": ocp_av_dim,
-        }
-=======
         variables.update(
             {
                 f"{Domain} electrode {reaction_name}open circuit potential": ocp,
@@ -97,7 +87,6 @@
                 "open circuit potential [V]": ocp_av_dim,
             }
         )
->>>>>>> 7cff6ea3
         if self.reaction in ["lithium-ion main", "lead-acid main"]:
             variables.update(
                 {
