--- conflicted
+++ resolved
@@ -21,13 +21,8 @@
     **Extends:** :class:`pybamm.sei.BaseModel`
     """
 
-<<<<<<< HEAD
-    def __init__(self, param, options=None, cracks=False):
-        super().__init__(param, options=options, cracks=cracks)
-=======
     def __init__(self, param, options=None, phase="primary"):
         super().__init__(param, options=options, phase=phase)
->>>>>>> 72aacb3e
         if self.half_cell:
             self.reaction_loc = "interface"
         else:
@@ -41,11 +36,6 @@
                 pybamm.Scalar(0), "negative electrode", "current collector"
             )
         variables = self._get_standard_thickness_variables(zero, zero)
+        variables.update(self._get_standard_concentration_variables(variables))
         variables.update(self._get_standard_reaction_variables(zero, zero))
-        return variables
-
-    def get_coupled_variables(self, variables):
-        variables.update(self._get_standard_concentration_variables(variables))
-        # Update whole cell variables, which also updates the "sum of" variables
-        variables.update(super().get_coupled_variables(variables))
         return variables