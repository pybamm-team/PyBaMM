#
# Base class for SEI models.
#
import pybamm
from ..base_interface import BaseInterface


class BaseModel(BaseInterface):
    """Base class for SEI models.

    Parameters
    ----------
    param : parameter class
        The parameters to use for this submodel
    options : dict, optional
        A dictionary of options to be passed to the model.
    phase : str
        Phase of the particle

    **Extends:** :class:`pybamm.interface.BaseInterface`
    """

<<<<<<< HEAD
    def __init__(self, param, options=None, cracks=False):
        if cracks is True:
            reaction = "SEI on cracks"
        else:
            reaction = "SEI"
=======
    def __init__(self, param, options=None,phase="primary"):
        reaction = "SEI"
>>>>>>> 72aacb3e
        domain = "Negative"
        super().__init__(param, domain, reaction, options=options,phase=phase)

    def get_coupled_variables(self, variables):
        Domain = self.domain
        domain = Domain.lower()
        phase_name = self.phase_name
        pre = phase_name.capitalize()
        
        # Update some common variables
        zero_av = pybamm.PrimaryBroadcast(0, "current collector")
        zero = pybamm.FullBroadcast(0, "positive electrode", "current collector")

        if self.reaction_loc != "interface":
            variables.update(
                {
<<<<<<< HEAD
                    f"X-averaged negative electrode {self.reaction} interfacial "
                    "current density": variables[
                        f"X-averaged {self.reaction} interfacial current density"
                    ],
                    f"Negative electrode {self.reaction} interfacial current "
                    "density": variables[
                        f"{self.reaction} interfacial current density"
                    ],
                    f"Negative electrode {self.reaction} interfacial current "
                    "density [A.m-2]": variables[
                        f"{self.reaction} interfacial current density [A.m-2]"
                    ],
                }
            )
            variables.update(
                self._get_standard_volumetric_current_density_variables(variables)
            )

        variables.update(
            {
                f"X-averaged positive electrode {self.reaction} interfacial current "
                "density": zero_av,
                f"Positive electrode {self.reaction} interfacial current density": zero,
                f"Positive electrode {self.reaction} interfacial current density "
                "[A.m-2]": zero,
                f"X-averaged positive electrode {self.reaction} volumetric interfacial "
                "current density": zero_av,
                f"Positive electrode {self.reaction} volumetric interfacial current "
                "density": zero,
            }
=======
                    f"X-averaged {domain} electrode {phase_name}SEI interfacial current "
                    "density": variables[f"X-averaged {phase_name}SEI interfacial current density"],
                    # f"{Domain} {phase_name}electrode SEI interfacial current "
                    # "density": variables[f"{pre}SEI interfacial current density"],
                    f"{Domain} electrode {phase_name}SEI interfacial current "
                    "density": variables[f"{pre}SEI interfacial current density"],
                }
            ) # Jason-whether should the value name be modified as well?
        variables.update(
            {
                f"X-averaged positive electrode {phase_name}SEI interfacial current "
                "density": zero_av,
                f"Positive electrode {phase_name}SEI interfacial current density": zero,
            } # Jason - does PE also need {phase_name}SEI in its vars
>>>>>>> 72aacb3e
        )

        return variables

    def _get_standard_thickness_variables(self, L_inner, L_outer):
        """
        A private function to obtain the standard variables which
        can be derived from the local SEI thickness.

        Parameters
        ----------
        L_inner : :class:`pybamm.Symbol`
            The inner SEI thickness.
        L_outer : :class:`pybamm.Symbol`
            The outer SEI thickness.

        Returns
        -------
        variables : dict
            The variables which can be derived from the SEI thicknesses.
        """
        param = self.param
        phase_param = self.phase_param
        # Domain = self.domain
        # domain = Domain.lower()
        phase_name = self.phase_name

        # Set length scale to one for the "no SEI" model so that it is not
        # required by parameter values in general
        if isinstance(self, pybamm.sei.NoSEI):
            L_scale = 1
        else:
            L_scale = phase_param.L_sei_0_dim

        variables = {
<<<<<<< HEAD
            f"Inner {self.reaction} thickness": L_inner,
            f"Inner {self.reaction} thickness [m]": L_inner * L_scale,
            f"Outer {self.reaction} thickness": L_outer,
            f"Outer {self.reaction} thickness [m]": L_outer * L_scale,
=======
            f"Inner {phase_name}SEI thickness": L_inner,
            f"Inner {phase_name}SEI thickness [m]": L_inner * L_scale,
            f"Outer {phase_name}SEI thickness": L_outer,
            f"Outer {phase_name}SEI thickness [m]": L_outer * L_scale,
>>>>>>> 72aacb3e
        }

        if self.reaction_loc != "interface":
            L_inner_av = pybamm.x_average(L_inner)
            L_outer_av = pybamm.x_average(L_outer)
            variables.update(
                {
<<<<<<< HEAD
                    f"X-averaged inner {self.reaction} thickness": L_inner_av,
                    f"X-averaged inner {self.reaction} thickness [m]": L_inner_av
                    * L_scale,
                    f"X-averaged outer {self.reaction} thickness": L_outer_av,
                    f"X-averaged outer {self.reaction} thickness [m]": L_outer_av
                    * L_scale,
=======
                    f"X-averaged inner {phase_name}SEI thickness": L_inner_av,
                    f"X-averaged inner {phase_name}SEI thickness [m]": L_inner_av * L_scale,
                    f"X-averaged outer {phase_name}SEI thickness": L_outer_av,
                    f"X-averaged outer {phase_name}SEI thickness [m]": L_outer_av * L_scale,
>>>>>>> 72aacb3e
                }
            )
        # Get variables related to the total thickness
        L_sei = L_inner + L_outer
        variables.update(self._get_standard_total_thickness_variables(L_sei))

        return variables

    def _get_standard_total_thickness_variables(self, L_sei):
        """Update variables related to total SEI thickness."""
        Domain = self.domain
        domain = Domain.lower()
        phase_name = self.phase_name
        pre = phase_name.capitalize()
        phase_param = self.phase_param

        # pre = self.phase_prefactor
        
        if isinstance(self, pybamm.sei.NoSEI):
            L_scale = 1
            R_sei_dim = 1
        else:
            L_scale = phase_param.L_sei_0_dim
            R_sei_dim = phase_param.R_sei_dimensional

        variables = {
<<<<<<< HEAD
            f"{self.reaction} thickness": L_sei,
            f"{self.reaction} [m]": L_sei * L_scale,
            f"Total {self.reaction} thickness": L_sei,
            f"Total {self.reaction} thickness [m]": L_sei * L_scale,
=======
            f"{pre}SEI thickness": L_sei,
            f"{pre}SEI thickness [m]": L_sei * L_scale,
            # f"{phase_name}SEI thickness": L_sei,
            # f"{phase_name}SEI thickness [m]": L_sei * L_scale,
            f"Total {phase_name}SEI thickness": L_sei,
            f"Total {phase_name}SEI thickness [m]": L_sei * L_scale,
>>>>>>> 72aacb3e
        }
        if self.reaction_loc != "interface":
            L_sei_av = pybamm.x_average(L_sei)
            variables.update(
                {
<<<<<<< HEAD
                    f"X-averaged {self.reaction} thickness": L_sei_av,
                    f"X-averaged {self.reaction} thickness [m]": L_sei_av * L_scale,
                    f"X-averaged total {self.reaction} thickness": L_sei_av,
                    f"X-averaged total {self.reaction} thickness [m]": L_sei_av
                    * L_scale,
=======
                    f"X-averaged {phase_name}SEI thickness": L_sei_av,
                    f"X-averaged {phase_name}SEI thickness [m]": L_sei_av * L_scale,
                    f"X-averaged total {phase_name}SEI thickness": L_sei_av,
                    f"X-averaged total {phase_name}SEI thickness [m]": L_sei_av * L_scale,
                    f"X-averaged {domain} electrode {phase_name}resistance [Ohm.m2]": L_sei_av * L_scale * R_sei_dim,
>>>>>>> 72aacb3e
                }
            )
            if self.reaction == "SEI":
                variables.update(
                    {
                        f"X-averaged {self.domain.lower()} electrode resistance "
                        "[Ohm.m2]": L_sei_av * L_scale * R_sei_dim,
                    }
                )
        return variables

    def _get_standard_concentration_variables(self, variables):
        """Update variables related to the SEI concentration."""
        param = self.param
        # Domain = self.domain
        # domain = Domain.lower()
        phase_name = self.phase_name
        pre = phase_name.capitalize()
        phase_param = self.phase_param

        # Set scales to one for the "no SEI" model so that they are not required
        # by parameter values in general
        if isinstance(self, pybamm.sei.NoSEI):
            n_scale = 1
            n_outer_scale = 1
            v_bar = 1
            L_inner_0 = 0
            L_outer_0 = 0
            z_sei = 1
        else:
            if self.reaction_loc == "interface":
                # scales in mol/m2 (n is an interfacial quantity)
                n_scale = phase_param.L_sei_0_dim / phase_param.V_bar_inner_dimensional
                n_outer_scale = phase_param.L_sei_0_dim / phase_param.V_bar_outer_dimensional
            else:
                # scales in mol/m3 (n is a bulk quantity)
                n_scale = (
                    phase_param.L_sei_0_dim
                    * phase_param.a_typ
                    / phase_param.V_bar_inner_dimensional
                )# Jason - does n.prim needs modification?
                n_outer_scale = (
                    phase_param.L_sei_0_dim
                    * phase_param.a_typ # change prim.a_typ to phase_param
                    / phase_param.V_bar_outer_dimensional
                )
<<<<<<< HEAD
            v_bar = param.v_bar
            z_sei = param.z_sei
=======
            v_bar = phase_param.v_bar
>>>>>>> 72aacb3e
            # Set scales for the "EC Reaction Limited" model
            if self.options["SEI"] == "ec reaction limited":
                L_inner_0 = 0
                L_outer_0 = 1
            else:
<<<<<<< HEAD
                L_inner_0 = param.L_inner_0
                L_outer_0 = param.L_outer_0

        if self.reaction == "SEI":
            L_inner = variables["Inner SEI thickness"]
            L_outer = variables["Outer SEI thickness"]
=======
                L_inner_0 = phase_param.L_inner_0
                L_outer_0 = phase_param.L_outer_0
                li_mols_per_sei_mols = 1

        L_inner = variables[f"Inner {phase_name}SEI thickness"]
        L_outer = variables[f"Outer {phase_name}SEI thickness"]
>>>>>>> 72aacb3e

            n_inner = L_inner  # inner SEI concentration
            n_outer = L_outer  # outer SEI concentration

            n_inner_av = pybamm.x_average(n_inner)
            n_outer_av = pybamm.x_average(n_outer)

            n_SEI = n_inner + n_outer / v_bar  # SEI concentration
            n_SEI_av = pybamm.yz_average(pybamm.x_average(n_SEI))

            # Calculate change in SEI concentration with respect to initial state
            delta_n_SEI = n_SEI_av - (L_inner_0 + L_outer_0 / v_bar)

<<<<<<< HEAD
            # Q_sei in mol
            if self.reaction_loc == "interface":
                L_n = 1
            else:
                L_n = self.param.n.L

            Q_sei = (
                z_sei * delta_n_SEI * n_scale * L_n * self.param.L_y * self.param.L_z
            )

            variables.update(
                {
                    "Inner SEI concentration [mol.m-3]": n_inner * n_scale,
                    "X-averaged inner SEI concentration [mol.m-3]": n_inner_av
                    * n_scale,
                    "Outer SEI concentration [mol.m-3]": n_outer * n_outer_scale,
                    "X-averaged outer SEI concentration [mol.m-3]": n_outer_av
                    * n_outer_scale,
                    "SEI concentration [mol.m-3]": n_SEI * n_scale,
                    "X-averaged SEI concentration [mol.m-3]": n_SEI_av * n_scale,
                    "Loss of lithium to SEI [mol]": Q_sei,
                    "Loss of capacity to SEI [A.h]": Q_sei * self.param.F / 3600,
                }
            )
        # Concentration variables are handled slightly differently for SEI on cracks
        elif self.reaction == "SEI on cracks":
            L_inner_cr = variables["Inner SEI on cracks thickness"]
            L_outer_cr = variables["Outer SEI on cracks thickness"]
            roughness = variables[self.domain + " electrode roughness ratio"]

            n_inner_cr = L_inner_cr * (roughness - 1)  # inner SEI cracks concentration
            n_outer_cr = L_outer_cr * (roughness - 1)  # outer SEI cracks concentration

            n_inner_cr_av = pybamm.x_average(n_inner_cr)
            n_outer_cr_av = pybamm.x_average(n_outer_cr)

            n_SEI_cr = n_inner_cr + n_outer_cr / v_bar  # SEI on cracks concentration
            n_SEI_cr_av = pybamm.yz_average(pybamm.x_average(n_SEI_cr))

            # Calculate change in SEI cracks concentration with respect to initial state
            rho_cr = param.n.rho_cr
            n_SEI_cr_init = 2 * rho_cr * (L_inner_0 + L_outer_0 / v_bar) / 10000
            delta_n_SEI_cr = n_SEI_cr_av - n_SEI_cr_init

            # Q_sei_cr in mol
            Q_sei_cr = (
                z_sei
                * delta_n_SEI_cr
                * n_scale
                * self.param.n.L
                * self.param.L_y
                * self.param.L_z
            )

            variables.update(
                {
                    "Inner SEI on cracks concentration [mol.m-3]": n_inner_cr * n_scale,
                    "X-averaged inner SEI on cracks "
                    "concentration [mol.m-3]": n_inner_cr_av * n_scale,
                    "Outer SEI on cracks concentration [mol.m-3]": n_outer_cr
                    * n_outer_scale,
                    "X-averaged outer SEI on cracks "
                    "concentration [mol.m-3]": n_outer_cr_av * n_outer_scale,
                    "SEI on cracks concentration [mol.m-3]": n_SEI_cr * n_scale,
                    "X-averaged SEI on cracks concentration [mol.m-3]": n_SEI_cr_av
                    * n_scale,
                    "Loss of lithium to SEI on cracks [mol]": Q_sei_cr,
                    "Loss of capacity to SEI on cracks [A.h]": Q_sei_cr
                    * self.param.F
                    / 3600,
                }
            )
=======
        variables.update(
            {
                f"Inner {phase_name}SEI concentration [mol.m-3]": n_inner * n_scale,
                f"X-averaged inner {phase_name}SEI concentration [mol.m-3]": n_inner_av * n_scale,
                f"Outer {phase_name}SEI concentration [mol.m-3]": n_outer * n_outer_scale,
                f"X-averaged outer {phase_name}SEI concentration [mol.m-3]": n_outer_av
                * n_outer_scale,
                f"{pre}SEI concentration [mol.m-3]": n_SEI * n_scale,
                # f"{phase_name}SEI concentration [mol.m-3]": n_SEI * n_scale,
                f"X-averaged {phase_name}SEI concentration [mol.m-3]": n_SEI_av * n_scale,
                f"Loss of lithium to {phase_name}SEI [mol]": Q_sei,
                f"Loss of capacity to {phase_name}SEI [A.h]": Q_sei * self.param.F / 3600,
            }
        )
>>>>>>> 72aacb3e

        return variables

    def _get_standard_reaction_variables(self, j_inner, j_outer):
        """
        A private function to obtain the standard variables which
        can be derived from the SEI interfacial reaction current

        Parameters
        ----------
        j_inner : :class:`pybamm.Symbol`
            The inner SEI interfacial reaction current.
        j_outer : :class:`pybamm.Symbol`
            The outer SEI interfacial reaction current.

        Returns
        -------
        variables : dict
            The variables which can be derived from the SEI currents.
        """
        # Domain = self.domain
        # domain = Domain.lower()
        phase_name = self.phase_name
        
        j_scale = self.phase_param.j_scale
        j_i_av = pybamm.x_average(j_inner)
        j_o_av = pybamm.x_average(j_outer)

        variables = {
<<<<<<< HEAD
            f"Inner {self.reaction} interfacial current density": j_inner,
            f"Inner {self.reaction} interfacial current density [A.m-2]": j_inner
            * j_scale,
            f"X-averaged inner {self.reaction} interfacial current density": j_i_av,
            f"X-averaged inner {self.reaction} "
            "interfacial current density [A.m-2]": j_i_av * j_scale,
            f"Outer {self.reaction} interfacial current density": j_outer,
            f"Outer {self.reaction} interfacial current density [A.m-2]": j_outer
=======
            f"Inner {phase_name}SEI interfacial current density": j_inner,
            f"Inner {phase_name}SEI interfacial current density [A.m-2]": j_inner * j_scale,
            f"X-averaged inner {phase_name}SEI interfacial current density": j_i_av,
            f"X-averaged inner {phase_name}SEI interfacial current density [A.m-2]": j_i_av
            * j_scale,
            f"Outer {phase_name}SEI interfacial current density": j_outer,
            f"Outer {phase_name}SEI interfacial current density [A.m-2]": j_outer * j_scale,
            f"X-averaged outer {phase_name}SEI interfacial current density": j_o_av,
            f"X-averaged outer {phase_name}SEI interfacial current density [A.m-2]": j_o_av
>>>>>>> 72aacb3e
            * j_scale,
            f"X-averaged outer {self.reaction} interfacial current density": j_o_av,
            f"X-averaged outer {self.reaction} "
            "interfacial current density [A.m-2]": j_o_av * j_scale,
        }

        j_sei = j_inner + j_outer
        variables.update(self._get_standard_total_reaction_variables(j_sei))

        return variables

    def _get_standard_total_reaction_variables(self, j_sei):
        """Update variables related to total SEI interfacial current density."""
        # Domain = self.domain
        # domain = Domain.lower()
        phase_name = self.phase_name
        pre = phase_name.capitalize()
        
        j_scale = self.phase_param.j_scale

        variables = {
<<<<<<< HEAD
            f"{self.reaction} interfacial current density": j_sei,
            f"{self.reaction} interfacial current density [A.m-2]": j_sei * j_scale,
        }
=======
            f"{pre}SEI interfacial current density": j_sei,
            f"{pre}SEI interfacial current density [A.m-2]": j_sei * j_scale,
            # f"{phase_name}SEI interfacial current density": j_sei,
            # f"{phase_name}SEI interfacial current density [A.m-2]": j_sei * j_scale,
        }# Jason-should the phase_name be changed with a capital letter
>>>>>>> 72aacb3e

        if self.reaction_loc != "interface":
            j_sei_av = pybamm.x_average(j_sei)
            variables.update(
                {
<<<<<<< HEAD
                    f"X-averaged {self.reaction} interfacial current density": j_sei_av,
                    f"X-averaged {self.reaction} "
                    "interfacial current density [A.m-2]": j_sei_av * j_scale,
=======
                    f"X-averaged {phase_name}SEI interfacial current density": j_sei_av,
                    f"X-averaged {phase_name}SEI interfacial current density [A.m-2]": j_sei_av
                    * j_scale,
>>>>>>> 72aacb3e
                }
            )

        return variables<|MERGE_RESOLUTION|>--- conflicted
+++ resolved
@@ -20,16 +20,8 @@
     **Extends:** :class:`pybamm.interface.BaseInterface`
     """
 
-<<<<<<< HEAD
-    def __init__(self, param, options=None, cracks=False):
-        if cracks is True:
-            reaction = "SEI on cracks"
-        else:
-            reaction = "SEI"
-=======
     def __init__(self, param, options=None,phase="primary"):
         reaction = "SEI"
->>>>>>> 72aacb3e
         domain = "Negative"
         super().__init__(param, domain, reaction, options=options,phase=phase)
 
@@ -46,38 +38,6 @@
         if self.reaction_loc != "interface":
             variables.update(
                 {
-<<<<<<< HEAD
-                    f"X-averaged negative electrode {self.reaction} interfacial "
-                    "current density": variables[
-                        f"X-averaged {self.reaction} interfacial current density"
-                    ],
-                    f"Negative electrode {self.reaction} interfacial current "
-                    "density": variables[
-                        f"{self.reaction} interfacial current density"
-                    ],
-                    f"Negative electrode {self.reaction} interfacial current "
-                    "density [A.m-2]": variables[
-                        f"{self.reaction} interfacial current density [A.m-2]"
-                    ],
-                }
-            )
-            variables.update(
-                self._get_standard_volumetric_current_density_variables(variables)
-            )
-
-        variables.update(
-            {
-                f"X-averaged positive electrode {self.reaction} interfacial current "
-                "density": zero_av,
-                f"Positive electrode {self.reaction} interfacial current density": zero,
-                f"Positive electrode {self.reaction} interfacial current density "
-                "[A.m-2]": zero,
-                f"X-averaged positive electrode {self.reaction} volumetric interfacial "
-                "current density": zero_av,
-                f"Positive electrode {self.reaction} volumetric interfacial current "
-                "density": zero,
-            }
-=======
                     f"X-averaged {domain} electrode {phase_name}SEI interfacial current "
                     "density": variables[f"X-averaged {phase_name}SEI interfacial current density"],
                     # f"{Domain} {phase_name}electrode SEI interfacial current "
@@ -92,7 +52,6 @@
                 "density": zero_av,
                 f"Positive electrode {phase_name}SEI interfacial current density": zero,
             } # Jason - does PE also need {phase_name}SEI in its vars
->>>>>>> 72aacb3e
         )
 
         return variables
@@ -128,17 +87,10 @@
             L_scale = phase_param.L_sei_0_dim
 
         variables = {
-<<<<<<< HEAD
-            f"Inner {self.reaction} thickness": L_inner,
-            f"Inner {self.reaction} thickness [m]": L_inner * L_scale,
-            f"Outer {self.reaction} thickness": L_outer,
-            f"Outer {self.reaction} thickness [m]": L_outer * L_scale,
-=======
             f"Inner {phase_name}SEI thickness": L_inner,
             f"Inner {phase_name}SEI thickness [m]": L_inner * L_scale,
             f"Outer {phase_name}SEI thickness": L_outer,
             f"Outer {phase_name}SEI thickness [m]": L_outer * L_scale,
->>>>>>> 72aacb3e
         }
 
         if self.reaction_loc != "interface":
@@ -146,19 +98,10 @@
             L_outer_av = pybamm.x_average(L_outer)
             variables.update(
                 {
-<<<<<<< HEAD
-                    f"X-averaged inner {self.reaction} thickness": L_inner_av,
-                    f"X-averaged inner {self.reaction} thickness [m]": L_inner_av
-                    * L_scale,
-                    f"X-averaged outer {self.reaction} thickness": L_outer_av,
-                    f"X-averaged outer {self.reaction} thickness [m]": L_outer_av
-                    * L_scale,
-=======
                     f"X-averaged inner {phase_name}SEI thickness": L_inner_av,
                     f"X-averaged inner {phase_name}SEI thickness [m]": L_inner_av * L_scale,
                     f"X-averaged outer {phase_name}SEI thickness": L_outer_av,
                     f"X-averaged outer {phase_name}SEI thickness [m]": L_outer_av * L_scale,
->>>>>>> 72aacb3e
                 }
             )
         # Get variables related to the total thickness
@@ -185,46 +128,24 @@
             R_sei_dim = phase_param.R_sei_dimensional
 
         variables = {
-<<<<<<< HEAD
-            f"{self.reaction} thickness": L_sei,
-            f"{self.reaction} [m]": L_sei * L_scale,
-            f"Total {self.reaction} thickness": L_sei,
-            f"Total {self.reaction} thickness [m]": L_sei * L_scale,
-=======
             f"{pre}SEI thickness": L_sei,
             f"{pre}SEI thickness [m]": L_sei * L_scale,
             # f"{phase_name}SEI thickness": L_sei,
             # f"{phase_name}SEI thickness [m]": L_sei * L_scale,
             f"Total {phase_name}SEI thickness": L_sei,
             f"Total {phase_name}SEI thickness [m]": L_sei * L_scale,
->>>>>>> 72aacb3e
         }
         if self.reaction_loc != "interface":
             L_sei_av = pybamm.x_average(L_sei)
             variables.update(
                 {
-<<<<<<< HEAD
-                    f"X-averaged {self.reaction} thickness": L_sei_av,
-                    f"X-averaged {self.reaction} thickness [m]": L_sei_av * L_scale,
-                    f"X-averaged total {self.reaction} thickness": L_sei_av,
-                    f"X-averaged total {self.reaction} thickness [m]": L_sei_av
-                    * L_scale,
-=======
                     f"X-averaged {phase_name}SEI thickness": L_sei_av,
                     f"X-averaged {phase_name}SEI thickness [m]": L_sei_av * L_scale,
                     f"X-averaged total {phase_name}SEI thickness": L_sei_av,
                     f"X-averaged total {phase_name}SEI thickness [m]": L_sei_av * L_scale,
                     f"X-averaged {domain} electrode {phase_name}resistance [Ohm.m2]": L_sei_av * L_scale * R_sei_dim,
->>>>>>> 72aacb3e
                 }
             )
-            if self.reaction == "SEI":
-                variables.update(
-                    {
-                        f"X-averaged {self.domain.lower()} electrode resistance "
-                        "[Ohm.m2]": L_sei_av * L_scale * R_sei_dim,
-                    }
-                )
         return variables
 
     def _get_standard_concentration_variables(self, variables):
@@ -244,7 +165,7 @@
             v_bar = 1
             L_inner_0 = 0
             L_outer_0 = 0
-            z_sei = 1
+            li_mols_per_sei_mols = 1
         else:
             if self.reaction_loc == "interface":
                 # scales in mol/m2 (n is an interfacial quantity)
@@ -262,119 +183,45 @@
                     * phase_param.a_typ # change prim.a_typ to phase_param
                     / phase_param.V_bar_outer_dimensional
                 )
-<<<<<<< HEAD
-            v_bar = param.v_bar
-            z_sei = param.z_sei
-=======
             v_bar = phase_param.v_bar
->>>>>>> 72aacb3e
             # Set scales for the "EC Reaction Limited" model
             if self.options["SEI"] == "ec reaction limited":
                 L_inner_0 = 0
                 L_outer_0 = 1
+                li_mols_per_sei_mols = 2
             else:
-<<<<<<< HEAD
-                L_inner_0 = param.L_inner_0
-                L_outer_0 = param.L_outer_0
-
-        if self.reaction == "SEI":
-            L_inner = variables["Inner SEI thickness"]
-            L_outer = variables["Outer SEI thickness"]
-=======
                 L_inner_0 = phase_param.L_inner_0
                 L_outer_0 = phase_param.L_outer_0
                 li_mols_per_sei_mols = 1
 
         L_inner = variables[f"Inner {phase_name}SEI thickness"]
         L_outer = variables[f"Outer {phase_name}SEI thickness"]
->>>>>>> 72aacb3e
-
-            n_inner = L_inner  # inner SEI concentration
-            n_outer = L_outer  # outer SEI concentration
-
-            n_inner_av = pybamm.x_average(n_inner)
-            n_outer_av = pybamm.x_average(n_outer)
-
-            n_SEI = n_inner + n_outer / v_bar  # SEI concentration
-            n_SEI_av = pybamm.yz_average(pybamm.x_average(n_SEI))
-
-            # Calculate change in SEI concentration with respect to initial state
-            delta_n_SEI = n_SEI_av - (L_inner_0 + L_outer_0 / v_bar)
-
-<<<<<<< HEAD
-            # Q_sei in mol
-            if self.reaction_loc == "interface":
-                L_n = 1
-            else:
-                L_n = self.param.n.L
-
-            Q_sei = (
-                z_sei * delta_n_SEI * n_scale * L_n * self.param.L_y * self.param.L_z
-            )
-
-            variables.update(
-                {
-                    "Inner SEI concentration [mol.m-3]": n_inner * n_scale,
-                    "X-averaged inner SEI concentration [mol.m-3]": n_inner_av
-                    * n_scale,
-                    "Outer SEI concentration [mol.m-3]": n_outer * n_outer_scale,
-                    "X-averaged outer SEI concentration [mol.m-3]": n_outer_av
-                    * n_outer_scale,
-                    "SEI concentration [mol.m-3]": n_SEI * n_scale,
-                    "X-averaged SEI concentration [mol.m-3]": n_SEI_av * n_scale,
-                    "Loss of lithium to SEI [mol]": Q_sei,
-                    "Loss of capacity to SEI [A.h]": Q_sei * self.param.F / 3600,
-                }
-            )
-        # Concentration variables are handled slightly differently for SEI on cracks
-        elif self.reaction == "SEI on cracks":
-            L_inner_cr = variables["Inner SEI on cracks thickness"]
-            L_outer_cr = variables["Outer SEI on cracks thickness"]
-            roughness = variables[self.domain + " electrode roughness ratio"]
-
-            n_inner_cr = L_inner_cr * (roughness - 1)  # inner SEI cracks concentration
-            n_outer_cr = L_outer_cr * (roughness - 1)  # outer SEI cracks concentration
-
-            n_inner_cr_av = pybamm.x_average(n_inner_cr)
-            n_outer_cr_av = pybamm.x_average(n_outer_cr)
-
-            n_SEI_cr = n_inner_cr + n_outer_cr / v_bar  # SEI on cracks concentration
-            n_SEI_cr_av = pybamm.yz_average(pybamm.x_average(n_SEI_cr))
-
-            # Calculate change in SEI cracks concentration with respect to initial state
-            rho_cr = param.n.rho_cr
-            n_SEI_cr_init = 2 * rho_cr * (L_inner_0 + L_outer_0 / v_bar) / 10000
-            delta_n_SEI_cr = n_SEI_cr_av - n_SEI_cr_init
-
-            # Q_sei_cr in mol
-            Q_sei_cr = (
-                z_sei
-                * delta_n_SEI_cr
-                * n_scale
-                * self.param.n.L
-                * self.param.L_y
-                * self.param.L_z
-            )
-
-            variables.update(
-                {
-                    "Inner SEI on cracks concentration [mol.m-3]": n_inner_cr * n_scale,
-                    "X-averaged inner SEI on cracks "
-                    "concentration [mol.m-3]": n_inner_cr_av * n_scale,
-                    "Outer SEI on cracks concentration [mol.m-3]": n_outer_cr
-                    * n_outer_scale,
-                    "X-averaged outer SEI on cracks "
-                    "concentration [mol.m-3]": n_outer_cr_av * n_outer_scale,
-                    "SEI on cracks concentration [mol.m-3]": n_SEI_cr * n_scale,
-                    "X-averaged SEI on cracks concentration [mol.m-3]": n_SEI_cr_av
-                    * n_scale,
-                    "Loss of lithium to SEI on cracks [mol]": Q_sei_cr,
-                    "Loss of capacity to SEI on cracks [A.h]": Q_sei_cr
-                    * self.param.F
-                    / 3600,
-                }
-            )
-=======
+
+        n_inner = L_inner  # inner SEI concentration
+        n_outer = L_outer  # outer SEI concentration
+
+        n_inner_av = pybamm.x_average(L_inner)
+        n_outer_av = pybamm.x_average(L_outer)
+
+        n_SEI = n_inner + n_outer / v_bar  # SEI concentration
+        n_SEI_av = pybamm.yz_average(pybamm.x_average(n_SEI))
+        delta_n_SEI = n_SEI_av - (L_inner_0 + L_outer_0 / v_bar)
+
+        # Q_sei in mol
+        if self.reaction_loc == "interface":
+            L_n = 1
+        else:
+            L_n = self.param.n.L
+
+        Q_sei = (
+            li_mols_per_sei_mols
+            * delta_n_SEI
+            * n_scale
+            * L_n
+            * self.param.L_y
+            * self.param.L_z
+        )
+
         variables.update(
             {
                 f"Inner {phase_name}SEI concentration [mol.m-3]": n_inner * n_scale,
@@ -389,7 +236,6 @@
                 f"Loss of capacity to {phase_name}SEI [A.h]": Q_sei * self.param.F / 3600,
             }
         )
->>>>>>> 72aacb3e
 
         return variables
 
@@ -408,7 +254,7 @@
         Returns
         -------
         variables : dict
-            The variables which can be derived from the SEI currents.
+            The variables which can be derived from the SEI thicknesses.
         """
         # Domain = self.domain
         # domain = Domain.lower()
@@ -419,16 +265,6 @@
         j_o_av = pybamm.x_average(j_outer)
 
         variables = {
-<<<<<<< HEAD
-            f"Inner {self.reaction} interfacial current density": j_inner,
-            f"Inner {self.reaction} interfacial current density [A.m-2]": j_inner
-            * j_scale,
-            f"X-averaged inner {self.reaction} interfacial current density": j_i_av,
-            f"X-averaged inner {self.reaction} "
-            "interfacial current density [A.m-2]": j_i_av * j_scale,
-            f"Outer {self.reaction} interfacial current density": j_outer,
-            f"Outer {self.reaction} interfacial current density [A.m-2]": j_outer
-=======
             f"Inner {phase_name}SEI interfacial current density": j_inner,
             f"Inner {phase_name}SEI interfacial current density [A.m-2]": j_inner * j_scale,
             f"X-averaged inner {phase_name}SEI interfacial current density": j_i_av,
@@ -438,11 +274,7 @@
             f"Outer {phase_name}SEI interfacial current density [A.m-2]": j_outer * j_scale,
             f"X-averaged outer {phase_name}SEI interfacial current density": j_o_av,
             f"X-averaged outer {phase_name}SEI interfacial current density [A.m-2]": j_o_av
->>>>>>> 72aacb3e
             * j_scale,
-            f"X-averaged outer {self.reaction} interfacial current density": j_o_av,
-            f"X-averaged outer {self.reaction} "
-            "interfacial current density [A.m-2]": j_o_av * j_scale,
         }
 
         j_sei = j_inner + j_outer
@@ -460,31 +292,19 @@
         j_scale = self.phase_param.j_scale
 
         variables = {
-<<<<<<< HEAD
-            f"{self.reaction} interfacial current density": j_sei,
-            f"{self.reaction} interfacial current density [A.m-2]": j_sei * j_scale,
-        }
-=======
             f"{pre}SEI interfacial current density": j_sei,
             f"{pre}SEI interfacial current density [A.m-2]": j_sei * j_scale,
             # f"{phase_name}SEI interfacial current density": j_sei,
             # f"{phase_name}SEI interfacial current density [A.m-2]": j_sei * j_scale,
         }# Jason-should the phase_name be changed with a capital letter
->>>>>>> 72aacb3e
 
         if self.reaction_loc != "interface":
             j_sei_av = pybamm.x_average(j_sei)
             variables.update(
                 {
-<<<<<<< HEAD
-                    f"X-averaged {self.reaction} interfacial current density": j_sei_av,
-                    f"X-averaged {self.reaction} "
-                    "interfacial current density [A.m-2]": j_sei_av * j_scale,
-=======
                     f"X-averaged {phase_name}SEI interfacial current density": j_sei_av,
                     f"X-averaged {phase_name}SEI interfacial current density [A.m-2]": j_sei_av
                     * j_scale,
->>>>>>> 72aacb3e
                 }
             )
 
