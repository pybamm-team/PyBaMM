--- conflicted
+++ resolved
@@ -29,7 +29,10 @@
         num_sei_layers = self.options.get("number of SEI layers")
 
         # Flag to indicate single layer SEI
-        self.single_layer_sei = num_sei_layers == "1"
+        if num_sei_layers == "1":
+            self.single_layer_sei = True
+        else:
+            self.single_layer_sei = False
 
     def get_coupled_variables(self, variables):
         # Update some common variables
@@ -94,11 +97,6 @@
                 }
             )
         # Get variables related to the total thickness
-<<<<<<< HEAD
-        # In case of single layer SEI
-        # Inner layer is usually set to zero
-=======
->>>>>>> 91ae167d
         L_sei = L_outer
         if not self.single_layer_sei:
             L_sei = L_inner + L_outer
@@ -182,6 +180,7 @@
             # Case for single layer SEI:
             if self.single_layer_sei:
                 L_sei = variables[f"{Domain} outer {reaction_name}thickness [m]"]
+
                 n_SEI = L_sei * L_to_n_outer  # single layer SEI concentration
 
             # Case for two layer SEI
