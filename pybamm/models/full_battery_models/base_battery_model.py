#
# Base battery model class
#

import pybamm
from functools import cached_property
import warnings


def represents_positive_integer(s):
    """Check if a string represents a positive integer"""
    try:
        val = int(s)
    except ValueError:
        return False
    else:
        return val > 0


class BatteryModelOptions(pybamm.FuzzyDict):
    """
    Attributes
    ----------

    options: dict
        A dictionary of options to be passed to the model. The options that can
        be set are listed below. Note that not all of the options are compatible with
        each other and with all of the models implemented in PyBaMM. Each option is
        optional and takes a default value if not provided.
        In general, the option provided must be a string, but there are some cases
        where a 2-tuple of strings can be provided instead to indicate a different
        option for the negative and positive electrodes.

            * "calculate discharge energy": str
                Whether to calculate the discharge energy, throughput energy and
                throughput capacity in addition to discharge capacity. Must be one of
                "true" or "false". "false" is the default, since calculating discharge
                energy can be computationally expensive for simple models like SPM.
            * "cell geometry" : str
                Sets the geometry of the cell. Can be "arbitrary" (default) or
                "pouch". The arbitrary geometry option solves a 1D electrochemical
                model with prescribed cell volume and cross-sectional area, and
                (if thermal effects are included) solves a lumped thermal model
                with prescribed surface area for cooling.
            * "calculate heat source for isothermal models" : str
                Whether to calculate the heat source terms during isothermal operation.
                Can be "true" or "false". If "false", the heat source terms are set
                to zero. Default is "false" since this option may require additional
                parameters not needed by the electrochemical model.
            * "convection" : str
                Whether to include the effects of convection in the model. Can be
                "none" (default), "uniform transverse" or "full transverse".
                Must be "none" for lithium-ion models.
            * "current collector" : str
                Sets the current collector model to use. Can be "uniform" (default),
                "potential pair" or "potential pair quite conductive".
            * "diffusivity" : str
                Sets the model for the diffusivity. Can be "single"
                (default) or "current sigmoid". A 2-tuple can be provided for different
                behaviour in negative and positive electrodes.
            * "dimensionality" : int
                Sets the dimension of the current collector problem. Can be 0
                (default), 1 or 2.
            * "electrolyte conductivity" : str
                Can be "default" (default), "full", "leading order", "composite" or
                "integrated".
            * "exchange-current density" : str
                Sets the model for the exchange-current density. Can be "single"
                (default) or "current sigmoid". A 2-tuple can be provided for different
                behaviour in negative and positive electrodes.
            * "hydrolysis" : str
                Whether to include hydrolysis in the model. Only implemented for
                lead-acid models. Can be "false" (default) or "true". If "true", then
                "surface form" cannot be 'false'.
            * "intercalation kinetics" : str
                Model for intercalation kinetics. Can be "symmetric Butler-Volmer"
                (default), "asymmetric Butler-Volmer", "linear", "Marcus",
                "Marcus-Hush-Chidsey" (which uses the asymptotic form from Zeng 2014),
                or "MSMR" (which uses the form from Baker 2018). A 2-tuple can be
                provided for different behaviour in negative and positive electrodes.
            * "interface utilisation": str
                Can be "full" (default), "constant", or "current-driven".
            * "lithium plating" : str
                Sets the model for lithium plating. Can be "none" (default),
                "reversible", "partially reversible", or "irreversible".
            * "lithium plating porosity change" : str
                Whether to include porosity change due to lithium plating, can be
                "false" (default) or "true".
            * "loss of active material" : str
                Sets the model for loss of active material. Can be "none" (default),
                "stress-driven", "reaction-driven", "current-driven", or
                "stress and reaction-driven".
                A 2-tuple can be provided for different behaviour in negative and
                positive electrodes.
            * "number of MSMR reactions" : str
                Sets the number of reactions to use in the MSMR model in each electrode.
                A 2-tuple can be provided to give a different number of reactions in
                the negative and positive electrodes. Default is "none". Can be any
                2-tuple of strings of integers. For example, set to ("6", "4") for a
                negative electrode with 6 reactions and a positive electrode with 4
                reactions.
            * "open-circuit potential" : str
                Sets the model for the open circuit potential. Can be "single"
                (default), "current sigmoid", or "MSMR". If "MSMR" then the "particle"
                option must also be "MSMR". A 2-tuple can be provided for different
                behaviour in negative and positive electrodes.
            * "operating mode" : str
                Sets the operating mode for the model. This determines how the current
                is set. Can be:

                - "current" (default) : the current is explicity supplied
                - "voltage"/"power"/"resistance" : solve an algebraic equation for \
                    current such that voltage/power/resistance is correct
                - "differential power"/"differential resistance" : solve a \
                    differential equation for the power or resistance
                - "explicit power"/"explicit resistance" : current is defined in terms \
                    of the voltage such that power/resistance is correct
                - "CCCV": a special implementation of the common constant-current \
                    constant-voltage charging protocol, via an ODE for the current
                - callable : if a callable is given as this option, the function \
                    defines the residual of an algebraic equation. The applied current \
                    will be solved for such that the algebraic constraint is satisfied.
            * "particle" : str
                Sets the submodel to use to describe behaviour within the particle.
                Can be "Fickian diffusion" (default), "uniform profile",
                "quadratic profile", "quartic profile", or "MSMR". If "MSMR" then the
                "open-circuit potential" option must also be "MSMR". A 2-tuple can be
                provided for different behaviour in negative and positive electrodes.
            * "particle mechanics" : str
                Sets the model to account for mechanical effects such as particle
                swelling and cracking. Can be "none" (default), "swelling only",
                or "swelling and cracking".
                A 2-tuple can be provided for different behaviour in negative and
                positive electrodes.
            * "particle phases": str
                Number of phases present in the electrode. A 2-tuple can be provided for
                different behaviour in negative and positive electrodes.
                For example, set to ("2", "1") for a negative electrode with 2 phases,
                e.g. graphite and silicon.
            * "particle shape" : str
                Sets the model shape of the electrode particles. This is used to
                calculate the surface area to volume ratio. Can be "spherical"
                (default), or "no particles".
            * "particle size" : str
                Sets the model to include a single active particle size or a
                distribution of sizes at any macroscale location. Can be "single"
                (default) or "distribution". Option applies to both electrodes.
            * "SEI" : str
                Set the SEI submodel to be used. Options are:

                - "none": :class:`pybamm.sei.NoSEI` (no SEI growth)
                - "constant": :class:`pybamm.sei.Constant` (constant SEI thickness)
                - "reaction limited", "reaction limited (asymmetric)", \
                    "solvent-diffusion limited", "electron-migration limited", \
                    "interstitial-diffusion limited", "ec reaction limited" \
                    or "ec reaction limited (asymmetric)": :class:`pybamm.sei.SEIGrowth`
            * "SEI film resistance" : str
                Set the submodel for additional term in the overpotential due to SEI.
                The default value is "none" if the "SEI" option is "none", and
                "distributed" otherwise. This is because the "distributed" model is more
                complex than the model with no additional resistance, which adds
                unnecessary complexity if there is no SEI in the first place

                - "none": no additional resistance\

                    .. math::
                        \\eta_r = \\frac{F}{RT} * (\\phi_s - \\phi_e - U)

                - "distributed": properly included additional resistance term\

                    .. math::
                        \\eta_r = \\frac{F}{RT}
                        * (\\phi_s - \\phi_e - U - R_{sei} * L_{sei} * j)

                - "average": constant additional resistance term (approximation to the \
                    true model). This model can give similar results to the \
                    "distributed" case without needing to make j an algebraic state\

                    .. math::
                        \\eta_r = \\frac{F}{RT}
                        * (\\phi_s - \\phi_e - U - R_{sei} * L_{sei} * \\frac{I}{aL})
            * "SEI on cracks" : str
                Whether to include SEI growth on particle cracks, can be "false"
                (default) or "true".
            * "SEI porosity change" : str
                Whether to include porosity change due to SEI formation, can be "false"
                (default) or "true".
            * "stress-induced diffusion" : str
                Whether to include stress-induced diffusion, can be "false" or "true".
                The default is "false" if "particle mechanics" is "none" and "true"
                otherwise. A 2-tuple can be provided for different behaviour in negative
                and positive electrodes.
            * "surface form" : str
                Whether to use the surface formulation of the problem. Can be "false"
                (default), "differential" or "algebraic".
            * "thermal" : str
                Sets the thermal model to use. Can be "isothermal" (default), "lumped",
                "x-lumped", or "x-full". The 'cell geometry' option must be set to
                'pouch' for 'x-lumped' or 'x-full' to be valid. Using the 'x-lumped'
                option with 'dimensionality' set to 0 is equivalent to using the
                'lumped' option.
            * "total interfacial current density as a state" : str
                Whether to make a state for the total interfacial current density and
                solve an algebraic equation for it. Default is "false", unless "SEI film
                resistance" is distributed in which case it is automatically set to
                "true".
            * "working electrode" : str
                Can be "both" (default) for a standard battery or "positive" for a
                half-cell where the negative electrode is replaced with a lithium metal
                counter electrode.
            * "x-average side reactions": str
                Whether to average the side reactions (SEI growth, lithium plating and
                the respective porosity change) over the x-axis in Single Particle
                Models, can be "false" or "true". Default is "false" for SPMe and
                "true" for SPM.
    """

    def __init__(self, extra_options):
        self.possible_options = {
            "calculate discharge energy": ["false", "true"],
            "calculate heat source for isothermal models": ["false", "true"],
            "cell geometry": ["arbitrary", "pouch"],
            "contact resistance": ["false", "true"],
            "convection": ["none", "uniform transverse", "full transverse"],
            "current collector": [
                "uniform",
                "potential pair",
                "potential pair quite conductive",
            ],
            "diffusivity": ["single", "current sigmoid"],
            "dimensionality": [0, 1, 2],
            "electrolyte conductivity": [
                "default",
                "full",
                "leading order",
                "composite",
                "integrated",
            ],
            "exchange-current density": ["single", "current sigmoid"],
            "hydrolysis": ["false", "true"],
            "intercalation kinetics": [
                "symmetric Butler-Volmer",
                "asymmetric Butler-Volmer",
                "linear",
                "Marcus",
                "Marcus-Hush-Chidsey",
                "MSMR",
            ],
            "interface utilisation": ["full", "constant", "current-driven"],
            "lithium plating": [
                "none",
                "reversible",
                "partially reversible",
                "irreversible",
            ],
            "lithium plating porosity change": ["false", "true"],
            "loss of active material": [
                "none",
                "stress-driven",
                "reaction-driven",
                "current-driven",
                "stress and reaction-driven",
            ],
            "number of MSMR reactions": ["none"],
            "open-circuit potential": ["single", "current sigmoid", "MSMR"],
            "operating mode": [
                "current",
                "voltage",
                "power",
                "differential power",
                "explicit power",
                "resistance",
                "differential resistance",
                "explicit resistance",
                "CCCV",
            ],
            "particle": [
                "Fickian diffusion",
                "fast diffusion",
                "uniform profile",
                "quadratic profile",
                "quartic profile",
                "MSMR",
            ],
            "particle mechanics": ["none", "swelling only", "swelling and cracking"],
            "particle phases": ["1", "2"],
            "particle shape": ["spherical", "no particles"],
            "particle size": ["single", "distribution"],
            "SEI": [
                "none",
                "constant",
                "reaction limited",
                "reaction limited (asymmetric)",
                "solvent-diffusion limited",
                "electron-migration limited",
                "interstitial-diffusion limited",
                "ec reaction limited",
                "ec reaction limited (asymmetric)",
            ],
            "SEI film resistance": ["none", "distributed", "average"],
            "SEI on cracks": ["false", "true"],
            "SEI porosity change": ["false", "true"],
            "stress-induced diffusion": ["false", "true"],
            "surface form": ["false", "differential", "algebraic"],
            "thermal": ["isothermal", "lumped", "x-lumped", "x-full"],
            "total interfacial current density as a state": ["false", "true"],
            "working electrode": ["both", "positive"],
            "x-average side reactions": ["false", "true"],
        }

        default_options = {
            name: options[0] for name, options in self.possible_options.items()
        }
        extra_options = extra_options or {}

        working_electrode_option = extra_options.get("working electrode", "both")
        SEI_option = extra_options.get("SEI", "none")  # return "none" if not given
        SEI_cr_option = extra_options.get("SEI on cracks", "false")
        plating_option = extra_options.get("lithium plating", "none")
        # For the full cell model, if "SEI", "SEI on cracks" and "lithium plating"
        # options are not provided as tuples, change them to tuples with "none" or
        # "false" on the positive electrode. To use these options on the positive
        # electrode of a full cell, the tuple must be provided by the user
        if working_electrode_option == "both":
            if not (isinstance(SEI_option, tuple)) and SEI_option != "none":
                extra_options["SEI"] = (SEI_option, "none")
            if not (isinstance(SEI_cr_option, tuple)) and SEI_cr_option != "false":
                extra_options["SEI on cracks"] = (SEI_cr_option, "false")
            if not (isinstance(plating_option, tuple)) and plating_option != "none":
                extra_options["lithium plating"] = (plating_option, "none")

        # Change the default for cell geometry based on the current collector
        # dimensionality
        # return "none" if option not given
        dimensionality_option = extra_options.get("dimensionality", "none")
        if dimensionality_option in [1, 2]:
            default_options["cell geometry"] = "pouch"
        # The "cell geometry" option will still be overridden by extra_options if
        # provided

        # Change the default for cell geometry based on the thermal model
        # return "none" if option not given
        thermal_option = extra_options.get("thermal", "none")
        if thermal_option == "x-full":
            default_options["cell geometry"] = "pouch"
        # The "cell geometry" option will still be overridden by extra_options if
        # provided

        # Change the default for SEI film resistance based on which SEI option is
        # provided
        # return "none" if option not given
        sei_option = extra_options.get("SEI", "none")
        if sei_option == "none":
            default_options["SEI film resistance"] = "none"
        else:
            default_options["SEI film resistance"] = "distributed"
        # The "SEI film resistance" option will still be overridden by extra_options if
        # provided

        # Change the default for particle mechanics based on which half-cell,
        # SEI on cracks and LAM options are provided
        # return "false", "false" and "none" respectively if options not given
        SEI_cracks_option = extra_options.get("SEI on cracks", "false")
        LAM_opt = extra_options.get("loss of active material", "none")
        if SEI_cracks_option == "true":
            default_options["particle mechanics"] = "swelling and cracking"
        elif SEI_cracks_option == ("true", "false"):
            if "stress-driven" in LAM_opt or "stress and reaction-driven" in LAM_opt:
                default_options["particle mechanics"] = (
                    "swelling and cracking",
                    "swelling only",
                )
            else:
                default_options["particle mechanics"] = (
                    "swelling and cracking",
                    "none",
                )
        else:
            if "stress-driven" in LAM_opt or "stress and reaction-driven" in LAM_opt:
                default_options["particle mechanics"] = "swelling only"
            else:
                default_options["particle mechanics"] = "none"
        # The "particle mechanics" option will still be overridden by extra_options if
        # provided

        # Change the default for stress-induced diffusion based on which particle
        # mechanics option is provided. If the user doesn't supply a particle mechanics
        # option set the default stress-induced diffusion option based on the default
        # particle mechanics option which may change depending on other options
        # (e.g. for stress-driven LAM the default mechanics option is "swelling only")
        mechanics_option = extra_options.get("particle mechanics", "none")
        if (
            mechanics_option == "none"
            and default_options["particle mechanics"] == "none"
        ):
            default_options["stress-induced diffusion"] = "false"
        else:
            default_options["stress-induced diffusion"] = "true"
        # The "stress-induced diffusion" option will still be overridden by
        # extra_options if provided

        # Change the default for surface form based on which particle
        # phases option is provided.
        # return "1" if option not given
        phases_option = extra_options.get("particle phases", "1")
        if phases_option == "1":
            default_options["surface form"] = "false"
        else:
            default_options["surface form"] = "algebraic"
        # The "surface form" option will still be overridden by
        # extra_options if provided

        # Change default SEI model based on which lithium plating option is provided
        # return "none" if option not given
        plating_option = extra_options.get("lithium plating", "none")
        if plating_option == "partially reversible":
            default_options["SEI"] = "constant"
        elif plating_option == ("partially reversible", "none"):
            default_options["SEI"] = ("constant", "none")
        else:
            default_options["SEI"] = "none"
        # The "SEI" option will still be overridden by extra_options if provided

        options = pybamm.FuzzyDict(default_options)
        # any extra options overwrite the default options
        for name, opt in extra_options.items():
            if name in default_options:
                options[name] = opt
            else:
                if name == "particle cracking":
                    raise pybamm.OptionError(
                        "The 'particle cracking' option has been renamed. "
                        "Use 'particle mechanics' instead."
                    )
                else:
                    raise pybamm.OptionError(
                        "Option '{}' not recognised. Best matches are {}".format(
                            name, options.get_best_matches(name)
                        )
                    )

        # If any of "open-circuit potential", "particle" or "intercalation kinetics" is
        # "MSMR" then all of them must be "MSMR".
        # Note: this check is currently performed on full cells, but is loosened for
        # half-cells where you must pass a tuple of options to only set MSMR models in
        # the working electrode
        msmr_check_list = [
            options[opt] == "MSMR"
            for opt in ["open-circuit potential", "particle", "intercalation kinetics"]
        ]
        if (
            options["working electrode"] == "both"
            and any(msmr_check_list)
            and not all(msmr_check_list)
        ):
            raise pybamm.OptionError(
                "If any of 'open-circuit potential', 'particle' or "
                "'intercalation kinetics' is 'MSMR' then all of them must be 'MSMR'"
            )

        # If "SEI film resistance" is "distributed" then "total interfacial current
        # density as a state" must be "true"
        if options["SEI film resistance"] == "distributed":
            options["total interfacial current density as a state"] = "true"
            # Check that extra_options did not try to provide a clashing option
            if (
                extra_options.get("total interfacial current density as a state")
                == "false"
            ):
                raise pybamm.OptionError(
                    "If 'sei film resistance' is 'distributed' then 'total interfacial "
                    "current density as a state' must be 'true'"
                )

        # If "SEI film resistance" is not "none" and there are multiple phases
        # then "total interfacial current density as a state" must be "true"
        if (
            options["SEI film resistance"] != "none"
            and options["particle phases"] != "1"
        ):
            options["total interfacial current density as a state"] = "true"
            # Check that extra_options did not try to provide a clashing option
            if (
                extra_options.get("total interfacial current density as a state")
                == "false"
            ):
                raise pybamm.OptionError(
                    "If 'SEI film resistance' is not 'none' "
                    "and there are multiple phases then 'total interfacial "
                    "current density as a state' must be 'true'"
                )

        # Options not yet compatible with contact resistance
        if options["contact resistance"] == "true":
            if options["operating mode"] == "explicit power":
                raise NotImplementedError(
                    "Contact resistance not yet supported for explicit power."
                )
            if options["operating mode"] == "explicit resistance":
                raise NotImplementedError(
                    "Contact resistance not yet supported for explicit resistance."
                )

        # Options not yet compatible with particle-size distributions
        if options["particle size"] == "distribution":
            if options["lithium plating"] != "none":
                raise NotImplementedError(
                    "Lithium plating submodels do not yet support particle-size "
                    "distributions."
                )
            if options["particle"] in ["quadratic profile", "quartic profile"]:
                raise NotImplementedError(
                    "'quadratic' and 'quartic' concentration profiles have not yet "
                    "been implemented for particle-size ditributions"
                )
            if options["particle mechanics"] != "none":
                raise NotImplementedError(
                    "Particle mechanics submodels do not yet support particle-size"
                    " distributions."
                )
            if options["particle shape"] != "spherical":
                raise NotImplementedError(
                    "Particle shape must be 'spherical' for particle-size distribution"
                    " submodels."
                )
            if options["SEI"] != "none":
                raise NotImplementedError(
                    "SEI submodels do not yet support particle-size distributions."
                )
            if options["stress-induced diffusion"] == "true":
                raise NotImplementedError(
                    "stress-induced diffusion cannot yet be included in "
                    "particle-size distributions."
                )
            if options["thermal"] == "x-full":
                raise NotImplementedError(
                    "X-full thermal submodels do not yet support particle-size"
                    " distributions."
                )

        # Renamed options
        if options["particle"] == "fast diffusion":
            raise pybamm.OptionError(
                "The 'fast diffusion' option has been renamed. "
                "Use 'uniform profile' instead."
            )
        if options["SEI porosity change"] in [True, False]:
            raise pybamm.OptionError(
                "SEI porosity change must now be given in string format "
                "('true' or 'false')"
            )
        if options["working electrode"] == "negative":
            raise pybamm.OptionError(
                "The 'negative' working elecrtrode option has been removed because "
                "the voltage - and therefore the energy stored - would be negative."
                "Use the 'positive' working electrode option instead and set whatever "
                "would normally be the negative electrode as the positive electrode."
            )

        # Some standard checks to make sure options are compatible
        if options["dimensionality"] == 0:
            if options["current collector"] not in ["uniform"]:
                raise pybamm.OptionError(
                    "current collector model must be uniform in 0D model"
                )
            if options["convection"] == "full transverse":
                raise pybamm.OptionError(
                    "cannot have transverse convection in 0D model"
                )

        if (
            options["thermal"] in ["x-lumped", "x-full"]
            and options["cell geometry"] != "pouch"
        ):
            raise pybamm.OptionError(
                options["thermal"] + " model must have pouch cell geometry."
            )
        if options["thermal"] == "x-full" and options["dimensionality"] != 0:
            n = options["dimensionality"]
            raise pybamm.OptionError(
                f"X-full thermal submodels do not yet support {n}D current collectors"
            )

        if isinstance(options["stress-induced diffusion"], str):
            if (
                options["stress-induced diffusion"] == "true"
                and options["particle mechanics"] == "none"
            ):
                raise pybamm.OptionError(
                    "cannot have stress-induced diffusion without a particle "
                    "mechanics model"
                )

        if options["working electrode"] != "both":
            if options["thermal"] == "x-full":
                raise pybamm.OptionError(
                    "X-full thermal submodel is not compatible with half-cell models"
                )
            elif options["thermal"] == "x-lumped" and options["dimensionality"] != 0:
                n = options["dimensionality"]
                raise pybamm.OptionError(
                    f"X-lumped thermal submodels do not yet support {n}D "
                    "current collectors in a half-cell configuration"
                )

        if options["particle phases"] != "1":
            if not (
                options["surface form"] != "false"
                and options["particle size"] == "single"
                and options["particle"] == "Fickian diffusion"
                and options["particle mechanics"] == "none"
                and options["loss of active material"] == "none"
                and options["lithium plating"] == "none"
            ):
                raise pybamm.OptionError(
                    "If there are multiple particle phases: 'surface form' cannot be "
                    "'false', 'particle size' must be 'single', 'particle' must be "
                    "'Fickian diffusion'. Also the following must "
                    "be 'none': 'particle mechanics', "
                    "'loss of active material', 'lithium plating'"
                )

        # Check options are valid
        for option, value in options.items():
            if isinstance(value, str) or option in [
                "dimensionality",
                "operating mode",
            ]:  # some options accept non-strings
                value = (value,)
            else:
                if not (
                    (
                        option
                        in [
                            "diffusivity",
                            "exchange-current density",
                            "intercalation kinetics",
                            "interface utilisation",
                            "lithium plating",
                            "loss of active material",
                            "open-circuit potential",
                            "particle",
                            "particle mechanics",
                            "particle phases",
                            "particle size",
                            "SEI",
                            "SEI on cracks",
                            "stress-induced diffusion",
                        ]
                        and isinstance(value, tuple)
                        and len(value) == 2
                    )
                ):
                    # more possible options that can take 2-tuples to be added
                    # as they come
                    raise pybamm.OptionError(
                        f"\n'{value}' is not recognized in option '{option}'. "
                        "Values must be strings or (in some cases) "
                        "2-tuples of strings"
                    )
            # flatten value
            value_list = []
            for val in value:
                if isinstance(val, tuple):
                    value_list.extend(list(val))
                else:
<<<<<<< HEAD
                    value_list.append(val)
            for val in value_list:
                if val not in self.possible_options[option]:
                    if not (option == "operating mode" and callable(val)):
=======
                    if not (
                        (
                            option
                            in [
                                "diffusivity",
                                "exchange-current density",
                                "intercalation kinetics",
                                "interface utilisation",
                                "loss of active material",
                                "number of MSMR reactions",
                                "open-circuit potential",
                                "particle",
                                "particle mechanics",
                                "particle phases",
                                "particle size",
                                "stress-induced diffusion",
                            ]
                            and isinstance(value, tuple)
                            and len(value) == 2
                        )
                    ):
                        # more possible options that can take 2-tuples to be added
                        # as they come
>>>>>>> acad5fa2
                        raise pybamm.OptionError(
                            f"\n'{val}' is not recognized in option '{option}'. "
                            f"Possible values are {self.possible_options[option]}"
                        )
<<<<<<< HEAD
=======
                # flatten value
                value_list = []
                for val in value:
                    if isinstance(val, tuple):
                        value_list.extend(list(val))
                    else:
                        value_list.append(val)
                for val in value_list:
                    if val not in self.possible_options[option]:
                        if option == "operating mode" and callable(val):
                            # "operating mode" can be a function
                            pass
                        elif (
                            option == "number of MSMR reactions"
                            and represents_positive_integer(val)
                        ):
                            # "number of MSMR reactions" can be a positive integer
                            pass
                        else:
                            raise pybamm.OptionError(
                                f"\n'{val}' is not recognized in option '{option}'. "
                                f"Possible values are {self.possible_options[option]}"
                            )
>>>>>>> acad5fa2

        # Issue a warning to let users know that the 'lumped' thermal option (or
        # equivalently 'x-lumped' with 0D current collectors) now uses the total heat
        # transfer coefficient, surface area for cooling, and cell volume parameters,
        # regardless of the 'cell geometry option' chosen.
        thermal_option = options["thermal"]
        dimensionality_option = options["dimensionality"]
        if thermal_option == "lumped" or (
            thermal_option == "x-lumped" and dimensionality_option == 0
        ):
            message = (
                f"The '{thermal_option}' thermal option with "
                f"'dimensionality' {dimensionality_option} now uses the parameters "
                "'Cell cooling surface area [m2]', 'Cell volume [m3]' and "
                "'Total heat transfer coefficient [W.m-2.K-1]' to compute the cell "
                "cooling term, regardless of the value of the the 'cell geometry' "
                "option. Please update your parameters accordingly."
            )
            warnings.warn(message, pybamm.OptionWarning, stacklevel=2)
        super().__init__(options.items())

    @property
    def phases(self):
        try:
            return self._phases
        except AttributeError:
            self._phases = {}
            for domain in ["negative", "positive"]:
                number = int(getattr(self, domain)["particle phases"])
                phases = ["primary"]
                if number >= 2:
                    phases.append("secondary")
                self._phases[domain] = phases
            return self._phases

    @cached_property
    def whole_cell_domains(self):
        if self["working electrode"] == "both":
            return ["separator", "positive electrode"]
        elif self["working electrode"] == "positive":
            return ["negative electrode", "separator", "positive electrode"]
        else:
            raise NotImplementedError  # future proofing

    @property
    def electrode_types(self):
        try:
            return self._electrode_types
        except AttributeError:
            self._electrode_types = {}
            for domain in ["negative", "positive"]:
                if f"{domain} electrode" in self.whole_cell_domains:
                    self._electrode_types[domain] = "porous"
                else:
                    self._electrode_types[domain] = "planar"
            return self._electrode_types

    def print_options(self):
        """
        Print the possible options with the ones currently selected
        """
        for key, value in self.items():
            print(f"{key!r}: {value!r} (possible: {self.possible_options[key]!r})")

    def print_detailed_options(self):
        """
        Print the docstring for Options
        """
        print(self.__doc__)

    @property
    def negative(self):
        "Returns the options for the negative electrode"
        # index 0 in a 2-tuple for the negative electrode
        return BatteryModelDomainOptions(self.items(), 0)

    @property
    def positive(self):
        "Returns the options for the positive electrode"
        # index 1 in a 2-tuple for the positive electrode
        return BatteryModelDomainOptions(self.items(), 1)


class BatteryModelDomainOptions(dict):
    def __init__(self, dict_items, index):
        super().__init__(dict_items)
        self.index = index

    def __getitem__(self, key):
        options = super().__getitem__(key)
        if isinstance(options, str):
            return options
        else:
            # 2-tuple, first is negative domain, second is positive domain
            return options[self.index]

    @property
    def primary(self):
        return BatteryModelPhaseOptions(self, 0)

    @property
    def secondary(self):
        return BatteryModelPhaseOptions(self, 1)


class BatteryModelPhaseOptions(dict):
    def __init__(self, domain_options, index):
        super().__init__(domain_options.items())
        self.domain_options = domain_options
        self.index = index

    def __getitem__(self, key):
        options = self.domain_options.__getitem__(key)
        if isinstance(options, str):
            return options
        else:
            # 2-tuple, first is primary phase, second is secondary phase
            return options[self.index]


class BaseBatteryModel(pybamm.BaseModel):
    """
    Base model class with some default settings and required variables

    Parameters
    ----------
    options : dict-like, optional
        A dictionary of options to be passed to the model. If this is a dict (and not
        a subtype of dict), it will be processed by :class:`pybamm.BatteryModelOptions`
        to ensure that the options are valid. If this is a subtype of dict, it is
        assumed that the options have already been processed and are valid. This allows
        for the use of custom options classes. The default options are given by
        :class:`pybamm.BatteryModelOptions`.
    name : str, optional
        The name of the model. The default is "Unnamed battery model".
    """

    def __init__(self, options=None, name="Unnamed battery model"):
        super().__init__(name)
        self.options = options

    @property
    def default_geometry(self):
        return pybamm.battery_geometry(options=self.options)

    @property
    def default_var_pts(self):
        base_var_pts = {
            "x_n": 20,
            "x_s": 20,
            "x_p": 20,
            "r_n": 20,
            "r_p": 20,
            "r_n_prim": 20,
            "r_p_prim": 20,
            "r_n_sec": 20,
            "r_p_sec": 20,
            "y": 10,
            "z": 10,
            "R_n": 30,
            "R_p": 30,
        }
        # Reduce the default points for 2D current collectors
        if self.options["dimensionality"] == 2:
            base_var_pts.update({"x_n": 10, "x_s": 10, "x_p": 10})
        return base_var_pts

    @property
    def default_submesh_types(self):
        base_submeshes = {
            "negative electrode": pybamm.Uniform1DSubMesh,
            "separator": pybamm.Uniform1DSubMesh,
            "positive electrode": pybamm.Uniform1DSubMesh,
            "negative particle": pybamm.Uniform1DSubMesh,
            "positive particle": pybamm.Uniform1DSubMesh,
            "negative primary particle": pybamm.Uniform1DSubMesh,
            "positive primary particle": pybamm.Uniform1DSubMesh,
            "negative secondary particle": pybamm.Uniform1DSubMesh,
            "positive secondary particle": pybamm.Uniform1DSubMesh,
            "negative particle size": pybamm.Uniform1DSubMesh,
            "positive particle size": pybamm.Uniform1DSubMesh,
        }
        if self.options["dimensionality"] == 0:
            base_submeshes["current collector"] = pybamm.SubMesh0D
        elif self.options["dimensionality"] == 1:
            base_submeshes["current collector"] = pybamm.Uniform1DSubMesh

        elif self.options["dimensionality"] == 2:
            base_submeshes["current collector"] = pybamm.ScikitUniform2DSubMesh
        return base_submeshes

    @property
    def default_spatial_methods(self):
        base_spatial_methods = {
            "macroscale": pybamm.FiniteVolume(),
            "negative particle": pybamm.FiniteVolume(),
            "positive particle": pybamm.FiniteVolume(),
            "negative primary particle": pybamm.FiniteVolume(),
            "positive primary particle": pybamm.FiniteVolume(),
            "negative secondary particle": pybamm.FiniteVolume(),
            "positive secondary particle": pybamm.FiniteVolume(),
            "negative particle size": pybamm.FiniteVolume(),
            "positive particle size": pybamm.FiniteVolume(),
        }
        if self.options["dimensionality"] == 0:
            # 0D submesh - use base spatial method
            base_spatial_methods[
                "current collector"
            ] = pybamm.ZeroDimensionalSpatialMethod()
        elif self.options["dimensionality"] == 1:
            base_spatial_methods["current collector"] = pybamm.FiniteVolume()
        elif self.options["dimensionality"] == 2:
            base_spatial_methods["current collector"] = pybamm.ScikitFiniteElement()
        return base_spatial_methods

    @property
    def options(self):
        return self._options

    @options.setter
    def options(self, extra_options):
        # if extra_options is a dict then process it into a BatteryModelOptions
        # this does not catch cases that subclass the dict type
        # so other submodels can pass in their own options class if needed
        if extra_options is None or type(extra_options) == dict:  # noqa: E721
            options = BatteryModelOptions(extra_options)
        else:
            options = extra_options

        # Options that are incompatible with models
        if isinstance(self, pybamm.lithium_ion.BaseModel):
            if options["convection"] != "none":
                raise pybamm.OptionError(
                    "convection not implemented for lithium-ion models"
                )
        if isinstance(self, pybamm.lithium_ion.SPMe):
            if options["electrolyte conductivity"] not in [
                "default",
                "composite",
                "integrated",
            ]:
                raise pybamm.OptionError(
                    "electrolyte conductivity '{}' not suitable for SPMe".format(
                        options["electrolyte conductivity"]
                    )
                )
        if isinstance(self, pybamm.lithium_ion.SPM) and not isinstance(
            self, pybamm.lithium_ion.SPMe
        ):
            if options["x-average side reactions"] == "false":
                raise pybamm.OptionError(
                    "x-average side reactions cannot be 'false' for SPM models"
                )
        if isinstance(self, pybamm.lithium_ion.SPM):
            if (
                "distribution" in options["particle size"]
                and options["surface form"] == "false"
            ):
                raise pybamm.OptionError(
                    "surface form must be 'algebraic' or 'differential' if "
                    " 'particle size' contains a 'distribution'"
                )
        if isinstance(self, pybamm.lead_acid.BaseModel):
            if options["thermal"] != "isothermal" and options["dimensionality"] != 0:
                raise pybamm.OptionError(
                    "Lead-acid models can only have thermal "
                    "effects if dimensionality is 0."
                )
            if options["SEI"] != "none" or options["SEI film resistance"] != "none":
                raise pybamm.OptionError("Lead-acid models cannot have SEI formation")
            if options["lithium plating"] != "none":
                raise pybamm.OptionError("Lead-acid models cannot have lithium plating")
            if options["open-circuit potential"] == "MSMR":
                raise pybamm.OptionError(
                    "Lead-acid models cannot use the MSMR open-circuit potential model"
                )

        if (
            isinstance(self, pybamm.lead_acid.LOQS)
            and options["surface form"] == "false"
            and options["hydrolysis"] == "true"
        ):
            raise pybamm.OptionError(
                """must use surface formulation to solve {!s} with hydrolysis
                    """.format(
                    self
                )
            )

        self._options = options

    def set_standard_output_variables(self):
        # Time
        self.variables.update(
            {
                "Time [s]": pybamm.t,
                "Time [min]": pybamm.t / 60,
                "Time [h]": pybamm.t / 3600,
            }
        )

        # Spatial
        var = pybamm.standard_spatial_vars
        self.variables.update(
            {"x [m]": var.x, "x_n [m]": var.x_n, "x_s [m]": var.x_s, "x_p [m]": var.x_p}
        )
        if self.options["dimensionality"] == 1:
            self.variables.update({"z [m]": var.z})
        elif self.options["dimensionality"] == 2:
            self.variables.update({"y [m]": var.y, "z [m]": var.z})

    def build_model_equations(self):
        # Set model equations
        for submodel_name, submodel in self.submodels.items():
            pybamm.logger.verbose(
                "Setting rhs for {} submodel ({})".format(submodel_name, self.name)
            )

            submodel.set_rhs(self.variables)
            pybamm.logger.verbose(
                "Setting algebraic for {} submodel ({})".format(
                    submodel_name, self.name
                )
            )

            submodel.set_algebraic(self.variables)
            pybamm.logger.verbose(
                "Setting boundary conditions for {} submodel ({})".format(
                    submodel_name, self.name
                )
            )

            submodel.set_boundary_conditions(self.variables)
            pybamm.logger.verbose(
                "Setting initial conditions for {} submodel ({})".format(
                    submodel_name, self.name
                )
            )
            submodel.set_initial_conditions(self.variables)
            submodel.set_events(self.variables)
            pybamm.logger.verbose(
                "Updating {} submodel ({})".format(submodel_name, self.name)
            )
            self.update(submodel)
            self.check_no_repeated_keys()

    def build_model(self):
        # Build model variables and equations
        self._build_model()

        # Set battery specific variables
        pybamm.logger.debug("Setting voltage variables ({})".format(self.name))
        self.set_voltage_variables()

        pybamm.logger.debug("Setting SoC variables ({})".format(self.name))
        self.set_soc_variables()

        pybamm.logger.debug("Setting degradation variables ({})".format(self.name))
        self.set_degradation_variables()
        self.set_summary_variables()

        self._built = True
        pybamm.logger.info("Finish building {}".format(self.name))

    @property
    def summary_variables(self):
        return self._summary_variables

    @summary_variables.setter
    def summary_variables(self, value):
        """
        Set summary variables

        Parameters
        ----------
        value : list of strings
            Names of the summary variables. Must all be in self.variables.
        """
        for var in value:
            if var not in self.variables:
                raise KeyError(
                    f"No cycling variable defined for summary variable '{var}'"
                )
        self._summary_variables = value

    def set_summary_variables(self):
        self._summary_variables = []

    def get_intercalation_kinetics(self, domain):
        options = getattr(self.options, domain)
        if options["intercalation kinetics"] == "symmetric Butler-Volmer":
            return pybamm.kinetics.SymmetricButlerVolmer
        elif options["intercalation kinetics"] == "asymmetric Butler-Volmer":
            return pybamm.kinetics.AsymmetricButlerVolmer
        elif options["intercalation kinetics"] == "linear":
            return pybamm.kinetics.Linear
        elif options["intercalation kinetics"] == "Marcus":
            return pybamm.kinetics.Marcus
        elif options["intercalation kinetics"] == "Marcus-Hush-Chidsey":
            return pybamm.kinetics.MarcusHushChidsey
        elif options["intercalation kinetics"] == "MSMR":
            return pybamm.kinetics.MSMRButlerVolmer

    def get_inverse_intercalation_kinetics(self):
        if self.options["intercalation kinetics"] == "symmetric Butler-Volmer":
            return pybamm.kinetics.InverseButlerVolmer
        else:
            raise pybamm.OptionError(
                "Inverse kinetics are only implemented for symmetric Butler-Volmer. "
                "Use option {'surface form': 'algebraic'} to use forward kinetics "
                "instead."
            )

    def set_external_circuit_submodel(self):
        """
        Define how the external circuit defines the boundary conditions for the model,
        e.g. (not necessarily constant-) current, voltage, etc
        """
        if self.options["operating mode"] == "current":
            model = pybamm.external_circuit.ExplicitCurrentControl(
                self.param, self.options
            )
        elif self.options["operating mode"] == "voltage":
            model = pybamm.external_circuit.VoltageFunctionControl(
                self.param, self.options
            )
        elif self.options["operating mode"] == "power":
            model = pybamm.external_circuit.PowerFunctionControl(
                self.param, self.options, "algebraic"
            )
        elif self.options["operating mode"] == "differential power":
            model = pybamm.external_circuit.PowerFunctionControl(
                self.param, self.options, "differential without max"
            )
        elif self.options["operating mode"] == "explicit power":
            model = pybamm.external_circuit.ExplicitPowerControl(
                self.param, self.options
            )
        elif self.options["operating mode"] == "resistance":
            model = pybamm.external_circuit.ResistanceFunctionControl(
                self.param, self.options, "algebraic"
            )
        elif self.options["operating mode"] == "differential resistance":
            model = pybamm.external_circuit.ResistanceFunctionControl(
                self.param, self.options, "differential without max"
            )
        elif self.options["operating mode"] == "explicit resistance":
            model = pybamm.external_circuit.ExplicitResistanceControl(
                self.param, self.options
            )
        elif self.options["operating mode"] == "CCCV":
            model = pybamm.external_circuit.CCCVFunctionControl(
                self.param, self.options
            )
        elif callable(self.options["operating mode"]):
            model = pybamm.external_circuit.FunctionControl(
                self.param, self.options["operating mode"], self.options
            )
        self.submodels["external circuit"] = model

    def set_transport_efficiency_submodels(self):
        self.submodels[
            "electrolyte transport efficiency"
        ] = pybamm.transport_efficiency.Bruggeman(
            self.param, "Electrolyte", self.options
        )
        self.submodels[
            "electrode transport efficiency"
        ] = pybamm.transport_efficiency.Bruggeman(self.param, "Electrode", self.options)

    def set_thermal_submodel(self):
        if self.options["thermal"] == "isothermal":
            thermal_submodel = pybamm.thermal.isothermal.Isothermal
        elif self.options["thermal"] == "lumped":
            thermal_submodel = pybamm.thermal.Lumped
        elif self.options["thermal"] == "x-lumped":
            if self.options["dimensionality"] == 0:
                thermal_submodel = pybamm.thermal.Lumped
            elif self.options["dimensionality"] == 1:
                thermal_submodel = pybamm.thermal.pouch_cell.CurrentCollector1D
            elif self.options["dimensionality"] == 2:
                thermal_submodel = pybamm.thermal.pouch_cell.CurrentCollector2D
        elif self.options["thermal"] == "x-full":
            if self.options["dimensionality"] == 0:
                thermal_submodel = pybamm.thermal.pouch_cell.OneDimensionalX

        self.submodels["thermal"] = thermal_submodel(self.param, self.options)

    def set_current_collector_submodel(self):
        if self.options["current collector"] in ["uniform"]:
            submodel = pybamm.current_collector.Uniform(self.param)
        elif self.options["current collector"] == "potential pair":
            if self.options["dimensionality"] == 1:
                submodel = pybamm.current_collector.PotentialPair1plus1D(self.param)
            elif self.options["dimensionality"] == 2:
                submodel = pybamm.current_collector.PotentialPair2plus1D(self.param)
        self.submodels["current collector"] = submodel

    def set_interface_utilisation_submodel(self):
        for domain in ["negative", "positive"]:
            Domain = domain.capitalize()
            util = getattr(self.options, domain)["interface utilisation"]
            if util == "full":
                submodel = pybamm.interface_utilisation.Full(
                    self.param, domain, self.options
                )
            elif util == "constant":
                submodel = pybamm.interface_utilisation.Constant(
                    self.param, domain, self.options
                )
            elif util == "current-driven":
                if self.options.electrode_types[domain] == "planar":
                    reaction_loc = "interface"
                elif self.x_average:
                    reaction_loc = "x-average"
                else:
                    reaction_loc = "full electrode"
                submodel = pybamm.interface_utilisation.CurrentDriven(
                    self.param, domain, self.options, reaction_loc
                )
            self.submodels[f"{Domain} interface utilisation"] = submodel

    def set_voltage_variables(self):
        if self.options.negative["particle phases"] == "1":
            # Only one phase, no need to distinguish between
            # "primary" and "secondary"
            phase_n = ""
        else:
            # add a space so that we can use "" or (e.g.) "primary " interchangeably
            # when naming variables
            phase_n = "primary "
        if self.options.positive["particle phases"] == "1":
            phase_p = ""
        else:
            phase_p = "primary "

        ocp_surf_n_av = self.variables[
            f"X-averaged negative electrode {phase_n}open-circuit potential [V]"
        ]
        ocp_surf_p_av = self.variables[
            f"X-averaged positive electrode {phase_p}open-circuit potential [V]"
        ]
        ocp_n_bulk = self.variables[
            f"Negative electrode {phase_n}bulk open-circuit potential [V]"
        ]
        ocp_p_bulk = self.variables[
            f"Positive electrode {phase_p}bulk open-circuit potential [V]"
        ]
        eta_particle_n = self.variables[
            f"Negative {phase_n}particle concentration overpotential [V]"
        ]
        eta_particle_p = self.variables[
            f"Positive {phase_p}particle concentration overpotential [V]"
        ]

        ocv_surf = ocp_surf_p_av - ocp_surf_n_av
        ocv_bulk = ocp_p_bulk - ocp_n_bulk

        eta_particle = eta_particle_p - eta_particle_n

        # overpotentials
        if self.options.electrode_types["negative"] == "planar":
            eta_r_n_av = self.variables[
                "Lithium metal interface reaction overpotential [V]"
            ]
        else:
            eta_r_n_av = self.variables[
                f"X-averaged negative electrode {phase_n}reaction overpotential [V]"
            ]
        eta_r_p_av = self.variables[
            f"X-averaged positive electrode {phase_p}reaction overpotential [V]"
        ]
        eta_r_av = eta_r_p_av - eta_r_n_av

        delta_phi_s_n_av = self.variables[
            "X-averaged negative electrode ohmic losses [V]"
        ]
        delta_phi_s_p_av = self.variables[
            "X-averaged positive electrode ohmic losses [V]"
        ]
        delta_phi_s_av = delta_phi_s_p_av - delta_phi_s_n_av

        # SEI film overpotential
        if self.options.electrode_types["negative"] == "planar":
            eta_sei_n_av = self.variables[
                "Negative electrode SEI film overpotential [V]"
            ]
        else:
            eta_sei_n_av = self.variables[
                f"X-averaged negative electrode {phase_n}SEI film overpotential [V]"
            ]
        eta_sei_p_av = self.variables[
            f"X-averaged positive electrode {phase_p}SEI film overpotential [V]"
        ]
        eta_sei_av = eta_sei_n_av + eta_sei_p_av

        # TODO: add current collector losses to the voltage in 3D

        self.variables.update(
            {
                "Surface open-circuit voltage [V]": ocv_surf,
                "Bulk open-circuit voltage [V]": ocv_bulk,
                "Particle concentration overpotential [V]": eta_particle,
                "X-averaged reaction overpotential [V]": eta_r_av,
                "X-averaged SEI film overpotential [V]": eta_sei_av,
                "X-averaged solid phase ohmic losses [V]": delta_phi_s_av,
            }
        )

        # Battery-wide variables
        V = self.variables["Voltage [V]"]
        eta_e_av = self.variables["X-averaged electrolyte ohmic losses [V]"]
        eta_c_av = self.variables["X-averaged concentration overpotential [V]"]
        num_cells = pybamm.Parameter(
            "Number of cells connected in series to make a battery"
        )
        self.variables.update(
            {
                "Battery open-circuit voltage [V]": ocv_bulk * num_cells,
                "Battery negative electrode bulk open-circuit potential [V]": ocp_n_bulk
                * num_cells,
                "Battery positive electrode bulk open-circuit potential [V]": ocp_p_bulk
                * num_cells,
                "Battery particle concentration overpotential [V]": eta_particle
                * num_cells,
                "Battery negative particle concentration overpotential [V]"
                "": eta_particle_n * num_cells,
                "Battery positive particle concentration overpotential [V]"
                "": eta_particle_p * num_cells,
                "X-averaged battery reaction overpotential [V]": eta_r_av * num_cells,
                "X-averaged battery negative reaction overpotential [V]": eta_r_n_av
                * num_cells,
                "X-averaged battery positive reaction overpotential [V]": eta_r_p_av
                * num_cells,
                "X-averaged battery solid phase ohmic losses [V]": delta_phi_s_av
                * num_cells,
                "X-averaged battery negative solid phase ohmic losses [V]"
                "": delta_phi_s_n_av * num_cells,
                "X-averaged battery positive solid phase ohmic losses [V]"
                "": delta_phi_s_p_av * num_cells,
                "X-averaged battery electrolyte ohmic losses [V]": eta_e_av * num_cells,
                "X-averaged battery concentration overpotential [V]": eta_c_av
                * num_cells,
                "Battery voltage [V]": V * num_cells,
            }
        )

        # Calculate equivalent resistance of an OCV-R Equivalent Circuit Model
        # ECM overvoltage is OCV minus voltage
        v_ecm = ocv_bulk - V

        # Hack to avoid division by zero if i_cc is exactly zero
        # If i_cc is zero, i_cc_not_zero becomes 1. But multiplying by sign(i_cc) makes
        # the local resistance 'zero' (really, it's not defined when i_cc is zero)
        def x_not_zero(x):
            return ((x > 0) + (x < 0)) * x + (x >= 0) * (x <= 0)

        i_cc = self.variables["Current collector current density [A.m-2]"]
        i_cc_not_zero = x_not_zero(i_cc)
        A_cc = self.param.A_cc

        self.variables.update(
            {
                "Local ECM resistance [Ohm]": pybamm.sign(i_cc)
                * v_ecm
                / (i_cc_not_zero * A_cc),
            }
        )

        # Cut-off voltage
        self.events.append(
            pybamm.Event(
                "Minimum voltage [V]",
                V - self.param.voltage_low_cut,
                pybamm.EventType.TERMINATION,
            )
        )
        self.events.append(
            pybamm.Event(
                "Maximum voltage [V]",
                self.param.voltage_high_cut - V,
                pybamm.EventType.TERMINATION,
            )
        )

        # Cut-off open-circuit voltage (for event switch with casadi 'fast with events'
        # mode)
        tol = 0.1
        self.events.append(
            pybamm.Event(
                "Minimum voltage switch [V]",
                V - (self.param.voltage_low_cut - tol),
                pybamm.EventType.SWITCH,
            )
        )
        self.events.append(
            pybamm.Event(
                "Maximum voltage switch [V]",
                V - (self.param.voltage_high_cut + tol),
                pybamm.EventType.SWITCH,
            )
        )

        # Power and resistance
        I = self.variables["Current [A]"]
        I_not_zero = x_not_zero(I)
        self.variables.update(
            {
                "Terminal power [W]": I * V,
                "Power [W]": I * V,
                "Resistance [Ohm]": pybamm.sign(I) * V / I_not_zero,
            }
        )

    def set_degradation_variables(self):
        """
        Set variables that quantify degradation.
        This function is overriden by the base battery models
        """
        pass

    def set_soc_variables(self):
        """
        Set variables relating to the state of charge.
        This function is overriden by the base battery models
        """
        pass<|MERGE_RESOLUTION|>--- conflicted
+++ resolved
@@ -622,54 +622,15 @@
 
         # Check options are valid
         for option, value in options.items():
-            if isinstance(value, str) or option in [
-                "dimensionality",
-                "operating mode",
-            ]:  # some options accept non-strings
-                value = (value,)
+            if option in ["working electrode"]:
+                pass
             else:
-                if not (
-                    (
-                        option
-                        in [
-                            "diffusivity",
-                            "exchange-current density",
-                            "intercalation kinetics",
-                            "interface utilisation",
-                            "lithium plating",
-                            "loss of active material",
-                            "open-circuit potential",
-                            "particle",
-                            "particle mechanics",
-                            "particle phases",
-                            "particle size",
-                            "SEI",
-                            "SEI on cracks",
-                            "stress-induced diffusion",
-                        ]
-                        and isinstance(value, tuple)
-                        and len(value) == 2
-                    )
-                ):
-                    # more possible options that can take 2-tuples to be added
-                    # as they come
-                    raise pybamm.OptionError(
-                        f"\n'{value}' is not recognized in option '{option}'. "
-                        "Values must be strings or (in some cases) "
-                        "2-tuples of strings"
-                    )
-            # flatten value
-            value_list = []
-            for val in value:
-                if isinstance(val, tuple):
-                    value_list.extend(list(val))
+                if isinstance(value, str) or option in [
+                    "dimensionality",
+                    "operating mode",
+                ]:  # some options accept non-strings
+                    value = (value,)
                 else:
-<<<<<<< HEAD
-                    value_list.append(val)
-            for val in value_list:
-                if val not in self.possible_options[option]:
-                    if not (option == "operating mode" and callable(val)):
-=======
                     if not (
                         (
                             option
@@ -678,6 +639,7 @@
                                 "exchange-current density",
                                 "intercalation kinetics",
                                 "interface utilisation",
+                                "lithium plating",
                                 "loss of active material",
                                 "number of MSMR reactions",
                                 "open-circuit potential",
@@ -685,6 +647,8 @@
                                 "particle mechanics",
                                 "particle phases",
                                 "particle size",
+                                "SEI",
+                                "SEI on cracks",
                                 "stress-induced diffusion",
                             ]
                             and isinstance(value, tuple)
@@ -693,13 +657,11 @@
                     ):
                         # more possible options that can take 2-tuples to be added
                         # as they come
->>>>>>> acad5fa2
                         raise pybamm.OptionError(
-                            f"\n'{val}' is not recognized in option '{option}'. "
-                            f"Possible values are {self.possible_options[option]}"
+                            f"\n'{value}' is not recognized in option '{option}'. "
+                            "Values must be strings or (in some cases) "
+                            "2-tuples of strings"
                         )
-<<<<<<< HEAD
-=======
                 # flatten value
                 value_list = []
                 for val in value:
@@ -723,7 +685,6 @@
                                 f"\n'{val}' is not recognized in option '{option}'. "
                                 f"Possible values are {self.possible_options[option]}"
                             )
->>>>>>> acad5fa2
 
         # Issue a warning to let users know that the 'lumped' thermal option (or
         # equivalently 'x-lumped' with 0D current collectors) now uses the total heat
