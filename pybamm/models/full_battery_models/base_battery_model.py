#
# Base battery model class
#

import pybamm


class BatteryModelOptions(pybamm.FuzzyDict):
    """
    Attributes
    ----------

    options: dict
        A dictionary of options to be passed to the model. The options that can
        be set are listed below. Note that not all of the options are compatible with
        each other and with all of the models implemented in PyBaMM. Each option is
        optional and takes a default value if not provided.
        In general, the option provided must be a string, but there are some cases
        where a 2-tuple of strings can be provided instead to indicate a different
        option for the negative and positive electrodes.

            * "cell geometry" : str
                Sets the geometry of the cell. Can be "pouch" (default) or
                "arbitrary". The arbitrary geometry option solves a 1D electrochemical
                model with prescribed cell volume and cross-sectional area, and
                (if thermal effects are included) solves a lumped thermal model
                with prescribed surface area for cooling.
            * "convection" : str
                Whether to include the effects of convection in the model. Can be
                "none" (default), "uniform transverse" or "full transverse".
                Must be "none" for lithium-ion models.
            * "current collector" : str
                Sets the current collector model to use. Can be "uniform" (default),
                "potential pair" or "potential pair quite conductive".
            * "dimensionality" : int
                Sets the dimension of the current collector problem. Can be 0
                (default), 1 or 2.
            * "electrolyte conductivity" : str
                Can be "default" (default), "full", "leading order", "composite" or
                "integrated".
            * "external submodels" : list
                A list of the submodels that you would like to supply an external
                variable for instead of solving in PyBaMM. The entries of the lists
                are strings that correspond to the submodel names in the keys
                of `self.submodels`.
            * "hydrolysis" : str
                Whether to include hydrolysis in the model. Only implemented for
                lead-acid models. Can be "false" (default) or "true". If "true", then
                "surface form" cannot be 'false'.
            * "lithium plating" : str, optional
                Sets the model for lithium plating. Can be "none" (default),
                "reversible" or "irreversible".
            * "loss of active material" : str
                Sets the model for loss of active material. Can be "none" (default),
                "stress-driven", or "reaction-driven".
                A 2-tuple can be provided for different behaviour in negative and
                positive electrodes.
            * "operating mode" : str
                Sets the operating mode for the model. Can be "current" (default),
                "voltage" or "power". Alternatively, the operating mode can be
                controlled with an arbitrary function by passing the function directly
                as the option. In this case the function must define the residual of
                an algebraic equation. The applied current will be solved for such
                that the algebraic constraint is satisfied.
            * "particle" : str
                Sets the submodel to use to describe behaviour within the particle.
                Can be "Fickian diffusion" (default), "uniform profile",
                "quadratic profile", or "quartic profile".
            * "particle shape" : str
                Sets the model shape of the electrode particles. This is used to
                calculate the surface area to volume ratio. Can be "spherical"
                (default), "user" or "no particles". For the "user" option the surface
                area per unit volume can be passed as a parameter, and is therefore not
                necessarily consistent with the particle shape.
            * "particle size" : str
                Sets the model to include a single active particle size or a
                distribution of sizes at any macroscale location. Can be "single"
                (default) or "distribution". Option applies to both electrodes.
            * "particle mechanics" : str
                Sets the model to account for mechanical effects such as particle
                swelling and cracking. Can be "none" (default), "swelling only",
                or "swelling and cracking".
                A 2-tuple can be provided for different behaviour in negative and
                positive electrodes.
            * "SEI" : str
                Set the SEI submodel to be used. Options are:

                - "none": :class:`pybamm.sei.NoSEI` (no SEI growth)
                - "constant": :class:`pybamm.sei.Constant` (constant SEI thickness)
                - "reaction limited": :class:`pybamm.sei.ReactionLimited`
                - "solvent-diffusion limited":\
                    :class:`pybamm.sei.SolventDiffusionLimited`
                - "electron-migration limited": \
                    :class:`pybamm.sei.ElectronMigrationLimited`
                - "interstitial-diffusion limited": \
                    :class:`pybamm.sei.InterstitialDiffusionLimited`
                - "ec reaction limited": \
                    :class:`pybamm.sei.EcReactionLimited`
            * "SEI film resistance" : str
                Set the submodel for additional term in the overpotential due to SEI.
                The default value is "none" if the "SEI" option is "none", and
                "distributed" otherwise. This is because the "distributed" model is more
                complex than the model with no additional resistance, which adds
                unnecessary complexity if there is no SEI in the first place

                - "none": no additional resistance\

                    .. math::
                        \\eta_r = \\frac{F}{RT} * (\\phi_s - \\phi_e - U)

                - "distributed": properly included additional resistance term\

                    .. math::
                        \\eta_r = \\frac{F}{RT}
                        * (\\phi_s - \\phi_e - U - R_{sei} * L_{sei} * j)

                - "average": constant additional resistance term (approximation to the \
                    true model). This model can give similar results to the \
                    "distributed" case without needing to make j an algebraic state\

                    .. math::
                        \\eta_r = \\frac{F}{RT}
                        * (\\phi_s - \\phi_e - U - R_{sei} * L_{sei} * \\frac{I}{aL})
            * "SEI porosity change" : str
                Whether to include porosity change due to SEI formation, can be "false"
                (default) or "true".
            * "surface form" : str
                Whether to use the surface formulation of the problem. Can be "false"
                (default), "differential" or "algebraic".
            * "thermal" : str
                Sets the thermal model to use. Can be "isothermal" (default), "lumped",
                "x-lumped", or "x-full".
            * "total interfacial current density as a state" : str
                Whether to make a state for the total interfacial current density and
                solve an algebraic equation for it. Default is "false", unless "SEI film
                resistance" is distributed in which case it is automatically set to
                "true".
            * "working electrode": str
                Which electrode(s) intercalates and which is counter. If "both"
                (default), the model is a standard battery. Otherwise can be "negative"
                or "positive" to indicate a half-cell model.

    **Extends:** :class:`dict`
    """

    def __init__(self, extra_options):
        self.possible_options = {
            "cell geometry": ["arbitrary", "pouch"],
            "convection": ["none", "uniform transverse", "full transverse"],
            "current collector": [
                "uniform",
                "potential pair",
                "potential pair quite conductive",
            ],
            "dimensionality": [0, 1, 2],
            "electrolyte conductivity": [
                "default",
                "full",
                "leading order",
                "composite",
                "integrated",
            ],
            "hydrolysis": ["true", "false"],
            "lithium plating": ["none", "reversible", "irreversible"],
            "lithium plating porosity change": ["true", "false"],
            "loss of active material": ["none", "stress-driven", "reaction-driven"],
            "operating mode": ["current", "voltage", "power", "CCCV"],
            "particle": [
                "Fickian diffusion",
                "fast diffusion",
                "uniform profile",
                "quadratic profile",
                "quartic profile",
            ],
            "particle mechanics": ["none", "swelling only", "swelling and cracking"],
            "particle shape": ["spherical", "user", "no particles"],
            "particle size": ["single", "distribution"],
            "SEI": [
                "none",
                "constant",
                "reaction limited",
                "solvent-diffusion limited",
                "electron-migration limited",
                "interstitial-diffusion limited",
                "ec reaction limited",
            ],
            "SEI film resistance": ["none", "distributed", "average"],
            "SEI porosity change": ["true", "false"],
            "surface form": ["false", "differential", "algebraic"],
            "thermal": ["isothermal", "lumped", "x-lumped", "x-full"],
            "total interfacial current density as a state": ["true", "false"],
            "working electrode": ["both", "negative", "positive"],
        }

        default_options = {
            "cell geometry": "none",
            "convection": "none",
            "current collector": "uniform",
            "dimensionality": 0,
            "electrolyte conductivity": "default",
            "external submodels": [],
            "hydrolysis": "false",
            "lithium plating": "none",
            "lithium plating porosity change": "false",
            "loss of active material": "none",
            "operating mode": "current",
            "particle": "Fickian diffusion",
            "particle mechanics": "none",
            "particle shape": "spherical",
            "particle size": "single",
            "SEI": "none",
            "SEI porosity change": "false",
            "surface form": "false",
            "thermal": "isothermal",
            "total interfacial current density as a state": "false",
            "working electrode": "both",
        }

        # Change the default for cell geometry based on which thermal option is provided
        extra_options = extra_options or {}
        # return "none" if option not given
        thermal_option = extra_options.get("thermal", "none")
        if thermal_option in ["none", "isothermal", "lumped"]:
            default_options["cell geometry"] = "arbitrary"
        else:
            default_options["cell geometry"] = "pouch"
        # The "cell geometry" option will still be overridden by extra_options if
        # provided

        # Change the default for SEI film resistance based on which SEI option is
        # provided
        # return "none" if option not given
        sei_option = extra_options.get("SEI", "none")
        if sei_option == "none":
            default_options["SEI film resistance"] = "none"
        else:
            default_options["SEI film resistance"] = "distributed"
        # The "SEI film resistance" option will still be overridden by extra_options if
        # provided

        # Change the default for swelling based on which LAM option is
        # provided
        # return "none" if option not given
        lam_option = extra_options.get("loss of active material", "none")
        if "stress-driven" in lam_option:
            default_options["particle mechanics"] = "swelling only"
        else:
            default_options["particle mechanics"] = "none"
        # The "SEI film resistance" option will still be overridden by extra_options if
        # provided

        options = pybamm.FuzzyDict(default_options)
        # any extra options overwrite the default options
        for name, opt in extra_options.items():
            if name in default_options:
                options[name] = opt
            else:
                if name == "particle cracking":
                    raise pybamm.OptionError(
                        "The 'particle cracking' option has been renamed. "
                        "Use 'particle mechanics' instead."
                    )
                else:
                    raise pybamm.OptionError(
                        "Option '{}' not recognised. Best matches are {}".format(
                            name, options.get_best_matches(name)
                        )
                    )

        # If "SEI film resistance" is "distributed" then "total interfacial current
        # density as a state" must be "true"
        if options["SEI film resistance"] == "distributed":
            options["total interfacial current density as a state"] = "true"
            # Check that extra_options did not try to provide a clashing option
            if (
                extra_options.get("total interfacial current density as a state")
                == "false"
            ):
                raise pybamm.OptionError(
                    "If 'sei film resistance' is 'distributed' then 'total interfacial "
                    "current density as a state' must be 'true'"
                )

        # Options not yet compatible with particle-size distributions
        if options["particle size"] == "distribution":
            if options["SEI"] != "none":
                raise NotImplementedError(
                    "SEI submodels do not yet support particle-size distributions."
                )
            if options["lithium plating"] != "none":
                raise NotImplementedError(
                    "Lithium plating submodels do not yet support particle-size "
                    "distributions."
                )
            if options["particle mechanics"] != "none":
                raise NotImplementedError(
                    "Particle mechanics submodels do not yet support particle-size"
                    " distributions."
                )
            if options["particle shape"] != "spherical":
                raise NotImplementedError(
                    "Particle shape must be 'spherical' for particle-size distributions"
                    " submodels."
                )
            if options["thermal"] == "x-full":
                raise NotImplementedError(
                    "X-full thermal submodels do not yet support particle-size"
                    " distributions."
                )

        # Some standard checks to make sure options are compatible
        if options["SEI porosity change"] in [True, False]:
            raise pybamm.OptionError(
                "SEI porosity change must now be given in string format "
                "('true' or 'false')"
            )

        if options["dimensionality"] == 0:
            if options["current collector"] not in ["uniform"]:
                raise pybamm.OptionError(
                    "current collector model must be uniform in 0D model"
                )
            if options["convection"] == "full transverse":
                raise pybamm.OptionError(
                    "cannot have transverse convection in 0D model"
                )

        if options["particle"] == "fast diffusion":
            raise NotImplementedError(
                "The 'fast diffusion' option has been renamed. "
                "Use 'uniform profile' instead."
            )

        for option, value in options.items():
            if option == "external submodels" or option == "working electrode":
                pass
            else:
                if isinstance(value, str) or option in [
                    "dimensionality",
                    "operating mode",
                ]:  # some options don't take strings
                    value = (value,)
                else:
                    if not (
                        (
                            option
                            in [
                                "loss of active material",
                                "particle mechanics",
                                "particle",
                            ]
                            and isinstance(value, tuple)
                            and len(value) == 2
                        )
                    ):
                        # more possible options that can take 2-tuples to be added
                        # as they come
                        raise pybamm.OptionError(
                            f"\n'{value}' is not recognized in option '{option}'. "
                            "Values must be strings or (in some cases) "
                            "2-tuples of strings"
                        )
                for val in value:
                    if val not in self.possible_options[option]:
                        if not (option == "operating mode" and callable(val)):
                            raise pybamm.OptionError(
                                f"\n'{val}' is not recognized in option '{option}'. "
                                f"Possible values are {self.possible_options[option]}"
                            )

        super().__init__(options.items())

    def print_options(self):
        """
        Print the possible options with the ones currently selected
        """
        for key, value in self.items():
            if key in self.possible_options.keys():
                print(f"{key!r}: {value!r} (possible: {self.possible_options[key]!r})")
            else:
                print(f"{key!r}: {value!r}")

    def print_detailed_options(self):
        """
        Print the docstring for Options
        """
        print(self.__doc__)


class BaseBatteryModel(pybamm.BaseModel):
    """
    Base model class with some default settings and required variables
    **Extends:** :class:`pybamm.BaseModel`
    """

    def __init__(self, options=None, name="Unnamed battery model"):
        super().__init__(name)
        self.options = options
        self.submodels = {}
        self._built = False
        self._built_fundamental_and_external = False

    @property
    def default_parameter_values(self):
        # Default parameter values
        # Lion parameters left as default parameter set for tests
        return pybamm.ParameterValues(chemistry=pybamm.parameter_sets.Marquis2019)

    @property
    def default_geometry(self):
        return pybamm.battery_geometry(
            options=self.options,
            current_collector_dimension=self.options["dimensionality"],
        )

    @property
    def default_var_pts(self):
        var = pybamm.standard_spatial_vars
        base_var_pts = {
            var.x_n: 20,
            var.x_s: 20,
            var.x_p: 20,
            var.r_n: 30,
            var.r_p: 30,
            var.y: 10,
            var.z: 10,
            var.R_n: 30,
            var.R_p: 30,
        }
        # Reduce the default points for 2D current collectors
        if self.options["dimensionality"] == 2:
            base_var_pts.update({var.x_n: 10, var.x_s: 10, var.x_p: 10})
        return base_var_pts

    @property
    def default_submesh_types(self):
        base_submeshes = {
            "negative electrode": pybamm.MeshGenerator(pybamm.Uniform1DSubMesh),
            "separator": pybamm.MeshGenerator(pybamm.Uniform1DSubMesh),
            "positive electrode": pybamm.MeshGenerator(pybamm.Uniform1DSubMesh),
            "negative particle": pybamm.MeshGenerator(pybamm.Uniform1DSubMesh),
            "positive particle": pybamm.MeshGenerator(pybamm.Uniform1DSubMesh),
            "negative particle size": pybamm.MeshGenerator(pybamm.Uniform1DSubMesh),
            "positive particle size": pybamm.MeshGenerator(pybamm.Uniform1DSubMesh),
        }
        if self.options["dimensionality"] == 0:
            base_submeshes["current collector"] = pybamm.MeshGenerator(pybamm.SubMesh0D)
        elif self.options["dimensionality"] == 1:
            base_submeshes["current collector"] = pybamm.MeshGenerator(
                pybamm.Uniform1DSubMesh
            )
        elif self.options["dimensionality"] == 2:
            base_submeshes["current collector"] = pybamm.MeshGenerator(
                pybamm.ScikitUniform2DSubMesh
            )
        return base_submeshes

    @property
    def default_spatial_methods(self):
        base_spatial_methods = {
            "macroscale": pybamm.FiniteVolume(),
            "negative particle": pybamm.FiniteVolume(),
            "positive particle": pybamm.FiniteVolume(),
            "negative particle size": pybamm.FiniteVolume(),
            "positive particle size": pybamm.FiniteVolume(),
        }
        if self.options["dimensionality"] == 0:
            # 0D submesh - use base spatial method
            base_spatial_methods[
                "current collector"
            ] = pybamm.ZeroDimensionalSpatialMethod()
        elif self.options["dimensionality"] == 1:
            base_spatial_methods["current collector"] = pybamm.FiniteVolume()
        elif self.options["dimensionality"] == 2:
            base_spatial_methods["current collector"] = pybamm.ScikitFiniteElement()
        return base_spatial_methods

    @property
    def options(self):
        return self._options

    @options.setter
    def options(self, extra_options):
        options = BatteryModelOptions(extra_options)

        # Options that are incompatible with models
        if isinstance(self, pybamm.lithium_ion.BaseModel):
            if options["convection"] != "none":
                raise pybamm.OptionError(
                    "convection not implemented for lithium-ion models"
                )
            if (
                options["thermal"] in ["x-lumped", "x-full"]
                and options["cell geometry"] != "pouch"
            ):
                raise pybamm.OptionError(
                    options["thermal"] + " model must have pouch geometry."
                )
        if isinstance(self, pybamm.lead_acid.BaseModel):
            if options["thermal"] != "isothermal" and options["dimensionality"] != 0:
                raise pybamm.OptionError(
                    "Lead-acid models can only have thermal "
                    "effects if dimensionality is 0."
                )
            if options["SEI"] != "none" or options["SEI film resistance"] != "none":
                raise pybamm.OptionError("Lead-acid models cannot have SEI formation")
            if options["lithium plating"] != "none":
                raise pybamm.OptionError("Lead-acid models cannot have lithium plating")

        if (
            isinstance(self, (pybamm.lead_acid.LOQS, pybamm.lead_acid.Composite))
            and options["surface form"] == "false"
            and options["hydrolysis"] == "true"
        ):
            raise pybamm.OptionError(
                """must use surface formulation to solve {!s} with hydrolysis
                    """.format(
                    self
                )
            )

        self._options = options

    def set_standard_output_variables(self):
        # Time
        self.variables.update(
            {
                "Time": pybamm.t,
                "Time [s]": pybamm.t * self.timescale,
                "Time [min]": pybamm.t * self.timescale / 60,
                "Time [h]": pybamm.t * self.timescale / 3600,
            }
        )

        # Spatial
        var = pybamm.standard_spatial_vars
        L_x = self.param.L_x
        L_z = self.param.L_z
        self.variables.update(
            {
                "x": var.x,
                "x [m]": var.x * L_x,
                "x_n": var.x_n,
                "x_n [m]": var.x_n * L_x,
                "x_s": var.x_s,
                "x_s [m]": var.x_s * L_x,
                "x_p": var.x_p,
                "x_p [m]": var.x_p * L_x,
            }
        )
        if self.options["dimensionality"] == 1:
            self.variables.update({"z": var.z, "z [m]": var.z * L_z})
        elif self.options["dimensionality"] == 2:
            # Note: both y and z are scaled with L_z
            self.variables.update(
                {"y": var.y, "y [m]": var.y * L_z, "z": var.z, "z [m]": var.z * L_z}
            )

        # Initialize "total reaction" variables
        # These will get populated by the "get_coupled_variables" methods, and then used
        # later by "set_rhs" or "set_algebraic", which ensures that we always have
        # added all the necessary variables by the time the sum is used
        self.variables.update(
            {
                "Sum of electrolyte reaction source terms": 0,
                "Sum of negative electrode electrolyte reaction source terms": 0,
                "Sum of positive electrode electrolyte reaction source terms": 0,
                "Sum of x-averaged negative electrode "
                "electrolyte reaction source terms": 0,
                "Sum of x-averaged positive electrode "
                "electrolyte reaction source terms": 0,
                "Sum of interfacial current densities": 0,
                "Sum of negative electrode interfacial current densities": 0,
                "Sum of positive electrode interfacial current densities": 0,
                "Sum of x-averaged negative electrode interfacial current densities": 0,
                "Sum of x-averaged positive electrode interfacial current densities": 0,
            }
        )

    def build_fundamental_and_external(self):
        # Get the fundamental variables
        for submodel_name, submodel in self.submodels.items():
            pybamm.logger.debug(
                "Getting fundamental variables for {} submodel ({})".format(
                    submodel_name, self.name
                )
            )
            self.variables.update(submodel.get_fundamental_variables())

        # Set the submodels that are external
        for sub in self.options["external submodels"]:
            self.submodels[sub].external = True

        # Set any external variables
        self.external_variables = []
        for submodel_name, submodel in self.submodels.items():
            pybamm.logger.debug(
                "Getting external variables for {} submodel ({})".format(
                    submodel_name, self.name
                )
            )
            external_variables = submodel.get_external_variables()

            self.external_variables += external_variables

        self._built_fundamental_and_external = True

    def build_coupled_variables(self):
        # Note: pybamm will try to get the coupled variables for the submodels in the
        # order they are set by the user. If this fails for a particular submodel,
        # return to it later and try again. If setting coupled variables fails and
        # there are no more submodels to try, raise an error.
        submodels = list(self.submodels.keys())
        count = 0
        # For this part the FuzzyDict of variables is briefly converted back into a
        # normal dictionary for speed with KeyErrors
        self._variables = dict(self._variables)
        while len(submodels) > 0:
            count += 1
            for submodel_name, submodel in self.submodels.items():
                if submodel_name in submodels:
                    pybamm.logger.debug(
                        "Getting coupled variables for {} submodel ({})".format(
                            submodel_name, self.name
                        )
                    )
                    try:
                        self.variables.update(
                            submodel.get_coupled_variables(self.variables)
                        )
                        submodels.remove(submodel_name)
                    except KeyError as key:
                        if len(submodels) == 1 or count == 100:
                            # no more submodels to try
                            raise pybamm.ModelError(
                                "Missing variable for submodel '{}': {}.\n".format(
                                    submodel_name, key
                                )
                                + "Check the selected "
                                "submodels provide all of the required variables."
                            )
                        else:
                            # try setting coupled variables on next loop through
                            pybamm.logger.debug(
                                "Can't find {}, trying other submodels first".format(
                                    key
                                )
                            )
        # Convert variables back into FuzzyDict
        self._variables = pybamm.FuzzyDict(self._variables)

    def build_model_equations(self):
        # Set model equations
        for submodel_name, submodel in self.submodels.items():
            if submodel.external is False:
                pybamm.logger.verbose(
                    "Setting rhs for {} submodel ({})".format(submodel_name, self.name)
                )

                submodel.set_rhs(self.variables)
                pybamm.logger.verbose(
                    "Setting algebraic for {} submodel ({})".format(
                        submodel_name, self.name
                    )
                )

                submodel.set_algebraic(self.variables)
                pybamm.logger.verbose(
                    "Setting boundary conditions for {} submodel ({})".format(
                        submodel_name, self.name
                    )
                )

                submodel.set_boundary_conditions(self.variables)
                pybamm.logger.verbose(
                    "Setting initial conditions for {} submodel ({})".format(
                        submodel_name, self.name
                    )
                )
                submodel.set_initial_conditions(self.variables)
                submodel.set_events(self.variables)
                pybamm.logger.verbose(
                    "Updating {} submodel ({})".format(submodel_name, self.name)
                )
                self.update(submodel)
                self.check_no_repeated_keys()

    def build_model(self):

        # Check if already built
        if self._built:
            raise pybamm.ModelError(
                """Model already built. If you are adding a new submodel, try using
                `model.update` instead."""
            )

        pybamm.logger.info("Start building {}".format(self.name))

        if self._built_fundamental_and_external is False:
            self.build_fundamental_and_external()

        self.build_coupled_variables()

        self.build_model_equations()

        pybamm.logger.debug("Setting voltage variables ({})".format(self.name))
        self.set_voltage_variables()

        pybamm.logger.debug("Setting SoC variables ({})".format(self.name))
        self.set_soc_variables()

        pybamm.logger.debug("Setting degradation variables ({})".format(self.name))
        self.set_degradation_variables()

        # Massive hack for consistent delta_phi = phi_s - phi_e with SPMe
        # This needs to be corrected
        if isinstance(self, pybamm.lithium_ion.SPMe):
            for domain in ["Negative", "Positive"]:
                phi_s = self.variables[domain + " electrode potential"]
                phi_e = self.variables[domain + " electrolyte potential"]
                delta_phi = phi_s - phi_e
                s = self.submodels[domain.lower() + " interface"]
                var = s._get_standard_surface_potential_difference_variables(delta_phi)
                self.variables.update(var)

        self._built = True
        pybamm.logger.info("Finish building {}".format(self.name))

    def new_empty_copy(self):
        """See :meth:`pybamm.BaseModel.new_empty_copy()`"""
        new_model = self.__class__(name=self.name, options=self.options)
        new_model.use_jacobian = self.use_jacobian
        new_model.convert_to_format = self.convert_to_format
        new_model.timescale = self.timescale
        new_model.length_scales = self.length_scales
        return new_model

    def set_external_circuit_submodel(self):
        """
        Define how the external circuit defines the boundary conditions for the model,
        e.g. (not necessarily constant-) current, voltage, etc
        """
        if self.options["operating mode"] == "current":
            self.submodels["external circuit"] = pybamm.external_circuit.CurrentControl(
                self.param
            )
        elif self.options["operating mode"] == "voltage":
            self.submodels[
                "external circuit"
            ] = pybamm.external_circuit.VoltageFunctionControl(self.param)
        elif self.options["operating mode"] == "power":
            self.submodels[
                "external circuit"
            ] = pybamm.external_circuit.PowerFunctionControl(self.param)
        elif self.options["operating mode"] == "CCCV":
            self.submodels[
                "external circuit"
            ] = pybamm.external_circuit.CCCVFunctionControl(self.param)
        elif callable(self.options["operating mode"]):
            self.submodels[
                "external circuit"
            ] = pybamm.external_circuit.FunctionControl(
                self.param, self.options["operating mode"]
            )

    def set_tortuosity_submodels(self):
        self.submodels["electrolyte tortuosity"] = pybamm.tortuosity.Bruggeman(
            self.param, "Electrolyte", self.options
        )
        self.submodels["electrode tortuosity"] = pybamm.tortuosity.Bruggeman(
            self.param, "Electrode", self.options
        )

    def set_thermal_submodel(self):

        if self.options["thermal"] == "isothermal":
            thermal_submodel = pybamm.thermal.isothermal.Isothermal(
                self.param, self.options
            )

        elif self.options["thermal"] == "lumped":
            thermal_submodel = pybamm.thermal.Lumped(
                self.param,
                cc_dimension=self.options["dimensionality"],
                geometry=self.options["cell geometry"],
            )

        elif self.options["thermal"] == "x-lumped":
            if self.options["dimensionality"] == 0:
                # With 0D current collectors x-lumped is equivalent to lumped pouch
                thermal_submodel = pybamm.thermal.Lumped(self.param, geometry="pouch")
            elif self.options["dimensionality"] == 1:
                thermal_submodel = pybamm.thermal.pouch_cell.CurrentCollector1D(
                    self.param
                )
            elif self.options["dimensionality"] == 2:
                thermal_submodel = pybamm.thermal.pouch_cell.CurrentCollector2D(
                    self.param
                )

        elif self.options["thermal"] == "x-full":
            if self.options["dimensionality"] == 0:
                thermal_submodel = pybamm.thermal.OneDimensionalX(self.param)
            elif self.options["dimensionality"] == 1:
                raise NotImplementedError(
                    """X-full thermal submodels do not
                yet support 1D current collectors"""
                )
            elif self.options["dimensionality"] == 2:
                raise NotImplementedError(
                    """X-full thermal submodels do
                    not yet support 2D current collectors"""
                )

        self.submodels["thermal"] = thermal_submodel

    def set_current_collector_submodel(self):

        if self.options["current collector"] in ["uniform"]:
            submodel = pybamm.current_collector.Uniform(self.param)
        elif self.options["current collector"] == "potential pair":
            if self.options["dimensionality"] == 1:
                submodel = pybamm.current_collector.PotentialPair1plus1D(self.param)
            elif self.options["dimensionality"] == 2:
                submodel = pybamm.current_collector.PotentialPair2plus1D(self.param)
        self.submodels["current collector"] = submodel

    def set_voltage_variables(self):

        ocp_n = self.variables["Negative electrode open circuit potential"]
        ocp_p = self.variables["Positive electrode open circuit potential"]
        ocp_n_av = self.variables[
            "X-averaged negative electrode open circuit potential"
        ]
        ocp_p_av = self.variables[
            "X-averaged positive electrode open circuit potential"
        ]

        ocp_n_dim = self.variables["Negative electrode open circuit potential [V]"]
        ocp_p_dim = self.variables["Positive electrode open circuit potential [V]"]
        ocp_n_av_dim = self.variables[
            "X-averaged negative electrode open circuit potential [V]"
        ]
        ocp_p_av_dim = self.variables[
            "X-averaged positive electrode open circuit potential [V]"
        ]

        ocp_n_left = pybamm.boundary_value(ocp_n, "left")
        ocp_n_left_dim = pybamm.boundary_value(ocp_n_dim, "left")
        ocp_p_right = pybamm.boundary_value(ocp_p, "right")
        ocp_p_right_dim = pybamm.boundary_value(ocp_p_dim, "right")

        ocv_av = ocp_p_av - ocp_n_av
        ocv_av_dim = ocp_p_av_dim - ocp_n_av_dim
        ocv = ocp_p_right - ocp_n_left
        ocv_dim = ocp_p_right_dim - ocp_n_left_dim

        # overpotentials
        eta_r_n_av = self.variables[
            "X-averaged negative electrode reaction overpotential"
        ]
        eta_r_n_av_dim = self.variables[
            "X-averaged negative electrode reaction overpotential [V]"
        ]
        eta_r_p_av = self.variables[
            "X-averaged positive electrode reaction overpotential"
        ]
        eta_r_p_av_dim = self.variables[
            "X-averaged positive electrode reaction overpotential [V]"
        ]

        delta_phi_s_n_av = self.variables["X-averaged negative electrode ohmic losses"]
        delta_phi_s_n_av_dim = self.variables[
            "X-averaged negative electrode ohmic losses [V]"
        ]
        delta_phi_s_p_av = self.variables["X-averaged positive electrode ohmic losses"]
        delta_phi_s_p_av_dim = self.variables[
            "X-averaged positive electrode ohmic losses [V]"
        ]

        delta_phi_s_av = delta_phi_s_p_av - delta_phi_s_n_av
        delta_phi_s_av_dim = delta_phi_s_p_av_dim - delta_phi_s_n_av_dim

        eta_r_av = eta_r_p_av - eta_r_n_av
        eta_r_av_dim = eta_r_p_av_dim - eta_r_n_av_dim

        # SEI film overpotential
        eta_sei_av = self.variables["X-averaged SEI film overpotential"]
        eta_sei_av_dim = self.variables["X-averaged SEI film overpotential [V]"]

        # TODO: add current collector losses to the voltage in 3D

        self.variables.update(
            {
                "X-averaged open circuit voltage": ocv_av,
                "Measured open circuit voltage": ocv,
                "X-averaged open circuit voltage [V]": ocv_av_dim,
                "Measured open circuit voltage [V]": ocv_dim,
                "X-averaged reaction overpotential": eta_r_av,
                "X-averaged reaction overpotential [V]": eta_r_av_dim,
                "X-averaged SEI film overpotential": eta_sei_av,
                "X-averaged SEI film overpotential [V]": eta_sei_av_dim,
                "X-averaged solid phase ohmic losses": delta_phi_s_av,
                "X-averaged solid phase ohmic losses [V]": delta_phi_s_av_dim,
            }
        )

        # Battery-wide variables
        V = self.variables["Terminal voltage"]
        V_dim = self.variables["Terminal voltage [V]"]
        eta_e_av_dim = self.variables["X-averaged electrolyte ohmic losses [V]"]
        eta_c_av_dim = self.variables["X-averaged concentration overpotential [V]"]
        num_cells = pybamm.Parameter(
            "Number of cells connected in series to make a battery"
        )
        self.variables.update(
            {
                "X-averaged battery open circuit voltage [V]": ocv_av_dim * num_cells,
                "Measured battery open circuit voltage [V]": ocv_dim * num_cells,
                "X-averaged battery reaction overpotential [V]": eta_r_av_dim
                * num_cells,
                "X-averaged battery solid phase ohmic losses [V]": delta_phi_s_av_dim
                * num_cells,
                "X-averaged battery electrolyte ohmic losses [V]": eta_e_av_dim
                * num_cells,
                "X-averaged battery concentration overpotential [V]": eta_c_av_dim
                * num_cells,
                "Battery voltage [V]": V_dim * num_cells,
            }
        )
        # Variables for calculating the equivalent circuit model (ECM) resistance
        # Need to compare OCV to initial value to capture this as an overpotential
<<<<<<< HEAD
        ocv_init = self.param.ocv_init
=======
        ocv_init = self.param.U_p_init - self.param.U_n_init
>>>>>>> 6194e5c0
        ocv_init_dim = (
            self.param.U_p_ref
            - self.param.U_n_ref
            + self.param.potential_scale * ocv_init
        )
        eta_ocv = ocv - ocv_init
        eta_ocv_dim = ocv_dim - ocv_init_dim
        # Current collector current density for working out euiqvalent resistance
        # based on Ohm's Law
        i_cc = self.variables["Current collector current density"]
        i_cc_dim = self.variables["Current collector current density [A.m-2]"]
        # ECM overvoltage is OCV minus terminal voltage
        v_ecm = ocv - V
        v_ecm_dim = ocv_dim - V_dim
        # Current collector area for turning resistivity into resistance
        A_cc = self.param.A_cc

        # Hack to avoid division by zero if i_cc is exactly zero
        # If i_cc is zero, i_cc_not_zero becomes 1. But multiplying by sign(i_cc) makes
        # the local resistance 'zero' (really, it's not defined when i_cc is zero)
        i_cc_not_zero = ((i_cc > 0) + (i_cc < 0)) * i_cc + (i_cc >= 0) * (i_cc <= 0)
        i_cc_dim_not_zero = ((i_cc_dim > 0) + (i_cc_dim < 0)) * i_cc_dim + (
            i_cc_dim >= 0
        ) * (i_cc_dim <= 0)

        self.variables.update(
            {
                "Change in measured open circuit voltage": eta_ocv,
                "Change in measured open circuit voltage [V]": eta_ocv_dim,
                "Local ECM resistance": pybamm.sign(i_cc)
                * v_ecm
                / (i_cc_not_zero * A_cc),
                "Local ECM resistance [Ohm]": pybamm.sign(i_cc)
                * v_ecm_dim
                / (i_cc_dim_not_zero * A_cc),
            }
        )

        # Cut-off voltage
        self.events.append(
            pybamm.Event(
                "Minimum voltage",
                V - self.param.voltage_low_cut,
                pybamm.EventType.TERMINATION,
            )
        )
        self.events.append(
            pybamm.Event(
                "Maximum voltage",
                V - self.param.voltage_high_cut,
                pybamm.EventType.TERMINATION,
            )
        )

        # Cut-off open-circuit voltage (for event switch with casadi 'fast with events'
        # mode)
        # A tolerance of ~1 is sufficiently small since the dimensionless voltage is
        # scaled with the thermal voltage (0.025V) and hence has a range of around 60
        tol = 5
        self.events.append(
            pybamm.Event(
                "Minimum voltage switch",
                V - (self.param.voltage_low_cut - tol),
                pybamm.EventType.SWITCH,
            )
        )
        self.events.append(
            pybamm.Event(
                "Maximum voltage switch",
                V - (self.param.voltage_high_cut + tol),
                pybamm.EventType.SWITCH,
            )
        )

        # Power
        I_dim = self.variables["Current [A]"]
        self.variables.update({"Terminal power [W]": I_dim * V_dim})

    def set_degradation_variables(self):
        """
        Set variables that quantify degradation.
        This function is overriden by the base battery models
        """
        pass

    def set_soc_variables(self):
        """
        Set variables relating to the state of charge.
        This function is overriden by the base battery models
        """
        pass

    def process_parameters_and_discretise(self, symbol, parameter_values, disc):
        """
        Process parameters and discretise a symbol using supplied parameter values
        and discretisation. Note: care should be taken if using spatial operators
        on dimensional symbols. Operators in pybamm are written in non-dimensional
        form, so may need to be scaled by the appropriate length scale. It is
        recommended to use this method on non-dimensional symbols.

        Parameters
        ----------
        symbol : :class:`pybamm.Symbol`
            Symbol to be processed
        parameter_values : :class:`pybamm.ParameterValues`
            The parameter values to use during processing
        disc : :class:`pybamm.Discretisation`
            The discrisation to use

        Returns
        -------
        :class:`pybamm.Symbol`
            Processed symbol
        """
        # Set y slices
        if disc.y_slices == {}:
            variables = list(self.rhs.keys()) + list(self.algebraic.keys())
            disc.set_variable_slices(variables)

        # Set boundary condtions (also requires setting parameter values)
        if disc.bcs == {}:
            self.boundary_conditions = parameter_values.process_boundary_conditions(
                self
            )
            disc.bcs = disc.process_boundary_conditions(self)

        # Process
        param_symbol = parameter_values.process_symbol(symbol)
        disc_symbol = disc.process_symbol(param_symbol)

        return disc_symbol<|MERGE_RESOLUTION|>--- conflicted
+++ resolved
@@ -930,11 +930,7 @@
         )
         # Variables for calculating the equivalent circuit model (ECM) resistance
         # Need to compare OCV to initial value to capture this as an overpotential
-<<<<<<< HEAD
         ocv_init = self.param.ocv_init
-=======
-        ocv_init = self.param.U_p_init - self.param.U_n_init
->>>>>>> 6194e5c0
         ocv_init_dim = (
             self.param.U_p_ref
             - self.param.U_n_ref
