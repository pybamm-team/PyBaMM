--- conflicted
+++ resolved
@@ -21,39 +21,7 @@
 
     @property
     def default_parameter_values(self):
-<<<<<<< HEAD
-        input_path = os.path.join(pybamm.root_dir(), "input", "parameters", "lead-acid")
-        return pybamm.ParameterValues(
-            os.path.join(input_path, "default.csv"),
-            {
-                "Typical current [A]": 1,
-                "Current function": pybamm.GetConstantCurrent(
-                    pybamm.standard_parameters_lead_acid.I_typ
-                ),
-                "Electrolyte diffusivity": os.path.join(
-                    input_path, "electrolyte_diffusivity_Gu1997.py"
-                ),
-                "Electrolyte conductivity": os.path.join(
-                    input_path, "electrolyte_conductivity_Gu1997.py"
-                ),
-                "Electrolyte viscosity": os.path.join(
-                    input_path, "electrolyte_viscosity_Chapman1968.py"
-                ),
-                "Darken thermodynamic factor": os.path.join(
-                    input_path, "darken_thermodynamic_factor_Chapman1968.py"
-                ),
-                "Negative electrode OCV": os.path.join(
-                    input_path, "lead_electrode_ocv_Bode1977.py"
-                ),
-                "Positive electrode OCV": os.path.join(
-                    input_path, "lead_dioxide_electrode_ocv_Bode1977.py"
-                ),
-                "MacInnes t_plus function": lambda x: 2 * (1 - x),
-            },
-        )
-=======
         return pybamm.ParameterValues(chemistry=pybamm.parameter_sets.Sulzer2019)
->>>>>>> f1d0dc2c
 
     @property
     def default_geometry(self):
