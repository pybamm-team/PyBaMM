#
# Root of the lithium-ion models module.
#
from .base_lithium_ion_model import BaseModel
from .spm import SPM
from .spme import SPMe
from .dfn import DFN
from .newman_tobias import NewmanTobias
from .basic_dfn import BasicDFN
from .basic_spm import BasicSPM
from .basic_dfn_half_cell import BasicDFNHalfCell
<<<<<<< HEAD
from .electrode_soh import ElectrodeSOH
=======
from .Yang2017 import Yang2017
>>>>>>> 090e135e
<|MERGE_RESOLUTION|>--- conflicted
+++ resolved
@@ -2,6 +2,7 @@
 # Root of the lithium-ion models module.
 #
 from .base_lithium_ion_model import BaseModel
+from .electrode_soh import ElectrodeSOH
 from .spm import SPM
 from .spme import SPMe
 from .dfn import DFN
@@ -9,8 +10,4 @@
 from .basic_dfn import BasicDFN
 from .basic_spm import BasicSPM
 from .basic_dfn_half_cell import BasicDFNHalfCell
-<<<<<<< HEAD
-from .electrode_soh import ElectrodeSOH
-=======
-from .Yang2017 import Yang2017
->>>>>>> 090e135e
+from .Yang2017 import Yang2017