#
# Lithium-ion base model class
#
import pybamm


class BaseModel(pybamm.BaseBatteryModel):
    """
    Overwrites default parameters from Base Model with default parameters for
    lithium-ion models

    Parameters
    ----------
    options : dict-like, optional
        A dictionary of options to be passed to the model. If this is a dict (and not
        a subtype of dict), it will be processed by :class:`pybamm.BatteryModelOptions`
        to ensure that the options are valid. If this is a subtype of dict, it is
        assumed that the options have already been processed and are valid. This allows
        for the use of custom options classes. The default options are given by
        :class:`pybamm.BatteryModelOptions`.
    name : str, optional
        The name of the model. The default is "Unnamed battery model".
    build : bool, optional
        Whether to build the model on instantiation. Default is True. Setting this
        option to False allows users to change any number of the submodels before
        building the complete model (submodels cannot be changed after the model is
        built).
    """

    def __init__(self, options=None, name="Unnamed lithium-ion model", build=False):
        super().__init__(options, name)
        self.param = pybamm.LithiumIonParameters(self.options)

        self.set_standard_output_variables()

    def set_submodels(self, build):
        self.set_external_circuit_submodel()
        self.set_porosity_submodel()
        self.set_interface_utilisation_submodel()
        self.set_crack_submodel()
        self.set_active_material_submodel()
        self.set_transport_efficiency_submodels()
        self.set_convection_submodel()
        self.set_open_circuit_potential_submodel()
        self.set_intercalation_kinetics_submodel()
        self.set_particle_submodel()
        self.set_solid_submodel()
        self.set_electrolyte_concentration_submodel()
        self.set_electrolyte_potential_submodel()
        self.set_thermal_submodel()
        self.set_current_collector_submodel()
        self.set_sei_submodel()
        self.set_sei_on_cracks_submodel()
        self.set_lithium_plating_submodel()
        self.set_li_metal_counter_electrode_submodels()
        self.set_total_interface_submodel()

        if build:
            self.build_model()

    @property
    def default_parameter_values(self):
        if self.options.whole_cell_domains == [
            "negative electrode",
            "separator",
            "positive electrode",
        ]:
            return pybamm.ParameterValues("Marquis2019")
        else:
            return pybamm.ParameterValues("Xu2019")

    @property
    def default_quick_plot_variables(self):
        if self.options.whole_cell_domains == ["separator", "positive electrode"]:
            return [
                "Electrolyte concentration [mol.m-3]",
                "Positive particle surface concentration [mol.m-3]",
                "Current [A]",
                "Electrolyte potential [V]",
                "Positive electrode potential [V]",
                "Voltage [V]",
            ]
        else:
            return [
                "Negative particle surface concentration [mol.m-3]",
                "Electrolyte concentration [mol.m-3]",
                "Positive particle surface concentration [mol.m-3]",
                "Current [A]",
                "Negative electrode potential [V]",
                "Electrolyte potential [V]",
                "Positive electrode potential [V]",
                "Voltage [V]",
            ]

    def set_standard_output_variables(self):
        super().set_standard_output_variables()

        # Particle concentration position
        var = pybamm.standard_spatial_vars
        if self.options.electrode_types["negative"] == "porous":
            self.variables.update({"r_n [m]": var.r_n})
        if self.options.electrode_types["positive"] == "porous":
            self.variables.update({"r_p [m]": var.r_p})

    def set_degradation_variables(self):
        """Sets variables that quantify degradation (LAM, LLI, etc)"""
        param = self.param

        domains = [d for d in self.options.whole_cell_domains if d != "separator"]
        for domain in domains:
            Domain = domain.capitalize()
            self.variables[f"Total lithium in {domain} [mol]"] = sum(
                self.variables[f"Total lithium in {phase} phase in {domain} [mol]"]
                for phase in self.options.phases[domain.split()[0]]
            )

            # LAM
            Q_k = self.variables[f"{Domain} capacity [A.h]"]
            domain_param = getattr(self.param, domain[0])  # param.n or param.p
            LAM_k = (1 - Q_k / domain_param.Q_init) * 100
            self.variables.update(
                {
                    f"LAM_{domain[0]}e [%]": LAM_k,
                    f"Loss of active material in {domain} [%]": LAM_k,
                }
            )

        # LLI
        n_Li_e = self.variables["Total lithium in electrolyte [mol]"]
        n_Li_particles = sum(
            self.variables[f"Total lithium in {domain} [mol]"] for domain in domains
        )
        n_Li = n_Li_particles + n_Li_e

        # LLI is usually defined based only on the percentage lithium lost from
        # particles
        LLI = (1 - n_Li_particles / param.n_Li_particles_init) * 100
        LLI_tot = (1 - n_Li / param.n_Li_init) * 100

        self.variables.update(
            {
                "LLI [%]": LLI,
                "Loss of lithium inventory [%]": LLI,
                "Loss of lithium inventory, including electrolyte [%]": LLI_tot,
                # Total lithium
                "Total lithium [mol]": n_Li,
                "Total lithium in particles [mol]": n_Li_particles,
                "Total lithium capacity [A.h]": n_Li * param.F / 3600,
                "Total lithium capacity in particles [A.h]": n_Li_particles
                * param.F
                / 3600,
                # Lithium lost
                "Total lithium lost [mol]": param.n_Li_init - n_Li,
                "Total lithium lost from particles [mol]": param.n_Li_particles_init
                - n_Li_particles,
                "Total lithium lost from electrolyte [mol]": param.n_Li_e_init - n_Li_e,
            }
        )

        # Lithium lost to side reactions
        # Different way of measuring LLI but should give same value
        n_Li_lost_neg_sei = self.variables["Loss of lithium to negative SEI [mol]"]
        n_Li_lost_pos_sei = self.variables["Loss of lithium to positive SEI [mol]"]
        n_Li_lost_reactions = n_Li_lost_neg_sei + n_Li_lost_pos_sei
        for domain in domains:
            dom = domain.split()[0].lower()
            n_Li_lost_sei_cracks = self.variables[
                f"Loss of lithium to {dom} SEI on cracks [mol]"
            ]
            n_Li_lost_pl = self.variables[
                f"Loss of lithium to {dom} lithium plating [mol]"
            ]
            n_Li_lost_reactions += n_Li_lost_sei_cracks + n_Li_lost_pl

        self.variables.update(
            {
                "Total lithium lost to side reactions [mol]": n_Li_lost_reactions,
                "Total capacity lost to side reactions [A.h]": n_Li_lost_reactions
                * param.F
                / 3600,
            }
        )

    def set_summary_variables(self):
        """
        Sets the default summary variables.
        """
        summary_variables = [
            "Time [s]",
            "Time [h]",
            "Throughput capacity [A.h]",
            "Throughput energy [W.h]",
            # LAM, LLI
            "Loss of lithium inventory [%]",
            "Loss of lithium inventory, including electrolyte [%]",
            # Total lithium
            "Total lithium [mol]",
            "Total lithium in electrolyte [mol]",
            "Total lithium in particles [mol]",
            # Lithium lost
            "Total lithium lost [mol]",
            "Total lithium lost from particles [mol]",
            "Total lithium lost from electrolyte [mol]",
            "Loss of lithium to negative SEI [mol]",
            "Loss of capacity to negative SEI [A.h]",
            "Loss of lithium to positive SEI [mol]",
            "Loss of capacity to positive SEI [A.h]",
            "Total lithium lost to side reactions [mol]",
            "Total capacity lost to side reactions [A.h]",
            # Resistance
            "Local ECM resistance [Ohm]",
        ]

        if self.options.electrode_types["negative"] == "porous":
            summary_variables += [
                "Negative electrode capacity [A.h]",
                "Loss of active material in negative electrode [%]",
                "Total lithium in negative electrode [mol]",
                "Loss of lithium to negative lithium plating [mol]",
                "Loss of capacity to negative lithium plating [A.h]",
                "Loss of lithium to negative SEI on cracks [mol]",
                "Loss of capacity to negative SEI on cracks [A.h]",
            ]
        if self.options.electrode_types["positive"] == "porous":
            summary_variables += [
                "Positive electrode capacity [A.h]",
                "Loss of active material in positive electrode [%]",
                "Total lithium in positive electrode [mol]",
                "Loss of lithium to positive lithium plating [mol]",
                "Loss of capacity to positive lithium plating [A.h]",
                "Loss of lithium to positive SEI on cracks [mol]",
                "Loss of capacity to positive SEI on cracks [A.h]",
            ]

        self.summary_variables = summary_variables

    def set_open_circuit_potential_submodel(self):
        for domain in ["negative", "positive"]:
            if self.options.electrode_types[domain] == "porous":
                reaction = "lithium-ion main"
            elif self.options.electrode_types[domain] == "planar":
                reaction = "lithium metal plating"
            domain_options = getattr(self.options, domain)
            for phase in self.options.phases[domain]:
                ocp_option = getattr(domain_options, phase)["open-circuit potential"]
                ocp_submodels = pybamm.open_circuit_potential
                if ocp_option == "single":
                    ocp_model = ocp_submodels.SingleOpenCircuitPotential
                elif ocp_option == "current sigmoid":
                    ocp_model = ocp_submodels.CurrentSigmoidOpenCircuitPotential
                elif ocp_option == "MSMR":
                    ocp_model = ocp_submodels.MSMROpenCircuitPotential
                self.submodels[f"{domain} {phase} open-circuit potential"] = ocp_model(
                    self.param, domain, reaction, self.options, phase
                )

    def set_sei_submodel(self):
        for domain in ["negative", "positive"]:
            if self.options.electrode_types[domain] == "planar":
                reaction_loc = "interface"
            elif self.options["x-average side reactions"] == "true":
                reaction_loc = "x-average"
            else:
<<<<<<< HEAD
                submodel = pybamm.sei.SEIGrowth(
                    self.param, reaction_loc, self.options, phase, cracks=False
                )
            self.submodels[f"{phase} sei"] = submodel
            self.submodels[f"{phase} sei thickness"] = pybamm.sei.SEIThickness(
                self.param, reaction_loc, self.options, phase, cracks=False
            )
            # Do not set "sei on cracks" submodel for half-cells
            # For full cells, "sei on cracks" submodel must be set, even if it is zero
            if reaction_loc != "interface":
                if (
                    self.options["SEI"] in ["none", "constant"]
                    or self.options["SEI on cracks"] == "false"
                ):
                    submodel = pybamm.sei.NoSEI(
                        self.param, self.options, phase, cracks=True
=======
                reaction_loc = "full electrode"
            sei_option = getattr(self.options, domain)["SEI"]
            phases = self.options.phases[domain]
            for phase in phases:
                if sei_option == "none":
                    submodel = pybamm.sei.NoSEI(self.param, domain, self.options, phase)
                elif sei_option == "constant":
                    submodel = pybamm.sei.ConstantSEI(
                        self.param, domain, self.options, phase
>>>>>>> 14820f03
                    )
                else:
                    submodel = pybamm.sei.SEIGrowth(
                        self.param,
                        domain,
                        reaction_loc,
                        self.options,
                        phase,
                        cracks=False,
                    )
<<<<<<< HEAD
                self.submodels[f"{phase} sei on cracks"] = submodel
                self.submodels[
                    f"{phase} sei on cracks thickness"
                ] = pybamm.sei.SEIThickness(
                    self.param, reaction_loc, self.options, phase, cracks=True
=======
                self.submodels[f"{domain} {phase} sei"] = submodel
            if len(phases) > 1:
                self.submodels[f"{domain} total sei"] = pybamm.sei.TotalSEI(
                    self.param, domain, self.options
>>>>>>> 14820f03
                )

    def set_sei_on_cracks_submodel(self):
        # Do not set "sei on cracks" submodel for a planar electrode. For porous
        # electrodes, "sei on cracks" submodel must be set, even if it is zero
        for domain in self.options.whole_cell_domains:
            if domain != "separator":
                domain = domain.split()[0].lower()
                sei_option = getattr(self.options, domain)["SEI"]
                sei_on_cracks_option = getattr(self.options, domain)["SEI on cracks"]
                phases = self.options.phases[domain]
                for phase in phases:
                    if (
                        sei_option in ["none", "constant"]
                        or sei_on_cracks_option == "false"
                    ):
                        submodel = pybamm.sei.NoSEI(
                            self.param, domain, self.options, phase, cracks=True
                        )
                    else:
                        if self.options["x-average side reactions"] == "true":
                            reaction_loc = "x-average"
                        else:
                            reaction_loc = "full electrode"
                        submodel = pybamm.sei.SEIGrowth(
                            self.param,
                            domain,
                            reaction_loc,
                            self.options,
                            phase,
                            cracks=True,
                        )
                    self.submodels[f"{domain} {phase} sei on cracks"] = submodel
                if len(phases) > 1:
                    self.submodels[
                        f"{domain} total sei on cracks"
                    ] = pybamm.sei.TotalSEI(
                        self.param, domain, self.options, cracks=True
                    )

    def set_lithium_plating_submodel(self):
        # Do not set "lithium plating" submodel for a planar electrode. For porous
        # electrodes, "lithium plating" submodel must be set, even if it is zero
        for domain in self.options.whole_cell_domains:
            if domain != "separator":
                domain = domain.split()[0].lower()
                lithium_plating_opt = getattr(self.options, domain)["lithium plating"]
                if lithium_plating_opt == "none":
                    self.submodels[
                        f"{domain} lithium plating"
                    ] = pybamm.lithium_plating.NoPlating(
                        self.param, domain, self.options
                    )
                else:
                    x_average = self.options["x-average side reactions"] == "true"
                    self.submodels[
                        f"{domain} lithium plating"
                    ] = pybamm.lithium_plating.Plating(
                        self.param, domain, x_average, self.options
                    )

    def set_total_interface_submodel(self):
        self.submodels["total interface"] = pybamm.interface.TotalInterfacialCurrent(
            self.param, "lithium-ion", self.options
        )

    def set_crack_submodel(self):
        for domain in self.options.whole_cell_domains:
            if domain != "separator":
                domain = domain.split()[0].lower()
                crack = getattr(self.options, domain)["particle mechanics"]
                if crack == "none":
                    self.submodels[
                        f"{domain} particle mechanics"
                    ] = pybamm.particle_mechanics.NoMechanics(
                        self.param, domain, options=self.options, phase="primary"
                    )
                elif crack == "swelling only":
                    self.submodels[
                        f"{domain} particle mechanics"
                    ] = pybamm.particle_mechanics.SwellingOnly(
                        self.param, domain, options=self.options, phase="primary"
                    )
                elif crack == "swelling and cracking":
                    self.submodels[
                        f"{domain} particle mechanics"
                    ] = pybamm.particle_mechanics.CrackPropagation(
                        self.param,
                        domain,
                        self.x_average,
                        options=self.options,
                        phase="primary",
                    )

    def set_active_material_submodel(self):
        for domain in ["negative", "positive"]:
            if self.options.electrode_types[domain] == "porous":
                lam = getattr(self.options, domain)["loss of active material"]
                phases = self.options.phases[domain]
                for phase in phases:
                    if lam == "none":
                        submod = pybamm.active_material.Constant(
                            self.param, domain, self.options, phase
                        )
                    else:
                        submod = pybamm.active_material.LossActiveMaterial(
                            self.param, domain, self.options, self.x_average
                        )
                    self.submodels[f"{domain} {phase} active material"] = submod

                # Submodel for the total active material, summing up each phase
                if len(phases) > 1:
                    self.submodels[
                        f"{domain} total active material"
                    ] = pybamm.active_material.Total(self.param, domain, self.options)

    def set_porosity_submodel(self):
        if (
            self.options["SEI porosity change"] == "false"
            and self.options["lithium plating porosity change"] == "false"
        ):
            self.submodels["porosity"] = pybamm.porosity.Constant(
                self.param, self.options
            )
        elif (
            self.options["SEI porosity change"] == "true"
            or self.options["lithium plating porosity change"] == "true"
        ):
            x_average = self.options["x-average side reactions"] == "true"
            self.submodels["porosity"] = pybamm.porosity.ReactionDriven(
                self.param, self.options, x_average
            )

    def set_li_metal_counter_electrode_submodels(self):
        for domain in ["negative", "positive"]:
            if self.options.electrode_types[domain] == "porous":
                continue
            if (
                self.options["SEI"] in ["none", "constant"]
                and self.options["intercalation kinetics"] == "symmetric Butler-Volmer"
                and self.options["surface form"] == "false"
            ):
                # only symmetric Butler-Volmer can be inverted
                self.submodels[
                    f"{domain} electrode potential"
                ] = pybamm.electrode.ohm.LithiumMetalExplicit(
                    self.param, domain, self.options
                )
                self.submodels[
                    f"{domain} electrode interface"
                ] = pybamm.kinetics.InverseButlerVolmer(
                    self.param, domain, "lithium metal plating", self.options
                )  # assuming symmetric reaction for now so we can take the inverse
                self.submodels[
                    f"{domain} electrode interface current"
                ] = pybamm.kinetics.CurrentForInverseButlerVolmerLithiumMetal(
                    self.param, domain, "lithium metal plating", self.options
                )
            else:
                self.submodels[
                    f"{domain} electrode potential"
                ] = pybamm.electrode.ohm.LithiumMetalSurfaceForm(
                    self.param, domain, self.options
                )
                neg_intercalation_kinetics = self.get_intercalation_kinetics(domain)
                self.submodels[
                    f"{domain} electrode interface"
                ] = neg_intercalation_kinetics(
                    self.param, domain, "lithium metal plating", self.options, "primary"
                )

    def set_convection_submodel(self):
        self.submodels[
            "transverse convection"
        ] = pybamm.convection.transverse.NoConvection(self.param, self.options)
        self.submodels[
            "through-cell convection"
        ] = pybamm.convection.through_cell.NoConvection(self.param, self.options)

    def insert_reference_electrode(self, position=None):
        """
        Insert a reference electrode to measure the electrolyte potential at a given
        position in space. Adds model variables for the electrolyte potential at the
        reference electrode and for the potential difference between the electrode
        potentials measured at the electrode/current collector interface and the
        reference electrode. Only implemented for 1D models (i.e. where the
        'dimensionality' option is 0).

        Parameters
        ----------
        position : :class:`pybamm.Symbol`, optional
            The position in space at which to measure the electrolyte potential. If
            None, defaults to the mid-point of the separator.
        """
        if self.options["dimensionality"] != 0:
            raise NotImplementedError(
                "Reference electrode can only be inserted for models where "
                "'dimensionality' is 0. For other models, please add a reference "
                "electrode manually."
            )

        param = self.param
        if position is None:
            position = param.n.L + param.s.L / 2

        phi_e_ref = pybamm.EvaluateAt(
            self.variables["Electrolyte potential [V]"], position
        )
        phi_p = pybamm.boundary_value(
            self.variables["Positive electrode potential [V]"], "right"
        )
        variables = {
            "Positive electrode 3E potential [V]": phi_p - phi_e_ref,
            "Reference electrode potential [V]": phi_e_ref,
        }

        if self.options["working electrode"] == "both":
            phi_n = pybamm.boundary_value(
                self.variables["Negative electrode potential [V]"], "left"
            )
            variables.update(
                {
                    "Negative electrode 3E potential [V]": phi_n - phi_e_ref,
                }
            )
        self.variables.update(variables)<|MERGE_RESOLUTION|>--- conflicted
+++ resolved
@@ -261,24 +261,6 @@
             elif self.options["x-average side reactions"] == "true":
                 reaction_loc = "x-average"
             else:
-<<<<<<< HEAD
-                submodel = pybamm.sei.SEIGrowth(
-                    self.param, reaction_loc, self.options, phase, cracks=False
-                )
-            self.submodels[f"{phase} sei"] = submodel
-            self.submodels[f"{phase} sei thickness"] = pybamm.sei.SEIThickness(
-                self.param, reaction_loc, self.options, phase, cracks=False
-            )
-            # Do not set "sei on cracks" submodel for half-cells
-            # For full cells, "sei on cracks" submodel must be set, even if it is zero
-            if reaction_loc != "interface":
-                if (
-                    self.options["SEI"] in ["none", "constant"]
-                    or self.options["SEI on cracks"] == "false"
-                ):
-                    submodel = pybamm.sei.NoSEI(
-                        self.param, self.options, phase, cracks=True
-=======
                 reaction_loc = "full electrode"
             sei_option = getattr(self.options, domain)["SEI"]
             phases = self.options.phases[domain]
@@ -288,7 +270,6 @@
                 elif sei_option == "constant":
                     submodel = pybamm.sei.ConstantSEI(
                         self.param, domain, self.options, phase
->>>>>>> 14820f03
                     )
                 else:
                     submodel = pybamm.sei.SEIGrowth(
@@ -299,18 +280,15 @@
                         phase,
                         cracks=False,
                     )
-<<<<<<< HEAD
-                self.submodels[f"{phase} sei on cracks"] = submodel
+                self.submodels[f"{domain} {phase} sei"] = submodel
                 self.submodels[
-                    f"{phase} sei on cracks thickness"
+                    f"{domain} {phase} sei thickness"
                 ] = pybamm.sei.SEIThickness(
-                    self.param, reaction_loc, self.options, phase, cracks=True
-=======
-                self.submodels[f"{domain} {phase} sei"] = submodel
+                    self.param, domain, reaction_loc, self.options, phase, cracks=False
+                )
             if len(phases) > 1:
                 self.submodels[f"{domain} total sei"] = pybamm.sei.TotalSEI(
                     self.param, domain, self.options
->>>>>>> 14820f03
                 )
 
     def set_sei_on_cracks_submodel(self):
@@ -344,6 +322,16 @@
                             cracks=True,
                         )
                     self.submodels[f"{domain} {phase} sei on cracks"] = submodel
+                    self.submodels[
+                        f"{domain} {phase} sei on cracks thickness"
+                    ] = pybamm.sei.SEIThickness(
+                        self.param,
+                        domain,
+                        reaction_loc,
+                        self.options,
+                        phase,
+                        cracks=True,
+                    )
                 if len(phases) > 1:
                     self.submodels[
                         f"{domain} total sei on cracks"
