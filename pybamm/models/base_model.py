--- conflicted
+++ resolved
@@ -13,11 +13,7 @@
 
 import pybamm
 from pybamm.expression_tree.operations.serialise import Serialise
-<<<<<<< HEAD
-from pybamm.util import import_optional_dependency
-=======
 import sympy
->>>>>>> e29d30e0
 
 
 class BaseModel:
@@ -1189,10 +1185,6 @@
         This will return first five model equations
         >>> model.latexify(newline=False)[1:5]
         """
-<<<<<<< HEAD
-        sympy = import_optional_dependency("sympy")
-=======
->>>>>>> e29d30e0
         if sympy:
             from pybamm.expression_tree.operations.latexify import Latexify
 
