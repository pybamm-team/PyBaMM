#
# Root of the pybamm module.
# Provides access to all shared functionality (simulation, models, etc.).
#
# The code in this file is adapted from Pints
# (see https://github.com/pints-team/pints)
#
from __future__ import absolute_import, division
from __future__ import print_function, unicode_literals
import sys
import os

#
# Version info: Remember to keep this in sync with setup.py!
#
VERSION_INT = 0, 0, 0
VERSION = ".".join([str(x) for x in VERSION_INT])
if sys.version_info[0] < 3:
    del (x)  # Before Python3, list comprehension iterators leaked

#
# Expose pints version
#


def version(formatted=False):
    if formatted:
        return "PyBaMM " + VERSION
    else:
        return VERSION_INT


#
# Constants
#
# Float format: a float can be converted to a 17 digit decimal and back without
# loss of information
FLOAT_FORMAT = "{: .17e}"
# Absolute path to the PyBaMM repo
script_path = os.path.abspath(__file__)
ABSOLUTE_PATH = os.path.join(os.path.split(script_path)[0], "..")

#
# Utility classes and methods
#
from .util import Timer
from .util import profile
from .util import load_function

#
# Classes for the Expression Tree
#
from .expression_tree.symbol import Symbol
from .expression_tree.binary_operators import (
    BinaryOperator,
    Addition,
    Power,
    Subtraction,
    Multiplication,
    Division,
)
from .expression_tree.concatenations import (
    Concatenation,
    NumpyModelConcatenation,
    DomainConcatenation,
    piecewise_constant,
)
from .expression_tree.array import Array
from .expression_tree.matrix import Matrix
from .expression_tree.parameter import Parameter
from .expression_tree.unary_operators import (
    UnaryOperator,
    Negate,
    AbsoluteValue,
    Function,
    SpatialOperator,
    Gradient,
    Divergence,
    Broadcast,
    NumpyBroadcast,
    grad,
    div,
)
from .expression_tree.function_parameter import FunctionParameter
from .expression_tree.scalar import Scalar
from .expression_tree.variable import Variable
from .expression_tree.independent_variable import IndependentVariable, Time, Space
from .expression_tree.independent_variable import t
from .expression_tree.vector import Vector, StateVector

from .expression_tree.exceptions import DomainError, ModelError

#
# Model classes
#
from .models.base_model import BaseModel
from .models.reaction_diffusion import ReactionDiffusionModel
from .models.simple_ode_model import SimpleODEModel
from .models import lead_acid

#
# Submodel classes
#
from .models.submodels import electrolyte, interface

#
# Parameters class and methods
#
from .meshes.meshes import KNOWN_DOMAINS  # need this for importing standard parameters
from .parameters.parameter_values import ParameterValues
from .parameters import standard_parameters
from .parameters import standard_parameters_lead_acid  # calls standard_parameters

#
# Geometry
#
from .geometry.geometry import (
    Geometry,
    Geometry1DMacro,
    Geometry1DMicro,
    Geometry3DMacro,
)

#
# Mesh and Discretisation classes
#
<<<<<<< HEAD
from .discretisations.discretisation import Discretisation
from .meshes.meshes import KNOWN_DOMAINS
=======
from .discretisations.base_discretisation import BaseDiscretisation
from .discretisations.finite_volume_discretisations import (
    FiniteVolumeDiscretisation,
    NodeToEdge,
)
>>>>>>> 5701d100
from .meshes.meshes import Mesh
from .meshes.submeshes import SubMesh1D, Uniform1DSubMesh

#
# Spatial Methods
#
from .spatial_methods.spatial_method import SpatialMethod
from .spatial_methods.finite_volume import FiniteVolume, NodeToEdge

#
# Simulation class
#
from .simulation import Simulation

#
# Solver classes
#
from .solvers.base_solver import BaseSolver
from .solvers.ode_solver import OdeSolver
from .solvers.dae_solver import DaeSolver
from .solvers.scipy_solver import ScipySolver
from .solvers.scikits_dae_solver import ScikitsDaeSolver
from .solvers.scikits_ode_solver import ScikitsOdeSolver

#
# Remove any imported modules, so we don't expose them as part of pybamm
#
del (sys)<|MERGE_RESOLUTION|>--- conflicted
+++ resolved
@@ -124,16 +124,8 @@
 #
 # Mesh and Discretisation classes
 #
-<<<<<<< HEAD
 from .discretisations.discretisation import Discretisation
 from .meshes.meshes import KNOWN_DOMAINS
-=======
-from .discretisations.base_discretisation import BaseDiscretisation
-from .discretisations.finite_volume_discretisations import (
-    FiniteVolumeDiscretisation,
-    NodeToEdge,
-)
->>>>>>> 5701d100
 from .meshes.meshes import Mesh
 from .meshes.submeshes import SubMesh1D, Uniform1DSubMesh
 
