--- conflicted
+++ resolved
@@ -475,12 +475,6 @@
                 )
             )
 
-<<<<<<< HEAD
-        # Set external variables
-        new_external_variables = [
-            self.process_symbol(var) for var in unprocessed_model.external_variables
-        ]
-=======
         interpolant_events = self._get_interpolant_events(model)
         for event in interpolant_events:
             pybamm.logger.verbose(
@@ -493,25 +487,6 @@
             )
 
         model.events = new_events
->>>>>>> 6ab6c159
-
-        # Process timescale
-        new_timescale = self.process_symbol(unprocessed_model.timescale)
-        if not isinstance(new_timescale, pybamm.Scalar):
-            raise ValueError(
-                "model.timescale must be a Scalar after parameter processing "
-                "(cannot contain 'InputParameter's). "
-                "You have probably set one of the parameters used to calculate the "
-                "timescale to an InputParameter. To avoid this error, hardcode "
-                "model.timescale to a constant value by passing the option "
-                "{'timescale': value} to the model."
-            )
-
-        # Process length scales
-        new_length_scales = {}
-        for domain, scale in unprocessed_model.length_scales.items():
-            new_scale = self.process_symbol(scale)
-            new_length_scales[domain] = new_scale
 
         parameterised_equations = pybamm._ParameterisedEquations(
             self,
@@ -521,9 +496,6 @@
             new_boundary_conditions,
             unprocessed_model.variables,
             new_events,
-            new_external_variables,
-            new_timescale,
-            new_length_scales,
         )
 
         # inplace vs not inplace
