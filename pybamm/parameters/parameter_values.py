--- conflicted
+++ resolved
@@ -468,7 +468,7 @@
                 )
             )
 
-        interpolant_events = self._get_interpolant_events(model)
+        interpolant_events = self._get_interpolant_events(unprocessed_model)
         for event in interpolant_events:
             pybamm.logger.verbose(
                 "Processing parameters for event '{}''".format(event.name)
@@ -479,9 +479,6 @@
                 )
             )
 
-        model.events = new_events
-
-<<<<<<< HEAD
         parameterised_equations = pybamm._ParameterisedEquations(
             self,
             new_rhs,
@@ -500,8 +497,6 @@
             # create a copy of the model
             model = unprocessed_model.new_copy(equations=parameterised_equations)
 
-=======
->>>>>>> b99b0fc3
         pybamm.logger.info("Finish setting parameters for {}".format(model.name))
 
         return model
