#
# Standard thermal parameters
#
import pybamm

<<<<<<< HEAD
# --------------------------------------------------------------------------------------
# Dimensional parameters

# Reference temperature
T_ref = pybamm.Parameter("Reference temperature [K]")

# Density
rho_cn_dim = pybamm.Parameter("Negative current collector density [kg.m-3]")
rho_n_dim = pybamm.Parameter("Negative electrode density [kg.m-3]")
rho_s_dim = pybamm.Parameter("Separator density [kg.m-3]")
rho_p_dim = pybamm.Parameter("Positive electrode density [kg.m-3]")
rho_cp_dim = pybamm.Parameter("Positive current collector density [kg.m-3]")

# Specific heat capacity
c_p_cn_dim = pybamm.Parameter(
    "Negative current collector specific heat capacity [J.kg-1.K-1]"
)
c_p_n_dim = pybamm.Parameter("Negative electrode specific heat capacity [J.kg-1.K-1]")
c_p_s_dim = pybamm.Parameter("Separator specific heat capacity [J.kg-1.K-1]")
c_p_p_dim = pybamm.Parameter("Negative electrode specific heat capacity [J.kg-1.K-1]")
c_p_cp_dim = pybamm.Parameter(
    "Positive current collector specific heat capacity [J.kg-1.K-1]"
)

# Thermal conductivity
lambda_cn_dim = pybamm.Parameter(
    "Negative current collector thermal conductivity [W.m-1.K-1]"
)
lambda_n_dim = pybamm.Parameter("Negative electrode thermal conductivity [W.m-1.K-1]")
lambda_s_dim = pybamm.Parameter("Separator thermal conductivity [W.m-1.K-1]")
lambda_p_dim = pybamm.Parameter("Positive electrode thermal conductivity [W.m-1.K-1]")
lambda_cp_dim = pybamm.Parameter(
    "Positive current collector thermal conductivity [W.m-1.K-1]"
)

# Effective thermal properties
rho_eff_dim = (
    rho_cn_dim * c_p_cn_dim * pybamm.geometric_parameters.L_cn
    + rho_n_dim * c_p_n_dim * pybamm.geometric_parameters.L_n
    + rho_s_dim * c_p_s_dim * pybamm.geometric_parameters.L_s
    + rho_p_dim * c_p_p_dim * pybamm.geometric_parameters.L_p
    + rho_cp_dim * c_p_cp_dim * pybamm.geometric_parameters.L_cp
) / pybamm.geometric_parameters.L
lambda_eff_dim = (
    lambda_cn_dim * pybamm.geometric_parameters.L_cn
    + lambda_n_dim * pybamm.geometric_parameters.L_n
    + lambda_s_dim * pybamm.geometric_parameters.L_s
    + lambda_p_dim * pybamm.geometric_parameters.L_p
    + lambda_cp_dim * pybamm.geometric_parameters.L_cp
) / pybamm.geometric_parameters.L

# Cooling coefficient
h_cn_dim = pybamm.Parameter(
    "Negative current collector surface heat transfer coefficient [W.m-2.K-1]"
)
h_cp_dim = pybamm.Parameter(
    "Positive current collector surface heat transfer coefficient [W.m-2.K-1]"
)
h_tab_n_dim = pybamm.Parameter("Negative tab heat transfer coefficient [W.m-2.K-1]")
h_tab_p_dim = pybamm.Parameter("Positive tab heat transfer coefficient [W.m-2.K-1]")
h_edge_dim = pybamm.Parameter("Edge heat transfer coefficient [W.m-2.K-1]")

# Typical temperature rise
Delta_T = pybamm.Scalar(1, units="[K]")

# Initial temperature
T_init_dim = pybamm.Parameter("Initial temperature [K]")

# --------------------------------------------------------------------------------------
# Timescales
tau_th_yz = rho_eff_dim * (pybamm.geometric_parameters.L_z ** 2) / lambda_eff_dim

# --------------------------------------------------------------------------------------
# Dimensionless parameters

rho_cn = rho_cn_dim * c_p_cn_dim / rho_eff_dim
rho_n = rho_n_dim * c_p_n_dim / rho_eff_dim
rho_s = rho_s_dim * c_p_s_dim / rho_eff_dim
rho_p = rho_p_dim * c_p_p_dim / rho_eff_dim
rho_cp = rho_cp_dim * c_p_cp_dim / rho_eff_dim

rho_k = pybamm.Concatenation(
    pybamm.FullBroadcast(rho_n, ["negative electrode"], "current collector"),
    pybamm.FullBroadcast(rho_s, ["separator"], "current collector"),
    pybamm.FullBroadcast(rho_p, ["positive electrode"], "current collector"),
)

lambda_cn = lambda_cn_dim / lambda_eff_dim
lambda_n = lambda_n_dim / lambda_eff_dim
lambda_s = lambda_s_dim / lambda_eff_dim
lambda_p = lambda_p_dim / lambda_eff_dim
lambda_cp = lambda_cp_dim / lambda_eff_dim

lambda_k = pybamm.Concatenation(
    pybamm.FullBroadcast(lambda_n, ["negative electrode"], "current collector"),
    pybamm.FullBroadcast(lambda_s, ["separator"], "current collector"),
    pybamm.FullBroadcast(lambda_p, ["positive electrode"], "current collector"),
)


Theta = Delta_T / T_ref

h_edge = h_edge_dim * pybamm.geometric_parameters.L_x / lambda_eff_dim
h_tab_n = h_tab_n_dim * pybamm.geometric_parameters.L_x / lambda_eff_dim
h_tab_p = h_tab_p_dim * pybamm.geometric_parameters.L_x / lambda_eff_dim
h_cn = h_cn_dim * pybamm.geometric_parameters.L_x / lambda_eff_dim
h_cp = h_cp_dim * pybamm.geometric_parameters.L_x / lambda_eff_dim


T_init = (T_init_dim - T_ref) / Delta_T

# --------------------------------------------------------------------------------------
# Ambient temperature


def T_amb_dim(t):
    return pybamm.FunctionParameter("Ambient temperature [K]", {"Times [s]": t})


def T_amb(t):
    return (T_amb_dim(t) - T_ref) / Delta_T  # dimensionless T_amb
=======

class ThermalParameters:
    """
    Standard thermal parameters

    Layout:
        1. Dimensional Parameters
        2. Dimensional Functions
        3. Dimensionless Parameters
        4. Dimensionless Functions
    """

    def __init__(self):

        # Get geometric parameters
        self.geo = pybamm.geometric_parameters

        # Set parameters
        self._set_dimensional_parameters()
        self._set_dimensionless_parameters()

    def _set_dimensional_parameters(self):
        "Defines the dimensional parameters"

        # Reference temperature
        self.T_ref = pybamm.Parameter("Reference temperature [K]")

        # Cooling coefficient
        self.h_cn_dim = pybamm.Parameter(
            "Negative current collector surface heat transfer coefficient [W.m-2.K-1]"
        )
        self.h_cp_dim = pybamm.Parameter(
            "Positive current collector surface heat transfer coefficient [W.m-2.K-1]"
        )
        self.h_tab_n_dim = pybamm.Parameter(
            "Negative tab heat transfer coefficient [W.m-2.K-1]"
        )
        self.h_tab_p_dim = pybamm.Parameter(
            "Positive tab heat transfer coefficient [W.m-2.K-1]"
        )
        self.h_edge_dim = pybamm.Parameter("Edge heat transfer coefficient [W.m-2.K-1]")
        self.h_total_dim = pybamm.Parameter(
            "Total heat transfer coefficient [W.m-2.K-1]"
        )

        # Typical temperature rise
        self.Delta_T = pybamm.Scalar(1)

        # Initial temperature
        self.T_init_dim = pybamm.Parameter("Initial temperature [K]")

        # Planar (y,z) thermal diffusion timescale
        self.tau_th_yz = (
            self.rho_eff_dim(self.T_ref)
            * (self.geo.L_z ** 2)
            / self.lambda_eff_dim(self.T_ref)
        )

    def T_amb_dim(self, t):
        "Dimensional ambient temperature"
        return pybamm.FunctionParameter("Ambient temperature [K]", {"Times [s]": t})

    def rho_cn_dim(self, T):
        "Negative current collector density [kg.m-3]"
        inputs = {
            "Temperature [K]": T,
        }
        return pybamm.FunctionParameter(
            "Negative current collector density [kg.m-3]", inputs
        )

    def rho_n_dim(self, T):
        "Negative electrode density [kg.m-3]"
        inputs = {
            "Temperature [K]": T,
        }
        return pybamm.FunctionParameter("Negative electrode density [kg.m-3]", inputs)

    def rho_s_dim(self, T):
        "Separator density [kg.m-3]"
        inputs = {
            "Temperature [K]": T,
        }
        return pybamm.FunctionParameter("Separator density [kg.m-3]", inputs)

    def rho_p_dim(self, T):
        "Positive electrode density [kg.m-3]"
        inputs = {
            "Temperature [K]": T,
        }
        return pybamm.FunctionParameter("Positive electrode density [kg.m-3]", inputs)

    def rho_cp_dim(self, T):
        "Positive current collector density [kg.m-3]"
        inputs = {
            "Temperature [K]": T,
        }
        return pybamm.FunctionParameter(
            "Positive current collector density [kg.m-3]", inputs
        )

    def rho_eff_dim(self, T):
        "Effective volumetric heat capacity [J.m-3.K-1]"
        return (
            self.rho_cn_dim(T) * self.c_p_cn_dim(T) * self.geo.L_cn
            + self.rho_n_dim(T) * self.c_p_n_dim(T) * self.geo.L_n
            + self.rho_s_dim(T) * self.c_p_s_dim(T) * self.geo.L_s
            + self.rho_p_dim(T) * self.c_p_p_dim(T) * self.geo.L_p
            + self.rho_cp_dim(T) * self.c_p_cp_dim(T) * self.geo.L_cp
        ) / self.geo.L

    def c_p_cn_dim(self, T):
        "Negative current collector specific heat capacity [J.kg-1.K-1]"
        inputs = {
            "Temperature [K]": T,
        }
        return pybamm.FunctionParameter(
            "Negative current collector specific heat capacity [J.kg-1.K-1]", inputs
        )

    def c_p_n_dim(self, T):
        "Negative electrode specific heat capacity [J.kg-1.K-1]"
        inputs = {
            "Temperature [K]": T,
        }
        return pybamm.FunctionParameter(
            "Negative electrode specific heat capacity [J.kg-1.K-1]", inputs
        )

    def c_p_s_dim(self, T):
        "Separator specific heat capacity [J.kg-1.K-1]"
        inputs = {
            "Temperature [K]": T,
        }
        return pybamm.FunctionParameter(
            "Separator specific heat capacity [J.kg-1.K-1]", inputs
        )

    def c_p_p_dim(self, T):
        "Positive electrode specific heat capacity [J.kg-1.K-1]"
        inputs = {
            "Temperature [K]": T,
        }
        return pybamm.FunctionParameter(
            "Positive electrode specific heat capacity [J.kg-1.K-1]", inputs
        )

    def c_p_cp_dim(self, T):
        "Positive current collector specific heat capacity [J.kg-1.K-1]"
        inputs = {
            "Temperature [K]": T,
        }
        return pybamm.FunctionParameter(
            "Positive current collector specific heat capacity [J.kg-1.K-1]", inputs
        )

    def lambda_cn_dim(self, T):
        "Negative current collector thermal conductivity [W.m-1.K-1]"
        inputs = {
            "Temperature [K]": T,
        }
        return pybamm.FunctionParameter(
            "Negative current collector thermal conductivity [W.m-1.K-1]", inputs
        )

    def lambda_n_dim(self, T):
        "Negative electrode thermal conductivity [W.m-1.K-1]"
        inputs = {
            "Temperature [K]": T,
        }
        return pybamm.FunctionParameter(
            "Negative electrode thermal conductivity [W.m-1.K-1]", inputs
        )

    def lambda_s_dim(self, T):
        "Separator thermal conductivity [W.m-1.K-1]"
        inputs = {
            "Temperature [K]": T,
        }
        return pybamm.FunctionParameter(
            "Separator thermal conductivity [W.m-1.K-1]", inputs
        )

    def lambda_p_dim(self, T):
        "Positive electrode thermal conductivity [W.m-1.K-1]"
        inputs = {
            "Temperature [K]": T,
        }
        return pybamm.FunctionParameter(
            "Positive electrode thermal conductivity [W.m-1.K-1]", inputs
        )

    def lambda_cp_dim(self, T):
        "Positive current collector thermal conductivity [W.m-1.K-1]"
        inputs = {
            "Temperature [K]": T,
        }
        return pybamm.FunctionParameter(
            "Positive current collector thermal conductivity [W.m-1.K-1]", inputs
        )

    def lambda_eff_dim(self, T):
        "Effective thermal conductivity [W.m-1.K-1]"
        return (
            self.lambda_cn_dim(T) * self.geo.L_cn
            + self.lambda_n_dim(T) * self.geo.L_n
            + self.lambda_s_dim(T) * self.geo.L_s
            + self.lambda_p_dim(T) * self.geo.L_p
            + self.lambda_cp_dim(T) * self.geo.L_cp
        ) / self.geo.L

    def _set_dimensionless_parameters(self):
        "Defines the dimensionless parameters"

        # Relative temperature rise
        self.Theta = self.Delta_T / self.T_ref

        # Cooling coefficient
        self.h_cn = self.h_cn_dim * self.geo.L_x / self.lambda_eff_dim(self.T_ref)
        self.h_cp = self.h_cp_dim * self.geo.L_x / self.lambda_eff_dim(self.T_ref)
        self.h_tab_n = self.h_tab_n_dim * self.geo.L_x / self.lambda_eff_dim(self.T_ref)
        self.h_tab_p = self.h_tab_p_dim * self.geo.L_x / self.lambda_eff_dim(self.T_ref)
        self.h_edge = self.h_edge_dim * self.geo.L_x / self.lambda_eff_dim(self.T_ref)
        self.h_total = self.h_total_dim * self.geo.L_x / self.lambda_eff_dim(self.T_ref)

        # Initial temperature
        self.T_init = (self.T_init_dim - self.T_ref) / self.Delta_T

    def T_amb(self, t):
        "Dimensionless ambient temperature"
        return (self.T_amb_dim(t) - self.T_ref) / self.Delta_T

    def rho_cn(self, T):
        "Dimensionless negative current collector density"
        T_dim = self.Delta_T * T + self.T_ref
        return (
            self.rho_cn_dim(T_dim)
            * self.c_p_cn_dim(T_dim)
            / self.rho_eff_dim(self.T_ref)
        )

    def rho_n(self, T):
        "Dimensionless negative electrode density"
        T_dim = self.Delta_T * T + self.T_ref
        return (
            self.rho_n_dim(T_dim) * self.c_p_n_dim(T_dim) / self.rho_eff_dim(self.T_ref)
        )

    def rho_s(self, T):
        "Dimensionless separator density"
        T_dim = self.Delta_T * T + self.T_ref
        return (
            self.rho_s_dim(T_dim) * self.c_p_s_dim(T_dim) / self.rho_eff_dim(self.T_ref)
        )

    def rho_p(self, T):
        "Dimensionless positive electrode density"
        T_dim = self.Delta_T * T + self.T_ref
        return (
            self.rho_p_dim(T_dim) * self.c_p_p_dim(T_dim) / self.rho_eff_dim(self.T_ref)
        )

    def rho_cp(self, T):
        "Dimensionless positive current collector density"
        T_dim = self.Delta_T * T + self.T_ref
        return (
            self.rho_cp_dim(T_dim)
            * self.c_p_cp_dim(T_dim)
            / self.rho_eff_dim(self.T_ref)
        )

    def lambda_cn(self, T):
        "Dimensionless negative current collector thermal conductivity"
        T_dim = self.Delta_T * T + self.T_ref
        return self.lambda_cn_dim(T_dim) / self.lambda_eff_dim(self.T_ref)

    def lambda_n(self, T):
        "Dimensionless negative electrode thermal conductivity"
        T_dim = self.Delta_T * T + self.T_ref
        return self.lambda_n_dim(T_dim) / self.lambda_eff_dim(self.T_ref)

    def lambda_s(self, T):
        "Dimensionless separator thermal conductivity"
        T_dim = self.Delta_T * T + self.T_ref
        return self.lambda_s_dim(T_dim) / self.lambda_eff_dim(self.T_ref)

    def lambda_p(self, T):
        "Dimensionless positive electrode thermal conductivity"
        T_dim = self.Delta_T * T + self.T_ref
        return self.lambda_p_dim(T_dim) / self.lambda_eff_dim(self.T_ref)

    def lambda_cp(self, T):
        "Dimensionless positive current collector thermal conductivity"
        T_dim = self.Delta_T * T + self.T_ref
        return self.lambda_cp_dim(T_dim) / self.lambda_eff_dim(self.T_ref)


thermal_parameters = ThermalParameters()
>>>>>>> 810ee793
<|MERGE_RESOLUTION|>--- conflicted
+++ resolved
@@ -3,129 +3,6 @@
 #
 import pybamm
 
-<<<<<<< HEAD
-# --------------------------------------------------------------------------------------
-# Dimensional parameters
-
-# Reference temperature
-T_ref = pybamm.Parameter("Reference temperature [K]")
-
-# Density
-rho_cn_dim = pybamm.Parameter("Negative current collector density [kg.m-3]")
-rho_n_dim = pybamm.Parameter("Negative electrode density [kg.m-3]")
-rho_s_dim = pybamm.Parameter("Separator density [kg.m-3]")
-rho_p_dim = pybamm.Parameter("Positive electrode density [kg.m-3]")
-rho_cp_dim = pybamm.Parameter("Positive current collector density [kg.m-3]")
-
-# Specific heat capacity
-c_p_cn_dim = pybamm.Parameter(
-    "Negative current collector specific heat capacity [J.kg-1.K-1]"
-)
-c_p_n_dim = pybamm.Parameter("Negative electrode specific heat capacity [J.kg-1.K-1]")
-c_p_s_dim = pybamm.Parameter("Separator specific heat capacity [J.kg-1.K-1]")
-c_p_p_dim = pybamm.Parameter("Negative electrode specific heat capacity [J.kg-1.K-1]")
-c_p_cp_dim = pybamm.Parameter(
-    "Positive current collector specific heat capacity [J.kg-1.K-1]"
-)
-
-# Thermal conductivity
-lambda_cn_dim = pybamm.Parameter(
-    "Negative current collector thermal conductivity [W.m-1.K-1]"
-)
-lambda_n_dim = pybamm.Parameter("Negative electrode thermal conductivity [W.m-1.K-1]")
-lambda_s_dim = pybamm.Parameter("Separator thermal conductivity [W.m-1.K-1]")
-lambda_p_dim = pybamm.Parameter("Positive electrode thermal conductivity [W.m-1.K-1]")
-lambda_cp_dim = pybamm.Parameter(
-    "Positive current collector thermal conductivity [W.m-1.K-1]"
-)
-
-# Effective thermal properties
-rho_eff_dim = (
-    rho_cn_dim * c_p_cn_dim * pybamm.geometric_parameters.L_cn
-    + rho_n_dim * c_p_n_dim * pybamm.geometric_parameters.L_n
-    + rho_s_dim * c_p_s_dim * pybamm.geometric_parameters.L_s
-    + rho_p_dim * c_p_p_dim * pybamm.geometric_parameters.L_p
-    + rho_cp_dim * c_p_cp_dim * pybamm.geometric_parameters.L_cp
-) / pybamm.geometric_parameters.L
-lambda_eff_dim = (
-    lambda_cn_dim * pybamm.geometric_parameters.L_cn
-    + lambda_n_dim * pybamm.geometric_parameters.L_n
-    + lambda_s_dim * pybamm.geometric_parameters.L_s
-    + lambda_p_dim * pybamm.geometric_parameters.L_p
-    + lambda_cp_dim * pybamm.geometric_parameters.L_cp
-) / pybamm.geometric_parameters.L
-
-# Cooling coefficient
-h_cn_dim = pybamm.Parameter(
-    "Negative current collector surface heat transfer coefficient [W.m-2.K-1]"
-)
-h_cp_dim = pybamm.Parameter(
-    "Positive current collector surface heat transfer coefficient [W.m-2.K-1]"
-)
-h_tab_n_dim = pybamm.Parameter("Negative tab heat transfer coefficient [W.m-2.K-1]")
-h_tab_p_dim = pybamm.Parameter("Positive tab heat transfer coefficient [W.m-2.K-1]")
-h_edge_dim = pybamm.Parameter("Edge heat transfer coefficient [W.m-2.K-1]")
-
-# Typical temperature rise
-Delta_T = pybamm.Scalar(1, units="[K]")
-
-# Initial temperature
-T_init_dim = pybamm.Parameter("Initial temperature [K]")
-
-# --------------------------------------------------------------------------------------
-# Timescales
-tau_th_yz = rho_eff_dim * (pybamm.geometric_parameters.L_z ** 2) / lambda_eff_dim
-
-# --------------------------------------------------------------------------------------
-# Dimensionless parameters
-
-rho_cn = rho_cn_dim * c_p_cn_dim / rho_eff_dim
-rho_n = rho_n_dim * c_p_n_dim / rho_eff_dim
-rho_s = rho_s_dim * c_p_s_dim / rho_eff_dim
-rho_p = rho_p_dim * c_p_p_dim / rho_eff_dim
-rho_cp = rho_cp_dim * c_p_cp_dim / rho_eff_dim
-
-rho_k = pybamm.Concatenation(
-    pybamm.FullBroadcast(rho_n, ["negative electrode"], "current collector"),
-    pybamm.FullBroadcast(rho_s, ["separator"], "current collector"),
-    pybamm.FullBroadcast(rho_p, ["positive electrode"], "current collector"),
-)
-
-lambda_cn = lambda_cn_dim / lambda_eff_dim
-lambda_n = lambda_n_dim / lambda_eff_dim
-lambda_s = lambda_s_dim / lambda_eff_dim
-lambda_p = lambda_p_dim / lambda_eff_dim
-lambda_cp = lambda_cp_dim / lambda_eff_dim
-
-lambda_k = pybamm.Concatenation(
-    pybamm.FullBroadcast(lambda_n, ["negative electrode"], "current collector"),
-    pybamm.FullBroadcast(lambda_s, ["separator"], "current collector"),
-    pybamm.FullBroadcast(lambda_p, ["positive electrode"], "current collector"),
-)
-
-
-Theta = Delta_T / T_ref
-
-h_edge = h_edge_dim * pybamm.geometric_parameters.L_x / lambda_eff_dim
-h_tab_n = h_tab_n_dim * pybamm.geometric_parameters.L_x / lambda_eff_dim
-h_tab_p = h_tab_p_dim * pybamm.geometric_parameters.L_x / lambda_eff_dim
-h_cn = h_cn_dim * pybamm.geometric_parameters.L_x / lambda_eff_dim
-h_cp = h_cp_dim * pybamm.geometric_parameters.L_x / lambda_eff_dim
-
-
-T_init = (T_init_dim - T_ref) / Delta_T
-
-# --------------------------------------------------------------------------------------
-# Ambient temperature
-
-
-def T_amb_dim(t):
-    return pybamm.FunctionParameter("Ambient temperature [K]", {"Times [s]": t})
-
-
-def T_amb(t):
-    return (T_amb_dim(t) - T_ref) / Delta_T  # dimensionless T_amb
-=======
 
 class ThermalParameters:
     """
@@ -423,5 +300,4 @@
         return self.lambda_cp_dim(T_dim) / self.lambda_eff_dim(self.T_ref)
 
 
-thermal_parameters = ThermalParameters()
->>>>>>> 810ee793
+thermal_parameters = ThermalParameters()