#
# Simulation class
#
from __future__ import annotations

import pickle
import pybamm
import numpy as np
import hashlib
import warnings
import sys
from functools import lru_cache
from datetime import timedelta
from pybamm.util import import_optional_dependency

from pybamm.expression_tree.operations.serialise import Serialise


def is_notebook():
    try:
        shell = get_ipython().__class__.__name__
        if shell == "ZMQInteractiveShell":  # pragma: no cover
            # Jupyter notebook or qtconsole
            cfg = get_ipython().config
            nb = len(cfg["InteractiveShell"].keys()) == 0
            return nb
        elif shell == "TerminalInteractiveShell":  # pragma: no cover
            return False  # Terminal running IPython
        elif shell == "Shell":  # pragma: no cover
            return True  # Google Colab notebook
        else:  # pragma: no cover
            return False  # Other type (?)
    except NameError:
        return False  # Probably standard Python interpreter


class Simulation:
    """A Simulation class for easy building and running of PyBaMM simulations.

    Parameters
    ----------
    model : :class:`pybamm.BaseModel`
        The model to be simulated
    experiment : :class:`pybamm.Experiment` or string or list (optional)
        The experimental conditions under which to solve the model. If a string is
        passed, the experiment is constructed as `pybamm.Experiment([experiment])`. If
        a list is passed, the experiment is constructed as
        `pybamm.Experiment(experiment)`.
    geometry: :class:`pybamm.Geometry` (optional)
        The geometry upon which to solve the model
    parameter_values: :class:`pybamm.ParameterValues` (optional)
        Parameters and their corresponding numerical values.
    submesh_types: dict (optional)
        A dictionary of the types of submesh to use on each subdomain
    var_pts: dict (optional)
        A dictionary of the number of points used by each spatial variable
    spatial_methods: dict (optional)
        A dictionary of the types of spatial method to use on each
        domain (e.g. pybamm.FiniteVolume)
    solver: :class:`pybamm.BaseSolver` (optional)
        The solver to use to solve the model.
    output_variables: list (optional)
        A list of variables to plot automatically
    C_rate: float (optional)
        The C-rate at which you would like to run a constant current (dis)charge.
    discretisation_kwargs: dict (optional)
        Any keyword arguments to pass to the Discretisation class.
        See :class:`pybamm.Discretisation` for details.
    """

    def __init__(
        self,
        model,
        experiment=None,
        geometry=None,
        parameter_values=None,
        submesh_types=None,
        var_pts=None,
        spatial_methods=None,
        solver=None,
        output_variables=None,
        C_rate=None,
        discretisation_kwargs=None,
    ):
        self._parameter_values = parameter_values or model.default_parameter_values
        self._unprocessed_parameter_values = self._parameter_values

        if experiment is None:
            # Check to see if the current is provided as data (i.e. drive cycle)
            current = self._parameter_values.get("Current function [A]")
            if isinstance(current, pybamm.Interpolant):
                self.operating_mode = "drive cycle"
            else:
                self.operating_mode = "without experiment"
                if C_rate:
                    self.C_rate = C_rate
                    self._parameter_values.update(
                        {
                            "Current function [A]": self.C_rate
                            * self._parameter_values["Nominal cell capacity [A.h]"]
                        }
                    )
        else:
            if isinstance(experiment, (str, pybamm.step.BaseStep)):
                experiment = pybamm.Experiment([experiment])
            elif isinstance(experiment, list):
                experiment = pybamm.Experiment(experiment)
            elif not isinstance(experiment, pybamm.Experiment):
                raise TypeError(
                    "experiment must be a pybamm `Experiment` instance, a single "
                    "experiment step, or a list of experiment steps"
                )

            self.operating_mode = "with experiment"
            # Save the experiment
            self.experiment = experiment.copy()

        self._unprocessed_model = model
        self._model = model

        self._geometry = geometry or self._model.default_geometry
        self._submesh_types = submesh_types or self._model.default_submesh_types
        self._var_pts = var_pts or self._model.default_var_pts
        self._spatial_methods = spatial_methods or self._model.default_spatial_methods
        self._solver = solver or self._model.default_solver
        self._output_variables = output_variables
        self._discretisation_kwargs = discretisation_kwargs or {}

        # Initialize empty built states
        self._model_with_set_params = None
        self._built_model = None
        self._built_initial_soc = None
        self.steps_to_built_models = None
        self.steps_to_built_solvers = None
        self._mesh = None
        self._disc = None
        self._solution = None
        self.quick_plot = None

        # Initialise instances of Simulation class with the same random seed
        self._set_random_seed()

        # ignore runtime warnings in notebooks
        if is_notebook():  # pragma: no cover
            import warnings

            warnings.filterwarnings("ignore")

        self.get_esoh_solver = lru_cache()(self._get_esoh_solver)

    def __getstate__(self):
        """
        Return dictionary of picklable items
        """
        result = self.__dict__.copy()
        result["get_esoh_solver"] = None  # Exclude LRU cache
        return result

    def __setstate__(self, state):
        """
        Unpickle, restoring unpicklable relationships
        """
        self.__dict__ = state
        self.get_esoh_solver = lru_cache()(self._get_esoh_solver)

    # If the solver being used is CasadiSolver or its variants, set a fixed
    # random seed during class initialization to the SHA-256 hash of the class
    # name for purposes of reproducibility.
    def _set_random_seed(self):
        if isinstance(self._solver, pybamm.CasadiSolver) or isinstance(
            self._solver, pybamm.CasadiAlgebraicSolver
        ):
            np.random.seed(
                int(hashlib.sha256(self.__class__.__name__.encode()).hexdigest(), 16)
                % (2**32)
            )

    def set_up_and_parameterise_experiment(self):
        """
        Create and parameterise the models for each step in the experiment.

        This increases set-up time since several models to be processed, but
        reduces simulation time since the model formulation is efficient.
        """
        parameter_values = self._parameter_values.copy()
        # Set the initial temperature to be the temperature of the first step
        # We can set this globally for all steps since any subsequent steps will either
        # start at the temperature at the end of the previous step (if non-isothermal
        # model), or will use the "Ambient temperature" input (if isothermal model).
        # In either case, the initial temperature is not used for any steps except
        # the first.
        init_temp = self.experiment.steps[0].temperature
        if init_temp is not None:
            parameter_values["Initial temperature [K]"] = init_temp

        # Process each step
        self.experiment_unique_steps_to_model = {}
        for step in self.experiment.unique_steps:
            parameterised_model = step.process_model(self._model, parameter_values)
            self.experiment_unique_steps_to_model[step.basic_repr()] = (
                parameterised_model
            )

        # Set up rest model if experiment has start times
        if self.experiment.initial_start_time:
            # duration doesn't matter, we just need the model
            rest_step = pybamm.step.rest(duration=1)
            # Change ambient temperature to be an input, which will be changed at
            # solve time
            parameter_values["Ambient temperature [K]"] = "[input]"
            parameterised_model = rest_step.process_model(self._model, parameter_values)
            self.experiment_unique_steps_to_model["Rest for padding"] = (
                parameterised_model
            )
<<<<<<< HEAD
            self.experiment_unique_steps_to_model["Rest for padding"] = (
                parameterised_model
            )

    def update_new_model_events(self, new_model, op):
        for term in op.termination:
            event = term.get_event(new_model.variables, op.value)
            if event is not None:
                new_model.events.append(event)

        # Keep the min and max voltages as safeguards but add some tolerances
        # so that they are not triggered before the voltage limits in the
        # experiment
        for i, event in enumerate(new_model.events):
            if event.name in ["Minimum voltage [V]", "Maximum voltage [V]"]:
                new_model.events[i] = pybamm.Event(
                    event.name, event.expression + 1, event.event_type
                )

    def get_experiment_parameter_values(self, op, op_number):
        experiment_parameter_values = {
            f"{op.type.capitalize()} function {op.unit}": op.value
        }

        if op.temperature is not None:
            ambient_temperature = op.temperature
            experiment_parameter_values.update(
                {"Ambient temperature [K]": ambient_temperature}
            )

            # If at the first operation, then the intial temperature
            # should be the ambient temperature.
            if op_number == 0:
                experiment_parameter_values.update(
                    {"Initial temperature [K]": ambient_temperature}
                )
        else:
            experiment_parameter_values.update(
                {"Ambient temperature [K]": self._original_temperature}
            )

        return experiment_parameter_values
=======
>>>>>>> 51981c48

    def set_parameters(self):
        """
        A method to set the parameters in the model and the associated geometry.
        """

        if self.model_with_set_params:
            return

        self._model_with_set_params = self._parameter_values.process_model(
            self._unprocessed_model, inplace=False
        )
        self._parameter_values.process_geometry(self._geometry)
        self._model = self._model_with_set_params

    def set_initial_soc(self, initial_soc, inputs=None):
        if self._built_initial_soc != initial_soc:
            # reset
            self._model_with_set_params = None
            self._built_model = None
            self.steps_to_built_models = None
            self.steps_to_built_solvers = None

        options = self.model.options
        param = self._model.param
        if options["open-circuit potential"] == "MSMR":
            self._parameter_values = (
                self._unprocessed_parameter_values.set_initial_ocps(
                    initial_soc, param=param, inplace=False, options=options
                )
            )
        elif options["working electrode"] == "positive":
            self._parameter_values = (
                self._unprocessed_parameter_values.set_initial_stoichiometry_half_cell(
                    initial_soc,
                    param=param,
                    inplace=False,
                    options=options,
                    inputs=inputs,
                )
            )
        else:
            self._parameter_values = (
                self._unprocessed_parameter_values.set_initial_stoichiometries(
                    initial_soc,
                    param=param,
                    inplace=False,
                    options=options,
                    inputs=inputs,
                )
            )

        # Save solved initial SOC in case we need to re-build the model
        self._built_initial_soc = initial_soc

    def build(self, initial_soc=None, inputs=None):
        """
        A method to build the model into a system of matrices and vectors suitable for
        performing numerical computations. If the model has already been built or
        solved then this function will have no effect.
        This method will automatically set the parameters
        if they have not already been set.

        Parameters
        ----------
        initial_soc : float, optional
            Initial State of Charge (SOC) for the simulation. Must be between 0 and 1.
            If given, overwrites the initial concentrations provided in the parameter
            set.
        inputs : dict, optional
            A dictionary of input parameters to pass to the model when solving.
        """
        if initial_soc is not None:
            self.set_initial_soc(initial_soc, inputs=inputs)

        if self.built_model:
            return
        elif self._model.is_discretised:
            self._model_with_set_params = self._model
            self._built_model = self._model
        else:
            self.set_parameters()
            self._mesh = pybamm.Mesh(self._geometry, self._submesh_types, self._var_pts)
            self._disc = pybamm.Discretisation(
                self._mesh, self._spatial_methods, **self._discretisation_kwargs
            )
            self._built_model = self._disc.process_model(
                self._model_with_set_params, inplace=False
            )
            # rebuilt model so clear solver setup
            self._solver._model_set_up = {}

    def build_for_experiment(self, initial_soc=None, inputs=None):
        """
        Similar to :meth:`Simulation.build`, but for the case of simulating an
        experiment, where there may be several models and solvers to build.
        """
        if initial_soc is not None:
            self.set_initial_soc(initial_soc, inputs)

        if self.steps_to_built_models:
            return
        else:
            self.set_up_and_parameterise_experiment()

            # Can process geometry with default parameter values (only electrical
            # parameters change between parameter values)
            self._parameter_values.process_geometry(self._geometry)
            # Only needs to set up mesh and discretisation once
            self._mesh = pybamm.Mesh(self._geometry, self._submesh_types, self._var_pts)
            self._disc = pybamm.Discretisation(
                self._mesh, self._spatial_methods, **self._discretisation_kwargs
            )
            # Process all the different models
            self.steps_to_built_models = {}
            self.steps_to_built_solvers = {}
            for (
                step,
                model_with_set_params,
            ) in self.experiment_unique_steps_to_model.items():
                # It's ok to modify the model with set parameters in place as it's
                # not returned anywhere
                built_model = self._disc.process_model(
                    model_with_set_params, inplace=True
                )
                solver = self._solver.copy()
                self.steps_to_built_solvers[step] = solver
                self.steps_to_built_models[step] = built_model

    def solve(
        self,
        t_eval=None,
        solver=None,
        save_at_cycles=None,
        calc_esoh=True,
        starting_solution=None,
        initial_soc=None,
        callbacks=None,
        showprogress=False,
        inputs=None,
        **kwargs,
    ):
        """
        A method to solve the model. This method will automatically build
        and set the model parameters if not already done so.

        Parameters
        ----------
        t_eval : numeric type, optional
            The times (in seconds) at which to compute the solution. Can be
            provided as an array of times at which to return the solution, or as a
            list `[t0, tf]` where `t0` is the initial time and `tf` is the final time.
            If provided as a list the solution is returned at 100 points within the
            interval `[t0, tf]`.

            If not using an experiment or running a drive cycle simulation (current
            provided as data) `t_eval` *must* be provided.

            If running an experiment the values in `t_eval` are ignored, and the
            solution times are specified by the experiment.

            If None and the parameter "Current function [A]" is read from data
            (i.e. drive cycle simulation) the model will be solved at the times
            provided in the data.
        solver : :class:`pybamm.BaseSolver`, optional
            The solver to use to solve the model. If None, Simulation.solver is used
        save_at_cycles : int or list of ints, optional
            Which cycles to save the full sub-solutions for. If None, all cycles are
            saved. If int, every multiple of save_at_cycles is saved. If list, every
            cycle in the list is saved. The first cycle (cycle 1) is always saved.
        calc_esoh : bool, optional
            Whether to include eSOH variables in the summary variables. If `False`
            then only summary variables that do not require the eSOH calculation
            are calculated. Default is True.
        starting_solution : :class:`pybamm.Solution`
            The solution to start stepping from. If None (default), then self._solution
            is used. Must be None if not using an experiment.
        initial_soc : float, optional
            Initial State of Charge (SOC) for the simulation. Must be between 0 and 1.
            If given, overwrites the initial concentrations provided in the parameter
            set.
        callbacks : list of callbacks, optional
            A list of callbacks to be called at each time step. Each callback must
            implement all the methods defined in :class:`pybamm.callbacks.BaseCallback`.
        showprogress : bool, optional
            Whether to show a progress bar for cycling. If true, shows a progress bar
            for cycles. Has no effect when not used with an experiment.
            Default is False.
        **kwargs
            Additional key-word arguments passed to `solver.solve`.
            See :meth:`pybamm.BaseSolver.solve`.
        """
        # Setup
        if solver is None:
            solver = self._solver

        callbacks = pybamm.callbacks.setup_callbacks(callbacks)
        logs = {}

        inputs = inputs or {}

        if self.operating_mode in ["without experiment", "drive cycle"]:
            self.build(initial_soc=initial_soc, inputs=inputs)
            if save_at_cycles is not None:
                raise ValueError(
                    "'save_at_cycles' option can only be used if simulating an "
                    "Experiment "
                )
            if starting_solution is not None:
                raise ValueError(
                    "starting_solution can only be provided if simulating an Experiment"
                )
            if (
                self.operating_mode == "without experiment"
                or "ElectrodeSOH" in self._model.name
            ):
                if t_eval is None:
                    raise pybamm.SolverError(
                        "'t_eval' must be provided if not using an experiment or "
                        "simulating a drive cycle. 't_eval' can be provided as an "
                        "array of times at which to return the solution, or as a "
                        "list [t0, tf] where t0 is the initial time and tf is the "
                        "final time. "
                        "For a constant current (dis)charge the suggested 't_eval'  "
                        "is [0, 3700/C] where C is the C-rate. "
                        "For example, run\n\n"
                        "\tsim.solve([0, 3700])\n\n"
                        "for a 1C discharge."
                    )

            elif self.operating_mode == "drive cycle":
                # For drive cycles (current provided as data) we perform additional
                # tests on t_eval (if provided) to ensure the returned solution
                # captures the input.
                time_data = self._parameter_values["Current function [A]"].x[0]
                # If no t_eval is provided, we use the times provided in the data.
                if t_eval is None:
                    pybamm.logger.info("Setting t_eval as specified by the data")
                    t_eval = time_data
                # If t_eval is provided we first check if it contains all of the
                # times in the data to within 10-12. If it doesn't, we then check
                # that the largest gap in t_eval is smaller than the smallest gap in
                # the time data (to ensure the resolution of t_eval is fine enough).
                # We only raise a warning here as users may genuinely only want
                # the solution returned at some specified points.
                elif (
                    set(np.round(time_data, 12)).issubset(set(np.round(t_eval, 12)))
                ) is False:
                    warnings.warn(
                        """
                        t_eval does not contain all of the time points in the data
                        set. Note: passing t_eval = None automatically sets t_eval
                        to be the points in the data.
                        """,
                        pybamm.SolverWarning,
                        stacklevel=2,
                    )
                    dt_data_min = np.min(np.diff(time_data))
                    dt_eval_max = np.max(np.diff(t_eval))
                    if dt_eval_max > dt_data_min + sys.float_info.epsilon:
                        warnings.warn(
                            f"""
                            The largest timestep in t_eval ({dt_eval_max}) is larger than
                            the smallest timestep in the data ({dt_data_min}). The returned
                            solution may not have the correct resolution to accurately
                            capture the input. Try refining t_eval. Alternatively,
                            passing t_eval = None automatically sets t_eval to be the
                            points in the data.
                            """,
                            pybamm.SolverWarning,
                            stacklevel=2,
                        )

            self._solution = solver.solve(
                self.built_model, t_eval, inputs=inputs, **kwargs
            )

        elif self.operating_mode == "with experiment":
            callbacks.on_experiment_start(logs)
            self.build_for_experiment(initial_soc=initial_soc, inputs=inputs)
            if t_eval is not None:
                pybamm.logger.warning(
                    "Ignoring t_eval as solution times are specified by the experiment"
                )
            # Re-initialize solution, e.g. for solving multiple times with different
            # inputs without having to build the simulation again
            self._solution = starting_solution
            # Step through all experimental conditions
            user_inputs = inputs
            timer = pybamm.Timer()

            # Set up eSOH solver (for summary variables)
            esoh_solver = self.get_esoh_solver(calc_esoh)

            if starting_solution is None:
                starting_solution_cycles = []
                starting_solution_summary_variables = []
                starting_solution_first_states = []
            elif not hasattr(starting_solution, "all_summary_variables"):
                (
                    cycle_solution,
                    cycle_sum_vars,
                    cycle_first_state,
                ) = pybamm.make_cycle_solution(
                    [starting_solution],
                    esoh_solver=esoh_solver,
                    save_this_cycle=True,
                    inputs=user_inputs,
                )
                starting_solution_cycles = [cycle_solution]
                starting_solution_summary_variables = [cycle_sum_vars]
                starting_solution_first_states = [cycle_first_state]
            else:
                starting_solution_cycles = starting_solution.cycles.copy()
                starting_solution_summary_variables = (
                    starting_solution.all_summary_variables.copy()
                )
                starting_solution_first_states = (
                    starting_solution.all_first_states.copy()
                )

            # set simulation initial_start_time
            if starting_solution is None:
                initial_start_time = self.experiment.initial_start_time
            else:
                initial_start_time = starting_solution.initial_start_time

            if (
                initial_start_time is None
                and self.experiment.initial_start_time is not None
            ):
                raise ValueError(
                    "When using experiments with `start_time`, the starting_solution "
                    "must have a `start_time` too."
                )

            cycle_offset = len(starting_solution_cycles)
            all_cycle_solutions = starting_solution_cycles
            all_summary_variables = starting_solution_summary_variables
            all_first_states = starting_solution_first_states
            current_solution = starting_solution or pybamm.EmptySolution()

            voltage_stop = self.experiment.termination.get("voltage")
            logs["stopping conditions"] = {"voltage": voltage_stop}

            idx = 0
            num_cycles = len(self.experiment.cycle_lengths)
            feasible = True  # simulation will stop if experiment is infeasible

            # Add initial padding rest if current time is earlier than first start time
            # This could be the case when using a starting solution
            if starting_solution is not None:
                step = self.experiment.steps[0]
                if step.start_time is not None:
                    rest_time = (
                        step.start_time
                        - (
                            initial_start_time
                            + timedelta(seconds=float(current_solution.t[-1]))
                        )
                    ).total_seconds()
                    if rest_time > pybamm.settings.step_start_offset:
                        # logs["step operating conditions"] = "Initial rest for padding"
                        # callbacks.on_step_start(logs)

                        inputs = {
                            **user_inputs,
                            "Ambient temperature [K]": (
                                step.temperature
                                or self._parameter_values["Ambient temperature [K]"]
                            ),
                            "start time": current_solution.t[-1],
                        }
                        steps = current_solution.cycles[-1].steps
                        step_solution = current_solution.cycles[-1].steps[-1]

                        step_solution_with_rest = self.run_padding_rest(
                            kwargs, rest_time, step_solution, inputs
                        )
                        steps[-1] = step_solution + step_solution_with_rest

                        cycle_solution, _, _ = pybamm.make_cycle_solution(
                            steps, esoh_solver=esoh_solver, save_this_cycle=True
                        )
                        old_cycles = current_solution.cycles.copy()
                        old_cycles[-1] = cycle_solution
                        current_solution += step_solution_with_rest
                        current_solution.cycles = old_cycles

                        # Update _solution
                        self._solution = current_solution

            # check if a user has tqdm installed
            if showprogress:
                tqdm = import_optional_dependency("tqdm")
                cycle_lengths = tqdm.tqdm(
                    self.experiment.cycle_lengths,
                    desc="Cycling",
                )
            else:
                cycle_lengths = self.experiment.cycle_lengths

            for cycle_num, cycle_length in enumerate(
                cycle_lengths,
                start=1,
            ):
                logs["cycle number"] = (
                    cycle_num + cycle_offset,
                    num_cycles + cycle_offset,
                )
                logs["elapsed time"] = timer.time()
                callbacks.on_cycle_start(logs)

                steps = []
                cycle_solution = None

                # Decide whether we should save this cycle
                save_this_cycle = (
                    # always save cycle 1
                    cycle_num == 1
                    # always save last cycle
                    or cycle_num == num_cycles
                    # None: save all cycles
                    or save_at_cycles is None
                    # list: save all cycles in the list
                    or (
                        isinstance(save_at_cycles, list)
                        and cycle_num + cycle_offset in save_at_cycles
                    )
                    # int: save all multiples
                    or (
                        isinstance(save_at_cycles, int)
                        and (cycle_num + cycle_offset) % save_at_cycles == 0
                    )
                )
                for step_num in range(1, cycle_length + 1):
                    # Use 1-indexing for printing cycle number as it is more
                    # human-intuitive
                    step = self.experiment.steps[idx]
                    start_time = current_solution.t[-1]

                    # If step has an end time, dt must take that into account
                    if step.end_time is not None:
                        dt = min(
                            step.duration,
                            (
                                step.end_time
                                - (
                                    initial_start_time
                                    + timedelta(seconds=float(start_time))
                                )
                            ).total_seconds(),
                        )
                    else:
                        dt = step.duration
                    step_str = str(step)
                    model = self.steps_to_built_models[step.basic_repr()]
                    solver = self.steps_to_built_solvers[step.basic_repr()]

                    logs["step number"] = (step_num, cycle_length)
                    logs["step operating conditions"] = step_str
                    callbacks.on_step_start(logs)

                    inputs = {
                        **user_inputs,
                        "start time": start_time,
                    }
                    # Make sure we take at least 2 timesteps
                    npts = max(int(round(dt / step.period)) + 1, 2)
                    try:
                        step_solution = solver.step(
                            current_solution,
                            model,
                            dt,
                            t_eval=np.linspace(0, dt, npts),
                            save=False,
                            inputs=inputs,
                            **kwargs,
                        )
                    except pybamm.SolverError as error:
                        if (
                            "non-positive at initial conditions" in error.message
                            and "[experiment]" in error.message
                        ):
                            step_solution = pybamm.EmptySolution(
                                "Event exceeded in initial conditions", t=start_time
                            )
                        else:
                            logs["error"] = error
                            callbacks.on_experiment_error(logs)
                            feasible = False
                            # If none of the cycles worked, raise an error
                            if cycle_num == 1 and step_num == 1:
                                raise error
                            # Otherwise, just stop this cycle
                            break

                    step_termination = step_solution.termination

                    # Add a padding rest step if necessary
                    if step.next_start_time is not None:
                        rest_time = (
                            step.next_start_time
                            - (
                                initial_start_time
                                + timedelta(seconds=float(step_solution.t[-1]))
                            )
                        ).total_seconds()
                        if rest_time > pybamm.settings.step_start_offset:
                            logs["step number"] = (step_num, cycle_length)
                            logs["step operating conditions"] = "Rest for padding"
                            callbacks.on_step_start(logs)

                            inputs = {
                                **user_inputs,
                                "Ambient temperature [K]": (
                                    step.temperature
                                    or self._parameter_values["Ambient temperature [K]"]
                                ),
                                "start time": step_solution.t[-1],
                            }

                            step_solution_with_rest = self.run_padding_rest(
                                kwargs, rest_time, step_solution, inputs=inputs
                            )
                            step_solution += step_solution_with_rest

                    steps.append(step_solution)

                    # If there haven't been any successful steps yet in this cycle, then
                    # carry the solution over from the previous cycle (but
                    # `step_solution` should still be an EmptySolution so that in the
                    # list of returned step solutions we can see which steps were
                    # skipped)
                    if (
                        cycle_solution is None
                        and isinstance(step_solution, pybamm.EmptySolution)
                        and not isinstance(current_solution, pybamm.EmptySolution)
                    ):
                        cycle_solution = current_solution.last_state
                    else:
                        cycle_solution = cycle_solution + step_solution

                    current_solution = cycle_solution

                    callbacks.on_step_end(logs)

                    logs["termination"] = step_solution.termination
                    # Only allow events specified by experiment
                    if not (
                        isinstance(step_solution, pybamm.EmptySolution)
                        or step_termination == "final time"
                        or "[experiment]" in step_termination
                    ):
                        callbacks.on_experiment_infeasible(logs)
                        feasible = False
                        break

                    # Increment index for next iteration
                    idx += 1

                if save_this_cycle or feasible is False:
                    self._solution = self._solution + cycle_solution

                # At the final step of the inner loop we save the cycle
                if len(steps) > 0:
                    # Check for EmptySolution
                    if all(isinstance(step, pybamm.EmptySolution) for step in steps):
                        if len(steps) == 1:
                            raise pybamm.SolverError(
                                f"Step '{step_str}' is infeasible "
                                "due to exceeded bounds at initial conditions. "
                                "If this step is part of a longer cycle, "
                                "round brackets should be used to indicate this, "
                                "e.g.:\n pybamm.Experiment([(\n"
                                "\tDischarge at C/5 for 10 hours or until 3.3 V,\n"
                                "\tCharge at 1 A until 4.1 V,\n"
                                "\tHold at 4.1 V until 10 mA\n"
                                "])"
                            )
                        else:
                            this_cycle = self.experiment.cycles[cycle_num - 1]
                            raise pybamm.SolverError(
                                f"All steps in the cycle {this_cycle} are infeasible "
                                "due to exceeded bounds at initial conditions."
                            )
                    cycle_sol = pybamm.make_cycle_solution(
                        steps,
                        esoh_solver=esoh_solver,
                        save_this_cycle=save_this_cycle,
                        inputs=user_inputs,
                    )
                    cycle_solution, cycle_sum_vars, cycle_first_state = cycle_sol
                    all_cycle_solutions.append(cycle_solution)
                    all_summary_variables.append(cycle_sum_vars)
                    all_first_states.append(cycle_first_state)

                    logs["summary variables"] = cycle_sum_vars

                # Calculate capacity_start using the first cycle
                if cycle_num == 1:
                    # Note capacity_start could be defined as
                    # self._parameter_values["Nominal cell capacity [A.h]"] instead
                    if "capacity" in self.experiment.termination:
                        capacity_start = all_summary_variables[0]["Capacity [A.h]"]
                        logs["start capacity"] = capacity_start
                        value, typ = self.experiment.termination["capacity"]
                        if typ == "Ah":
                            capacity_stop = value
                        elif typ == "%":
                            capacity_stop = value / 100 * capacity_start
                    else:
                        capacity_stop = None
                    logs["stopping conditions"]["capacity"] = capacity_stop

                logs["elapsed time"] = timer.time()

                # Add minimum voltage to summary variable logs if there is a voltage stop
                # See PR #3995
                if voltage_stop is not None:
                    min_voltage = np.min(cycle_solution["Battery voltage [V]"].data)
                    logs["summary variables"]["Minimum voltage [V]"] = min_voltage

                callbacks.on_cycle_end(logs)

                # Break if stopping conditions are met
                # Logging is done in the callbacks
                if capacity_stop is not None:
                    capacity_now = cycle_sum_vars["Capacity [A.h]"]
                    if not np.isnan(capacity_now) and capacity_now <= capacity_stop:
                        break

                if voltage_stop is not None:
                    if min_voltage <= voltage_stop[0]:
                        break

                # Break if the experiment is infeasible (or errored)
                if feasible is False:
                    break

            if self.solution is not None and len(all_cycle_solutions) > 0:
                self.solution.cycles = all_cycle_solutions
                self.solution.set_summary_variables(all_summary_variables)
                self.solution.all_first_states = all_first_states

            callbacks.on_experiment_end(logs)

            # record initial_start_time of the solution
            self.solution.initial_start_time = initial_start_time

        return self.solution

    def run_padding_rest(self, kwargs, rest_time, step_solution, inputs):
        model = self.steps_to_built_models["Rest for padding"]
        solver = self.steps_to_built_solvers["Rest for padding"]

        # Make sure we take at least 2 timesteps. The period is hardcoded to 10
        # minutes,the user can always override it by adding a rest step
        npts = max(int(round(rest_time / 600)) + 1, 2)

        step_solution_with_rest = solver.step(
            step_solution,
            model,
            rest_time,
            t_eval=np.linspace(0, rest_time, npts),
            save=False,
            inputs=inputs,
            **kwargs,
        )

        return step_solution_with_rest

    def step(
        self,
        dt,
        solver=None,
        t_eval=None,
        save=True,
        starting_solution=None,
        inputs=None,
        **kwargs,
    ):
        """
        A method to step the model forward one timestep. This method will
        automatically build and set the model parameters if not already done so.

        Parameters
        ----------
        dt : numeric type
            The timestep over which to step the solution
        solver : :class:`pybamm.BaseSolver`
            The solver to use to solve the model.
        t_eval : list or numpy.ndarray, optional
            An array of times at which to return the solution during the step
            (Note: t_eval is the time measured from the start of the step, so should start at 0 and end at dt).
            By default, the solution is returned at t0 and t0 + dt.
        save : bool
            Turn on to store the solution of all previous timesteps
        starting_solution : :class:`pybamm.Solution`
            The solution to start stepping from. If None (default), then self._solution
            is used
        **kwargs
            Additional key-word arguments passed to `solver.solve`.
            See :meth:`pybamm.BaseSolver.step`.
        """
        if self.operating_mode in ["without experiment", "drive cycle"]:
            self.build()

        if solver is None:
            solver = self._solver

        if starting_solution is None:
            starting_solution = self._solution

        self._solution = solver.step(
            starting_solution,
            self.built_model,
            dt,
            t_eval=t_eval,
            save=save,
            inputs=inputs,
            **kwargs,
        )

        return self.solution

    def _get_esoh_solver(self, calc_esoh):
        if (
            calc_esoh is False
            or isinstance(self._model, pybamm.lead_acid.BaseModel)
            or isinstance(self._model, pybamm.equivalent_circuit.Thevenin)
            or self._model.options["working electrode"] != "both"
        ):
            return None

        return pybamm.lithium_ion.ElectrodeSOHSolver(
            self._parameter_values, self._model.param, options=self._model.options
        )

    def plot(self, output_variables=None, **kwargs):
        """
        A method to quickly plot the outputs of the simulation. Creates a
        :class:`pybamm.QuickPlot` object (with keyword arguments 'kwargs') and
        then calls :meth:`pybamm.QuickPlot.dynamic_plot`.

        Parameters
        ----------
        output_variables: list, optional
            A list of the variables to plot.
        **kwargs
            Additional keyword arguments passed to
            :meth:`pybamm.QuickPlot.dynamic_plot`.
            For a list of all possible keyword arguments see :class:`pybamm.QuickPlot`.
        """

        if self._solution is None:
            raise ValueError(
                "Model has not been solved, please solve the model before plotting."
            )

        if output_variables is None:
            output_variables = self._output_variables

        self.quick_plot = pybamm.dynamic_plot(
            self._solution, output_variables=output_variables, **kwargs
        )

        return self.quick_plot

    def create_gif(self, number_of_images=80, duration=0.1, output_filename="plot.gif"):
        """
        Generates x plots over a time span of t_eval and compiles them to create
        a GIF. For more information see :meth:`pybamm.QuickPlot.create_gif`

        Parameters
        ----------
        number_of_images : int (optional)
            Number of images/plots to be compiled for a GIF.
        duration : float (optional)
            Duration of visibility of a single image/plot in the created GIF.
        output_filename : str (optional)
            Name of the generated GIF file.

        """
        if self.solution is None:
            raise ValueError("The simulation has not been solved yet.")
        if self.quick_plot is None:
            self.quick_plot = pybamm.QuickPlot(self._solution)

        self.quick_plot.create_gif(
            number_of_images=number_of_images,
            duration=duration,
            output_filename=output_filename,
        )

    @property
    def model(self):
        return self._model

    @property
    def model_with_set_params(self):
        return self._model_with_set_params

    @property
    def built_model(self):
        return self._built_model

    @property
    def geometry(self):
        return self._geometry

    @property
    def parameter_values(self):
        return self._parameter_values

    @property
    def submesh_types(self):
        return self._submesh_types

    @property
    def mesh(self):
        return self._mesh

    @property
    def var_pts(self):
        return self._var_pts

    @property
    def spatial_methods(self):
        return self._spatial_methods

    @property
    def solver(self):
        return self._solver

    @property
    def output_variables(self):
        return self._output_variables

    @property
    def solution(self):
        return self._solution

    def save(self, filename):
        """Save simulation using pickle module.

        Parameters
        ----------
        filename : str
            The file extension can be arbitrary, but it is common to use ".pkl" or ".pickle"
        """
        if self._model.convert_to_format == "python":
            # We currently cannot save models in the 'python' format
            raise NotImplementedError(
                """
                Cannot save simulation if model format is python.
                Set model.convert_to_format = 'casadi' instead.
                """
            )
        # Clear solver problem (not pickle-able, will automatically be recomputed)
        if (
            isinstance(self._solver, pybamm.CasadiSolver)
            and self._solver.integrator_specs != {}
        ):
            self._solver.integrator_specs = {}

        if self.steps_to_built_solvers is not None:
            for solver in self.steps_to_built_solvers.values():
                if (
                    isinstance(solver, pybamm.CasadiSolver)
                    and solver.integrator_specs != {}
                ):
                    solver.integrator_specs = {}

        with open(filename, "wb") as f:
            pickle.dump(self, f, pickle.HIGHEST_PROTOCOL)

    def save_model(
        self,
        filename: str | None = None,
        mesh: bool = False,
        variables: bool = False,
    ):
        """
        Write out a discretised model to a JSON file

        Parameters
        ----------
        mesh: bool
            The mesh used to discretise the model. If false, plotting tools will not
            be available when the model is read back in and solved.
        variables: bool
            The discretised variables. Not required to solve a model, but if false
            tools will not be availble. Will automatically save meshes as well, required
            for plotting tools.
        filename: str, optional
            The desired name of the JSON file. If no name is provided, one will be
            created based on the model name, and the current datetime.
        """
        mesh = self.mesh if (mesh or variables) else None
        variables = self.built_model.variables if variables else None

        if self.operating_mode == "with experiment":
            raise NotImplementedError(
                """
                Serialising models coupled to experiments is not yet supported.
                """
            )

        if self.built_model:
            Serialise().save_model(
                self.built_model, filename=filename, mesh=mesh, variables=variables
            )
        else:
            raise NotImplementedError(
                """
                PyBaMM can only serialise a discretised model.
                Ensure the model has been built (e.g. run `build()`) before saving.
                """
            )

    def plot_voltage_components(
        self,
        ax=None,
        show_legend=True,
        split_by_electrode=False,
        show_plot=True,
        **kwargs_fill,
    ):
        """
        Generate a plot showing the component overpotentials that make up the voltage

        Parameters
        ----------
        ax : matplotlib Axis, optional
            The axis on which to put the plot. If None, a new figure and axis is created.
        show_legend : bool, optional
            Whether to display the legend. Default is True.
        split_by_electrode : bool, optional
            Whether to show the overpotentials for the negative and positive electrodes
            separately. Default is False.
        show_plot : bool, optional
            Whether to show the plots. Default is True. Set to False if you want to
            only display the plot after plt.show() has been called.
        kwargs_fill
            Keyword arguments, passed to ax.fill_between.

        """
        if self.solution is None:
            raise ValueError("The simulation has not been solved yet.")

        return pybamm.plot_voltage_components(
            self.solution,
            ax=ax,
            show_legend=show_legend,
            split_by_electrode=split_by_electrode,
            show_plot=show_plot,
            **kwargs_fill,
        )


def load_sim(filename):
    """Load a saved simulation"""
    return pybamm.load(filename)<|MERGE_RESOLUTION|>--- conflicted
+++ resolved
@@ -212,51 +212,6 @@
             self.experiment_unique_steps_to_model["Rest for padding"] = (
                 parameterised_model
             )
-<<<<<<< HEAD
-            self.experiment_unique_steps_to_model["Rest for padding"] = (
-                parameterised_model
-            )
-
-    def update_new_model_events(self, new_model, op):
-        for term in op.termination:
-            event = term.get_event(new_model.variables, op.value)
-            if event is not None:
-                new_model.events.append(event)
-
-        # Keep the min and max voltages as safeguards but add some tolerances
-        # so that they are not triggered before the voltage limits in the
-        # experiment
-        for i, event in enumerate(new_model.events):
-            if event.name in ["Minimum voltage [V]", "Maximum voltage [V]"]:
-                new_model.events[i] = pybamm.Event(
-                    event.name, event.expression + 1, event.event_type
-                )
-
-    def get_experiment_parameter_values(self, op, op_number):
-        experiment_parameter_values = {
-            f"{op.type.capitalize()} function {op.unit}": op.value
-        }
-
-        if op.temperature is not None:
-            ambient_temperature = op.temperature
-            experiment_parameter_values.update(
-                {"Ambient temperature [K]": ambient_temperature}
-            )
-
-            # If at the first operation, then the intial temperature
-            # should be the ambient temperature.
-            if op_number == 0:
-                experiment_parameter_values.update(
-                    {"Initial temperature [K]": ambient_temperature}
-                )
-        else:
-            experiment_parameter_values.update(
-                {"Ambient temperature [K]": self._original_temperature}
-            )
-
-        return experiment_parameter_values
-=======
->>>>>>> 51981c48
 
     def set_parameters(self):
         """
