@article{Andersson2019,
  author = {Andersson, Joel A. E. and Gillis, Joris and Horn, Greg
            and Rawlings, James B. and Diehl, Moritz},
  title = {{CasADi -- A software framework for nonlinear optimization
           and optimal control}},
  journal = {Mathematical Programming Computation},
  volume = {11},
  number = {1},
  pages = {1--36},
  year = {2019},
  publisher = {Springer},
  doi = {10.1007/s12532-018-0139-4},
}

@article{Chen2020,
  author = {Chen, Chang-Hui and Brosa Planella, Ferran and O'Regan, Kieran and Gastol, Dominika and Widanage, W. Dhammika and Kendrick, Emma},
  title = {{Development of Experimental Techniques for Parameterization of Multi-scale Lithium-ion Battery Models}},
  journal = {Journal of The Electrochemical Society},
  volume = {167},
  number = {8},
  pages = {080534},
  year = {2020},
  publisher = {The Electrochemical Society},
  doi = {10.1149/1945-7111/ab9050},

}

@article{Doyle1993,
  title = {{Modeling of galvanostatic charge and discharge of the lithium/polymer/insertion cell}},
  author = {Doyle, Marc and Fuller, Thomas F. and Newman, John},
  journal = {Journal of the Electrochemical society},
  volume = {140},
  number = {6},
  pages = {1526--1533},
  year = {1993},
  publisher = {The Electrochemical Society},
  doi = {10.1149/1.2221597},
}

<<<<<<< HEAD
=======
@article{Ecker2015i,
  title = {{Parameterization of a Physico-Chemical Model of a Lithium-Ion Battery: I. Determination of Parameters}},
  author = {Ecker, Madeleine and Tran, Thi Kim Dung and Dechent, Philipp and K{\"a}bitz, Stefan and Warnecke, Alexander and Sauer, Dirk Uwe},
  journal = {Journal of the Electrochemical Society},
  volume = {162},
  number = {9},
  pages = {A1836--A1848},
  year = {2015},
  publisher = {The Electrochemical Society},
  doi = {10.1149/2.0551509jes},
}

@article{Ecker2015ii,
  title={{Parameterization of a Physico-Chemical Model of a Lithium-Ion Battery: II. Model Validation}},
  author={Ecker, Madeleine and K{\"a}bitz, Stefan and Laresgoiti, Izaro and Sauer, Dirk Uwe},
  journal={Journal of The Electrochemical Society},
  volume={162},
  number={9},
  pages={A1849--A1857},
  year={2015},
  publisher={The Electrochemical Society},
  doi = {10.1149/2.0541509jes},
}

@article{Gustafsson2020,
  doi = {10.21105/joss.02369},
  year = {2020},
  publisher = {The Open Journal},
  volume = {5},
  number = {52},
  pages = {2369},
  author = {Gustafsson, Tom and McBain, Geordie D.},
  title = {{scikit-fem: A Python package for finite element assembly}},
  journal = {Journal of Open Source Software},
}

@article{Hales2019,
  title={The cell cooling coefficient: a standard to define heat rejection from lithium-ion batteries},
  author={Hales, Alastair and Diaz, Laura Bravo and Marzook, Mohamed Waseem and Zhao, Yan and Patel, Yatish and Offer, Gregory},
  journal={Journal of The Electrochemical Society},
  volume={166},
  number={12},
  pages={A2383},
  year={2019},
  publisher={IOP Publishing}
}

>>>>>>> 54c2288c
@article{Harris2020,
  title = {{Array programming with NumPy}},
  author = {Harris, Charles R. and Millman, K. Jarrod and van der Walt, St{\'{e}}fan J. and Gommers, Ralf and Virtanen, Pauli and Cournapeau, David and Wieser, Eric and Taylor, Julian and Berg, Sebastian and Smith, Nathaniel J. and others},
  journal = {Nature},
  volume = {585},
  number = {7825},
  pages = {357--362},
  year = {2020},
  publisher = {Nature Publishing Group},
  doi = {10.1038/s41586-020-2649-2},
}

@techreport{Hindmarsh2000,
  title = {{The PVODE and IDA algorithms}},
  author = {Hindmarsh, Alan C.},
  year = {2000},
  institution = {Lawrence Livermore National Lab., CA (US)},
  doi = {10.2172/802599},
}

@article{Hindmarsh2005,
  title = {{SUNDIALS: Suite of nonlinear and differential/algebraic equation solvers}},
  author = {Hindmarsh, Alan C. and Brown, Peter N. and Grant, Keith E. and Lee, Steven L. and Serban, Radu and Shumaker, Dan E. and Woodward, Carol S.},
  journal = {ACM Transactions on Mathematical Software (TOMS)},
  volume = {31},
  number = {3},
  pages = {363--396},
  year = {2005},
  publisher = {ACM New York, NY, USA},
  doi = {10.1145/1089014.1089020},
}

@misc{jax2018,
  author = {James Bradbury and Roy Frostig and Peter Hawkins and Matthew James Johnson and Chris Leary and Dougal Maclaurin and Skye Wanderman-Milne},
  title = {{JAX: composable transformations of Python+NumPy programs}},
  url = {http://github.com/google/jax},
  version = {0.2.5},
  year = {2018},
}

@article{Kim2011,
  title = {{Multi-domain modeling of lithium-ion batteries encompassing multi-physics in varied length scales}},
  author = {Kim, Gi-Heon and Smith, Kandler and Lee, Kyu-Jin and Santhanagopalan, Shriram and Pesaran, Ahmad},
  journal = {Journal of the Electrochemical Society},
  volume = {158},
  number = {8},
  pages = {A955--A969},
  year = {2011},
  publisher = {The Electrochemical Society},
  doi = {10.1149/1.3597614},
}

@article{Marquis2019,
  title = {{An asymptotic derivation of a single particle model with electrolyte}},
  author = {Marquis, Scott G. and Sulzer, Valentin and Timms, Robert and Please, Colin P. and Chapman, S. Jon},
  journal = {Journal of The Electrochemical Society},
  volume = {166},
  number = {15},
  pages = {A3693--A3706},
  year = {2019},
  publisher = {The Electrochemical Society},
  doi = {10.1149/2.0341915jes},
}

@article{Mohtat2020,
  title = {{Differential Expansion and Voltage Model for Li-ion Batteries at Practical Charging Rates}},
  author = {Mohtat, Peyman and Lee, Suhak and Sulzer, Valentin and Siegel, Jason B. and Stefanopoulou, Anna G.},
  journal = {Journal of The Electrochemical Society},
  volume = {167},
  number = {11},
  pages = {110561},
  year = {2020},
  publisher = {The Electrochemical Society},
  doi = {10.1149/1945-7111/aba5d1},
}

@article{Mohtat2019,
  title={Towards better estimability of electrode-specific state of health: Decoding the cell expansion},
  author={Mohtat, Peyman and Lee, Suhak and Siegel, Jason B and Stefanopoulou, Anna G},
  journal={Journal of Power Sources},
  volume={427},
  pages={101--111},
  year={2019},
  publisher={Elsevier}
}

@article{Malengier2018,
  year  = {2018},
  month = {feb},
  publisher = {The Open Journal},
  volume = {3},
  number = {22},
  pages = {165},
  author = {Malengier, Benny and Ki{\v{s}}on, Pavol and Tocknell, James and Abert, Claas and Bruckner, Florian and Bisotti, Marc-Antonio},
  title = {{ODES: a high level interface to ODE and DAE solvers}},
  journal = {The Journal of Open Source Software},
  doi = {10.21105/joss.00165},
}

@article{Virtanen2020,
  title = {{SciPy 1.0: fundamental algorithms for scientific computing in Python}},
  author = {Virtanen, Pauli and Gommers, Ralf and Oliphant, Travis E. and Haberland, Matt and Reddy, Tyler and Cournapeau, David and Burovski, Evgeni and Peterson, Pearu and Weckesser, Warren and Bright, Jonathan and others},
  journal = {Nature Methods},
  volume = {17},
  number = {3},
  pages = {261--272},
  year = {2020},
  publisher = {Nature Publishing Group},
  doi = {10.1038/s41592-019-0686-2},
}

@article{Sulzer2019physical,
  title = {{Faster Lead-Acid Battery Simulations from Porous-Electrode Theory: Part I. Physical Model}},
  author = {Sulzer, Valentin and Chapman, S. Jon and Please, Colin P. and Howey, David A. and Monroe, Charles W.},
  journal = {Journal of The Electrochemical Society},
  volume = {166},
  number = {12},
  pages = {A2363--A2371},
  year = {2019},
  publisher = {The Electrochemical Society},
  doi = {10.1149/2.0301910jes},
}

@article{Sulzer2019asymptotic,
  title = {{Faster Lead-Acid Battery Simulations from Porous-Electrode Theory: Part II. Asymptotic Analysis}},
  author = {Sulzer, Valentin and Chapman, S. Jon and Please, Colin P. and Howey, David A. and Monroe, Charles W.},
  journal = {Journal of The Electrochemical Society},
  volume = {166},
  number = {12},
  pages = {A2372--A2382},
  year = {2019},
  publisher = {The Electrochemical Society},
  doi = {10.1149/2.0441908jes},
}

@article{Sulzer2021,
  title = {{Python Battery Mathematical Modelling (PyBaMM)}},
  author = {Sulzer, Valentin and Marquis, Scott G. and Timms, Robert and Robinson, Martin and Chapman, S. Jon},
  doi = {10.5334/jors.309},
  journal = {Journal of Open Research Software},
  publisher = {Software Sustainability Institute},
  volume = {9},
  number = {1},
  pages = {14},
  year = {2021}
}

@article{Gustafsson2020,
  doi = {10.21105/joss.02369},
  year = {2020},
  publisher = {The Open Journal},
  volume = {5},
  number = {52},
  pages = {2369},
  author = {Gustafsson, Tom and McBain, Geordie D.},
  title = {{scikit-fem: A Python package for finite element assembly}},
  journal = {Journal of Open Source Software},
}

@article{Ecker2015i,
  title = {{Parameterization of a Physico-Chemical Model of a Lithium-Ion Battery: I. Determination of Parameters}},
  author = {Ecker, Madeleine and Tran, Thi Kim Dung and Dechent, Philipp and K{\"a}bitz, Stefan and Warnecke, Alexander and Sauer, Dirk Uwe},
  journal = {Journal of the Electrochemical Society},
  volume = {162},
  number = {9},
  pages = {A1836--A1848},
  year = {2015},
  publisher = {The Electrochemical Society},
  doi = {10.1149/2.0551509jes},
}

@article{Ecker2015ii,
  title={{Parameterization of a Physico-Chemical Model of a Lithium-Ion Battery: II. Model Validation}},
  author={Ecker, Madeleine and K{\"a}bitz, Stefan and Laresgoiti, Izaro and Sauer, Dirk Uwe},
  journal={Journal of The Electrochemical Society},
  volume={162},
  number={9},
  pages={A1849--A1857},
  year={2015},
  publisher={The Electrochemical Society},
  doi = {10.1149/2.0541509jes},
}

@article{Richardson2020,
  title = {Generalised single particle models for high-rate operation of graded lithium-ion electrodes: systematic derivation and validation},
  author = {Richardson, Giles and Korotkin, Ivan and Ranom, Rahifa and Castle, Michael and Foster, Jamie M.},
  journal = {Electrochimica Acta},
  volume = {339},
  pages = {135862},
  year = {2020},
  publisher = {Elsevier},
  doi = {10.1016/j.electacta.2020.135862},
}

@article{Timms2021,
  title = {{Asymptotic Reduction of a Lithium-ion Pouch Cell Model}},
  author = {Timms, Robert and Marquis, Scott G and Sulzer, Valentin and Please, Colin P. and Chapman, S Jonathan},
  year = {2021},
  journal = {SIAM Journal on Applied Mathematics},
  publisher = {Society for Industrial and Applied Mathematics},
  number = {3},
  pages = {765--788},
  volume = {81},
  doi = {10.1137/20M1336898},
}

@article{Subramanian2005,
  title = {Efficient macro-micro scale coupled modeling of batteries},
  author = {Subramanian, Venkat R. and Diwakar, Vinten D. and Tapriyal, Deepak},
  journal = {Journal of The Electrochemical Society},
  volume = {152},
  number = {10},
  pages = {A2002},
  year = {2005},
  publisher = {The Electrochemical Society},
  doi = {10.1149/1.2032427},
}

@article{BrosaPlanella2021,
  title = {Systematic derivation and validation of a reduced thermal-electrochemical model for lithium-ion batteries using asymptotic methods},
  author = {Brosa Planella, Ferran and Sheikh, Muhammad and Widanage, W. Dhammika},
  year = {2021},
  journal = {Electrochimica Acta},
  publisher = {Elsevier},
  pages = {138524},
  volume = {388},
  doi = {10.1016/j.electacta.2021.138524},
}

@article{Lain2019,
  title = {Design Strategies for High Power vs. High Energy Lithium Ion Cells},
  author = {Lain, Michael J. and Brandon, James and Kendrick, Emma},
  journal = {Batteries},
  volume = {5},
  number = {4},
  pages = {64},
  year = {2019},
  publisher = {Multidisciplinary Digital Publishing Institute},
  doi = {10.3390/batteries5040064},
}

@article{Prada2013,
  title = {{A simplified electrochemical and thermal aging model of LiFePO4-graphite Li-ion batteries: power and capacity fade simulations}},
  author = {Prada, Eric and Di Domenico, D. and Creff, Y. and Bernard, J. and Sauvant-Moynot, Val{\'{e}}rie and Huet, Fran{\c{c}}ois},
  journal = {Journal of The Electrochemical Society},
  volume = {160},
  number = {4},
  pages = {A616},
  year = {2013},
  publisher = {The Electrochemical Society},
  doi = {10.1149/2.053304jes},
}

@article{Deshpande2012,
  title = {Battery cycle life prediction with coupled chemical degradation and fatigue mechanics},
  author = {Deshpande, Rutooj and Verbrugge, Mark and Cheng, Yang-Tse and Wang, John and Liu, Ping},
  journal = {Journal of the Electrochemical Society},
  volume = {159},
  number = {10},
  pages = {A1730},
  year = {2012},
  publisher = {The Electrochemical Society},
  doi = {10.1149/2.049210jes},
}

@article{Ai2019,
  title = {Electrochemical Thermal-Mechanical Modelling of Stress Inhomogeneity in Lithium-Ion Pouch Cells},
  author = {Ai, Weilong and Kraft, Ludwig and Sturm, Johannes and Jossen, Andreas and Wu, Billy},
  journal = {Journal of The Electrochemical Society},
  volume = {167},
  number = {1},
  pages = {013512},
  year = {2019},
  publisher = {The Electrochemical Society},
  doi = {10.1149/2.0122001JES},
}

@article{Reniers2019,
  title = {Review and performance comparison of mechanical-chemical degradation models for lithium-ion batteries},
  author = {Reniers, Jorn M. and Mulder, Grietus and Howey, David A.},
  journal = {Journal of The Electrochemical Society},
  volume = {166},
  number = {14},
  pages = {A3189},
  year = {2019},
  publisher = {The Electrochemical Society},
  doi = {10.1149/2.0281914jes},
}

@article{OKane2020,
	doi = {10.1149/1945-7111/ab90ac},
	url = {https://doi.org/10.1149/1945-7111/ab90ac},
	year = {2020},
	month = {may},
	publisher = {The Electrochemical Society},
	volume = {167},
	number = {9},
	pages = {090540},
	author = {Simon E. J. O'Kane and Ian D. Campbell and Mohamed W. J. Marzook and Gregory J. Offer and Monica Marinescu},
	title = {Physical Origin of the Differential Voltage Minimum Associated with Lithium Plating in Li-Ion Batteries},
	journal = {Journal of The Electrochemical Society}
}

@article{Ren2018,
  author={Ren, Dongsheng and Smith, Kandler and Guo, Dongxu and Han, Xuebing and Feng, Xuning and Lu, Languang and Ouyang, Minggao},
  title={Investigation of Lithium Plating-Stripping Process in Li-Ion Batteries at Low Temperature Using an Electrochemical Model},
  journal={Journal of the Electrochemistry Society},
  year={2018},
  volume={165},
  pages={A2167-A2178},
  publisher={The Electrochemical Society},
  doi={10.1149/2.0661810jes}
}


@article{Wang2002,
  title = {Spectral (Finite) Volume Method for Conservation Laws on Unstructured Grids},
  author = {Wang, Z. J.},
  journal = {Journal of Computational Physics},
  volume = {178},
  number = {1},
  pages = {210--251},
  year = {2002},
  publisher = {Elsevier Science (USA)},
  doi = {10.1006/jcph.2002.7041},
}


@article{Yang2017,
  author = {Yang, Xiao Guang and Leng, Yongjun and Zhang, Guangsheng and Ge, Shanhai and Wang, Chao Yang},
  title = {Modeling of lithium plating induced aging of lithium-ion batteries: Transition from linear to nonlinear aging},
  journal = {Journal of Power Sources},
  volume = {360},
  pages = {28--40},
  year = {2017},
  publisher = {Elsevier},
  doi = {10.1016/j.jpowsour.2017.05.110},
}


@article{Ramadass2004,
  title={Development of first principles capacity fade model for Li-ion cells},
  author={Ramadass, P and Haran, Bala and Gomadam, Parthasarathy M and White, Ralph and Popov, Branko N},
  journal={Journal of the Electrochemical Society},
  volume={151},
  number={2},
  pages={A196},
  year={2004},
  publisher={IOP Publishing},
  doi={10.1149/1.1634273},
}


@article{Newman1962,
  title={Theoretical analysis of current distribution in porous electrodes},
  author={Newman, John S and Tobias, Charles W},
  journal={Journal of The Electrochemical Society},
  volume={109},
  number={12},
  pages={1183},
  year={1962},
  publisher={IOP Publishing}
}

@article{Chu2020,
  title={Parameterization of prismatic lithium--iron--phosphate cells through a streamlined thermal/electrochemical model},
  author={Chu, Howie N and Kim, Sun Ung and Rahimian, Saeed Khaleghi and Siegel, Jason B and Monroe, Charles W},
  journal={Journal of Power Sources},
  volume={453},
  pages={227787},
  year={2020},
  publisher={Elsevier}
}

@misc{Kirk2020,
  author = {Kirk, Toby L. and Evans, Jack and Please, Colin P. and Chapman, S. Jonathan},
  title         = {Modelling electrode heterogeneity in lithium-ion batteries: unimodal and bimodal particle-size distributions},
  year          = {2020},
  howpublished  = {arXiv:2006.12208},
  eprint        = {2006.12208},
  url           = {https://arxiv.org/abs/2006.12208},
  archiveprefix = {arXiv},
  primaryclass  = {physics.app-ph},
}

@article{Kirk2021,
	author = {Toby L. Kirk and Colin P. Please and S. Jon Chapman},
	title = {Physical Modelling of the Slow Voltage Relaxation Phenomenon in Lithium-Ion Batteries},
	journal = {Journal of The Electrochemical Society},
	year = 2021,
	month = {jun},
	publisher = {The Electrochemical Society},
	volume = {168},
	number = {6},
	pages = {060554},
	doi = {10.1149/1945-7111/ac0bf7},
	url = {https://doi.org/10.1149/1945-7111/ac0bf7},
}

@article{Xu2019,
  title={Evolution of Dead Lithium Growth in Lithium Metal Batteries: Experimentally Validated Model of the Apparent Capacity Loss},
  author={Xu, Shanshan and Chen, Kuan-Hung and Dasgupta, Neil P and Siegel, Jason B and Stefanopoulou, Anna G},
  journal={Journal of The Electrochemical Society},
  volume={166},
  number={14},
  pages={A3456},
  year={2019},
  publisher={IOP Publishing}
}

<<<<<<< HEAD
@article{ORegan2021,
  author = {O'Regan, Kieran and Brosa Planella, Ferran and Widanage, W. Dhammika and Kendrick, Emma},
  title = {{Thermal-electrochemical parametrisation of a lithium-ion battery: mapping Li concentration and temperature dependencies}},
  journal = {Journal of The Electrochemical Society},
  volume = {},
  number = {},
  pages = {},
  year = {2021},
  publisher = {The Electrochemical Society},
  doi = {},
=======
@article{Yang2017,
  author = {Yang, Xiao Guang and Leng, Yongjun and Zhang, Guangsheng and Ge, Shanhai and Wang, Chao Yang},
  title = {Modeling of lithium plating induced aging of lithium-ion batteries: Transition from linear to nonlinear aging},
  journal = {Journal of Power Sources},
  volume = {360},
  pages = {28--40},
  year = {2017},
  publisher = {Elsevier},
  doi = {10.1016/j.jpowsour.2017.05.110},
}

@article{Zhao2018,
  title={Modeling the effects of thermal gradients induced by tab and surface cooling on lithium ion cell performance},
  author={Zhao, Yan and Patel, Yatish and Zhang, Teng and Offer, Gregory J},
  journal={Journal of The Electrochemical Society},
  volume={165},
  number={13},
  pages={A3169},
  year={2018},
  publisher={IOP Publishing}
>>>>>>> 54c2288c
}<|MERGE_RESOLUTION|>--- conflicted
+++ resolved
@@ -37,8 +37,6 @@
   doi = {10.1149/1.2221597},
 }
 
-<<<<<<< HEAD
-=======
 @article{Ecker2015i,
   title = {{Parameterization of a Physico-Chemical Model of a Lithium-Ion Battery: I. Determination of Parameters}},
   author = {Ecker, Madeleine and Tran, Thi Kim Dung and Dechent, Philipp and K{\"a}bitz, Stefan and Warnecke, Alexander and Sauer, Dirk Uwe},
@@ -86,7 +84,6 @@
   publisher={IOP Publishing}
 }
 
->>>>>>> 54c2288c
 @article{Harris2020,
   title = {{Array programming with NumPy}},
   author = {Harris, Charles R. and Millman, K. Jarrod and van der Walt, St{\'{e}}fan J. and Gommers, Ralf and Virtanen, Pauli and Cournapeau, David and Wieser, Eric and Taylor, Julian and Berg, Sebastian and Smith, Nathaniel J. and others},
@@ -497,18 +494,6 @@
   publisher={IOP Publishing}
 }
 
-<<<<<<< HEAD
-@article{ORegan2021,
-  author = {O'Regan, Kieran and Brosa Planella, Ferran and Widanage, W. Dhammika and Kendrick, Emma},
-  title = {{Thermal-electrochemical parametrisation of a lithium-ion battery: mapping Li concentration and temperature dependencies}},
-  journal = {Journal of The Electrochemical Society},
-  volume = {},
-  number = {},
-  pages = {},
-  year = {2021},
-  publisher = {The Electrochemical Society},
-  doi = {},
-=======
 @article{Yang2017,
   author = {Yang, Xiao Guang and Leng, Yongjun and Zhang, Guangsheng and Ge, Shanhai and Wang, Chao Yang},
   title = {Modeling of lithium plating induced aging of lithium-ion batteries: Transition from linear to nonlinear aging},
@@ -529,5 +514,4 @@
   pages={A3169},
   year={2018},
   publisher={IOP Publishing}
->>>>>>> 54c2288c
 }