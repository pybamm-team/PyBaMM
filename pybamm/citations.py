--- conflicted
+++ resolved
@@ -4,14 +4,10 @@
 # https://firedrakeproject.org/citing.html
 #
 import pybamm
-from pybamm.util import have_optional_dependency
 import warnings
 import os
 from sys import _getframe
-<<<<<<< HEAD
-=======
 from pybamm.util import import_optional_dependency
->>>>>>> e765855f
 
 
 class Citations:
@@ -77,10 +73,6 @@
         """Reads the citations in `pybamm.CITATIONS.bib`. Other works can be cited
         by passing a BibTeX citation to :meth:`register`.
         """
-<<<<<<< HEAD
-=======
-        parse_file = import_optional_dependency("pybtex.database", "parse_file")
->>>>>>> e765855f
         citations_file = os.path.join(pybamm.root_dir(), "pybamm", "CITATIONS.bib")
         parse_file = have_optional_dependency("bibtexparser", "parse_file")
         bib_data = parse_file(citations_file)
@@ -93,10 +85,6 @@
         previous entry is overwritten
         """
 
-<<<<<<< HEAD
-=======
-        Entry = import_optional_dependency("pybtex.database", "Entry")
->>>>>>> e765855f
         # Check input types are correct
         Entry = have_optional_dependency("bibtexparser.model", "Entry")
         if not isinstance(key, str) or not isinstance(entry, Entry):
@@ -163,13 +151,8 @@
         key: str
             A BibTeX formatted citation
         """
-<<<<<<< HEAD
 
         # Parse string as a bibtex citation, and check that a citation was found
-=======
-        PybtexError = import_optional_dependency("pybtex.scanner", "PybtexError")
-        parse_string = import_optional_dependency("pybtex.database", "parse_string")
->>>>>>> e765855f
         try:
             parse_string = have_optional_dependency("bibtexparser", "parse_string")
             bib_data = parse_string(key)
@@ -233,12 +216,6 @@
             Marquis2019 was cited due to the use of SPM
 
         """
-<<<<<<< HEAD
-=======
-        # Parse citations that were not known keys at registration, but do not
-        # fail if they cannot be parsed
-        pybtex = import_optional_dependency("pybtex")
->>>>>>> e765855f
         try:
             for key in self._unknown_citations:
                 self._parse_citation(key)
