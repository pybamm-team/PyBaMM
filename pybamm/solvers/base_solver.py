--- conflicted
+++ resolved
@@ -37,17 +37,18 @@
         The tolerance to assert whether extrapolation occurs or not. Default is 0.
     sensitivity : str, optional
         Whether (and how) to calculate sensitivities when solving. Options are:
-        - "explicit forward": explicitly formulate the sensitivity equations. \
-        The formulation is as per "Park, S., Kato, D., Gima, Z., \
+        - None (default): user must give the names of input parameters to calculate
+        sensitivity via the "solve" method, the individual solver is responsible for
+        calculating the sensitivity wrt these parameters, and providing the result in
+        the solution instance returned. At the moment this is only implemented for the
+        IDAKLU solver.\
+        - "explicit forward": explicitly formulate the sensitivity equations for *all*
+        the input parameters. The formulation is as per "Park, S., Kato, D., Gima, Z., \
         Klein, R., & Moura, S. (2018). Optimal experimental design for parameterization\
         of an electrochemical lithium-ion battery model. Journal of The Electrochemical\
-        Society, 165(7), A1309.". See #1100 for details \
-<<<<<<< HEAD
+        Society, 165(7), A1309.". See #1100 for details. At the moment this is only
+        implemented using convert_to_format = 'casadi'. \
         - see individual solvers for other options
-
-=======
-        - see specific solvers for other options
->>>>>>> cccefb8e
     """
 
     def __init__(
@@ -59,11 +60,7 @@
         root_tol=1e-6,
         extrap_tol=0,
         max_steps="deprecated",
-<<<<<<< HEAD
-        sensitivity=None
-=======
         sensitivity=None,
->>>>>>> cccefb8e
     ):
         self._method = method
         self._rtol = rtol
@@ -223,7 +220,6 @@
             )
             model.convert_to_format = "casadi"
 
-<<<<<<< HEAD
         # find all the input parameters in the model
         input_parameters = {}
         for equation in [model.concatenated_rhs,
@@ -240,17 +236,16 @@
                 calculate_sensitivites = [p for p in inputs.keys()]
             else:
                 calculate_sensitivites = []
-=======
-        # Only allow solving sensitivity equations with the casadi format for now
+
+        # Only allow solving explicit sensitivity equations with the casadi format for now
         if (
             self.sensitivity == "explicit forward"
             and model.convert_to_format != "casadi"
         ):
             raise NotImplementedError(
                 "model should be converted to casadi format in order to solve "
-                "sensitivity equations"
-            )
->>>>>>> cccefb8e
+                "explicit sensitivity equations"
+            )
 
         if model.convert_to_format != "casadi":
             # Create Jacobian from concatenated rhs and algebraic
@@ -453,7 +448,6 @@
                 jac_call = SolverCallable(jac, name + "_jac", model)
             else:
                 jac_call = None
-<<<<<<< HEAD
             if jacp is not None:
                 jacp_call = SensitivityCallable(
                     jacp, name + "_sensitivity_wrt_inputs", model,
@@ -462,10 +456,6 @@
             else:
                 jacp_call = None
             return func, func_call, jac_call, jacp_call
-=======
-
-            return func, func_call, jac_call
->>>>>>> cccefb8e
 
         # Check for heaviside and modulo functions in rhs and algebraic and add
         # discontinuity events if these exist.
@@ -549,13 +539,8 @@
             init_eval.y_dummy = np.zeros((model.len_rhs_and_alg, 1))
 
         # Process rhs, algebraic and event expressions
-<<<<<<< HEAD
         rhs, rhs_eval, jac_rhs, jacp_rhs = process(model.concatenated_rhs, "RHS")
         algebraic, algebraic_eval, jac_algebraic, jacp_algebraic = process(
-=======
-        rhs, rhs_eval, jac_rhs = process(model.concatenated_rhs, "rhs")
-        algebraic, algebraic_eval, jac_algebraic = process(
->>>>>>> cccefb8e
             model.concatenated_algebraic, "algebraic"
         )
 
@@ -1438,17 +1423,9 @@
         self.timescale = self.model.timescale_eval
 
     def __call__(self, t, y, inputs):
-<<<<<<< HEAD
         pybamm.logger.debug(
             "Evaluating {} for {} at t={}".format(
                 self.name, self.model.name, t * self.timescale
-=======
-        if self.name in ["rhs", "algebraic", "residuals"]:
-            pybamm.logger.debug(
-                "Evaluating {} for {} at t={}".format(
-                    self.name, self.model.name, t * self.timescale
-                )
->>>>>>> cccefb8e
             )
         )
         if self.name in ["RHS", "algebraic", "residuals"]:
