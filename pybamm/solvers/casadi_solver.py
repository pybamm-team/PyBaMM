import casadi
import pybamm
import numpy as np
import warnings
from scipy.interpolate import interp1d
from .lrudict import LRUDict


class CasadiSolver(pybamm.BaseSolver):
    """Solve a discretised model, using CasADi.

    Parameters
    ----------
    mode : str
        How to solve the model (default is "safe"):

            - "fast": perform direct integration, without accounting for events. \
            Recommended when simulating a drive cycle or other simulation where \
            no events should be triggered.
            - "fast with events": perform direct integration of the whole timespan, \
            then go back and check where events were crossed. Experimental only.
            - "safe": perform step-and-check integration in global steps of size \
            dt_max, checking whether events have been triggered. Recommended for \
            simulations of a full charge or discharge.
            - "safe without grid": perform step-and-check integration step-by-step. \
            Takes more steps than "safe" mode, but doesn't require creating the grid \
            each time, so may be faster. Experimental only.
    rtol : float, optional
        The relative tolerance for the solver (default is 1e-6).
    atol : float, optional
        The absolute tolerance for the solver (default is 1e-6).
    root_method : str or pybamm algebraic solver class, optional
        The method to use to find initial conditions (for DAE solvers).
        If a solver class, must be an algebraic solver class.
        If "casadi",
        the solver uses casadi's Newton rootfinding algorithm to find initial
        conditions. Otherwise, the solver uses 'scipy.optimize.root' with method
        specified by 'root_method' (e.g. "lm", "hybr", ...)
    root_tol : float, optional
        The tolerance for root-finding. Default is 1e-6.
    max_step_decrease_count : float, optional
        The maximum number of times step size can be decreased before an error is
        raised. Default is 5.
    dt_max : float, optional
        The maximum global step size (in seconds) used in "safe" mode. If None
        the default value is 600 seconds.
    extrap_tol : float, optional
        The tolerance to assert whether extrapolation occurs or not. Default is 0.
    extra_options_setup : dict, optional
        Any options to pass to the CasADi integrator when creating the integrator.
<<<<<<< HEAD
        Please consult `CasADi documentation <https://web.casadi.org/docs/>`_ for
=======
        Please consult `CasADi documentation <https://web.casadi.org/python-api/#integrator>`_ for
>>>>>>> a3db9663
        details. Some useful options:

        - "max_num_steps": Maximum number of integrator steps
        - "print_stats": Print out statistics after integration

    extra_options_call : dict, optional
        Any options to pass to the CasADi integrator when calling the integrator.
<<<<<<< HEAD
        Please consult `CasADi documentation <https://web.casadi.org/docs/>`_ for
=======
        Please consult `CasADi documentation <https://web.casadi.org/python-api/#integrator>`_ for
>>>>>>> a3db9663
        details.
    return_solution_if_failed_early : bool, optional
        Whether to return a Solution object if the solver fails to reach the end of
        the simulation, but managed to take some successful steps. Default is False.
    perturb_algebraic_initial_conditions : bool, optional
        Whether to perturb algebraic initial conditions to avoid a singularity. This
        can sometimes slow down the solver, but is kept True as default for "safe" mode
        as it seems to be more robust (False by default for other modes).
    integrators_maxcount : int, optional
        The maximum number of integrators that the solver will retain before
        ejecting past integrators using an LRU methodology. A value of 0 or
        None leaves the number of integrators unbound. Default is 100.
    """

    def __init__(
        self,
        mode="safe",
        rtol=1e-6,
        atol=1e-6,
        root_method="casadi",
        root_tol=1e-6,
        max_step_decrease_count=5,
        dt_max=None,
        extrap_tol=None,
        extra_options_setup=None,
        extra_options_call=None,
        return_solution_if_failed_early=False,
        perturb_algebraic_initial_conditions=None,
        integrators_maxcount=100,
    ):
        super().__init__(
            "problem dependent",
            rtol,
            atol,
            root_method,
            root_tol,
            extrap_tol,
        )
        if mode in ["safe", "fast", "fast with events", "safe without grid"]:
            self.mode = mode
        else:
            raise ValueError(
                f"invalid mode '{mode}'. Must be 'safe', for solving with events, "
                "'fast', for solving quickly without events, or 'safe without grid' or "
                "'fast with events' (both experimental)"
            )
        self.max_step_decrease_count = max_step_decrease_count
        self.dt_max = dt_max or 600

        self.extra_options_setup = extra_options_setup or {}
        self.extra_options_call = extra_options_call or {}
        self.return_solution_if_failed_early = return_solution_if_failed_early

        self._on_extrapolation = "error"

        # Decide whether to perturb algebraic initial conditions, True by default for
        # "safe" mode, False by default for other modes
        if perturb_algebraic_initial_conditions is None:
            if mode == "safe":
                self.perturb_algebraic_initial_conditions = True
            else:
                self.perturb_algebraic_initial_conditions = False
        else:
            self.perturb_algebraic_initial_conditions = (
                perturb_algebraic_initial_conditions
            )
        self.name = f"CasADi solver with '{mode}' mode"

        # Initialize
        self.integrators_maxcount = integrators_maxcount
        self.integrators = LRUDict(maxsize=self.integrators_maxcount)
        self.integrator_specs = LRUDict(maxsize=self.integrators_maxcount)
        self.y_sols = {}

        pybamm.citations.register("Andersson2019")

    def _integrate(self, model, t_eval, inputs_dict=None):
        """
        Solve a DAE model defined by residuals with initial conditions y0.

        Parameters
        ----------
        model : :class:`pybamm.BaseModel`
            The model whose solution to calculate.
        t_eval : numeric type
            The times at which to compute the solution
        inputs_dict : dict, optional
            Any input parameters to pass to the model when solving
        """

        # Record whether there are any symbolic inputs
        inputs_dict = inputs_dict or {}

        # convert inputs to casadi format
        inputs = casadi.vertcat(*[x for x in inputs_dict.values()])

        if self.mode in ["fast", "fast with events"] or not model.events:
            if not model.events:
                pybamm.logger.info("No events found, running fast mode")
            if self.mode == "fast with events":
                # Create the integrator with an event switch that will set the rhs to
                # zero when voltage limits are crossed
                use_event_switch = True
            else:
                use_event_switch = False
            # Create an integrator with the grid (we just need to do this once)
            self.create_integrator(
                model, inputs, t_eval, use_event_switch=use_event_switch
            )
            solution = self._run_integrator(
                model, model.y0, inputs_dict, inputs, t_eval
            )
            # Check if the sign of an event changes, if so find an accurate
            # termination point and exit
            solution = self._solve_for_event(solution)
            solution.check_ys_are_not_too_large()
            return solution
        elif self.mode in ["safe", "safe without grid"]:
            y0 = model.y0
            # Step-and-check
            t = t_eval[0]
            t_f = t_eval[-1]

            pybamm.logger.debug(f"Start solving {model.name} with {self.name}")

            if self.mode == "safe without grid":
                # in "safe without grid" mode,
                # create integrator once, without grid,
                # to avoid having to create several times
                self.create_integrator(model, inputs)
                # Initialize solution
                solution = pybamm.Solution(
                    np.array([t]),
                    y0,
                    model,
                    inputs_dict,
                    sensitivities=False,
                )
                solution.solve_time = 0
                solution.integration_time = 0
                use_grid = False
            else:
                solution = None
                use_grid = True

            # Try to integrate in global steps of size dt_max. Note: dt_max must
            # be at least as big as the the biggest step in t_eval (multiplied
            # by some tolerance, here 1.01) to avoid an empty integration window below
            dt_max = self.dt_max
            dt_eval_max = np.max(np.diff(t_eval)) * 1.01
            if dt_max < dt_eval_max:
                pybamm.logger.debug(
                    "Setting dt_max to be as big as the largest step in "
                    f"t_eval ({dt_eval_max})"
                )
                dt_max = dt_eval_max
            termination_due_to_small_dt = False
            first_ts_solved = False
            while t < t_f:
                # Step
                solved = False
                count = 0
                dt = dt_max
                while not solved:
                    # Get window of time to integrate over (so that we return
                    # all the points in t_eval, not just t and t+dt)
                    t_window = np.concatenate(
                        ([t], t_eval[(t_eval > t) & (t_eval < t + dt)])
                    )
                    # Sometimes near events the solver fails between two time
                    # points in t_eval (i.e. no points t < t_i < t+dt for t_i
                    # in t_eval), so we simply integrate from t to t+dt
                    if len(t_window) == 1:
                        t_window = np.array([t, t + dt])

                    if self.mode == "safe":
                        # update integrator with the grid
                        self.create_integrator(model, inputs, t_window)
                    # Try to solve with the current global step, if it fails then
                    # halve the step size and try again.
                    try:
                        pybamm.logger.debug(
                            "Running integrator for "
                            f"{t_window[0]:.2f} < t < {t_window[-1]:.2f}"
                        )
                        current_step_sol = self._run_integrator(
                            model,
                            y0,
                            inputs_dict,
                            inputs,
                            t_window,
                            use_grid=use_grid,
                            extract_sensitivities_in_solution=False,
                        )
                        first_ts_solved = True
                        solved = True
                    except pybamm.SolverError as error:
                        pybamm.logger.debug("Failed, halving step size")
                        dt /= 2
                        count += 1
                        # also reduce maximum step size for future global steps,
                        # but skip them in the beginning
                        # sometimes, for the first integrator smaller timesteps are
                        # needed, but this won't affect the global timesteps. The
                        # global timestep will only be reduced after the first timestep.
                        if first_ts_solved:
                            dt_max = dt
                        if count > self.max_step_decrease_count:
                            message = (
                                "Maximum number of decreased steps occurred at "
                                f"t={t} (final SolverError: '{error}'). "
                                "For a full solution try reducing dt_max (currently, "
                                f"dt_max={dt_max}) and/or reducing the size of the "
                                "time steps or period of the experiment."
                            )
                            if first_ts_solved and self.return_solution_if_failed_early:
                                warnings.warn(
                                    message, pybamm.SolverWarning, stacklevel=2
                                )
                                termination_due_to_small_dt = True
                                break
                            else:
                                raise pybamm.SolverError(
                                    message
                                    + " Set `return_solution_if_failed_early=True` to "
                                    "return the solution object up to the point where "
                                    "failure occured."
                                ) from error
                if termination_due_to_small_dt:
                    break
                # Check if the sign of an event changes, if so find an accurate
                # termination point and exit
                current_step_sol = self._solve_for_event(current_step_sol)
                # assign temporary solve time
                current_step_sol.solve_time = np.nan
                # append solution from the current step to solution
                solution = solution + current_step_sol
                if current_step_sol.termination == "event":
                    break
                else:
                    # update time as time
                    # from which to start the new casadi integrator
                    t = t_window[-1]
                    # update y0 as initial_values
                    # from which to start the new casadi integrator
                    y0 = solution.all_ys[-1][:, -1]

            # now we extract sensitivities from the solution
            if bool(model.calculate_sensitivities):
                solution.sensitivities = True

            solution.check_ys_are_not_too_large()
            return solution

    def _solve_for_event(self, coarse_solution):
        """
        Check if the sign of an event changes, if so find an accurate
        termination point and exit

        Locate the event time using a root finding algorithm and
        event state using interpolation. The solution is then truncated
        so that only the times up to the event are returned
        """
        pybamm.logger.debug("Solving for events")

        model = coarse_solution.all_models[-1]
        inputs_dict = coarse_solution.all_inputs[-1]
        inputs = casadi.vertcat(*[x for x in inputs_dict.values()])

        def find_t_event(sol, typ):
            # Check most recent y to see if any events have been crossed
            if model.terminate_events_eval:
                y_last = sol.all_ys[-1][:, -1]
                crossed_events = np.sign(
                    np.concatenate(
                        [
                            event(sol.t[-1], y_last, inputs)
                            for event in model.terminate_events_eval
                        ]
                    )
                    - 1e-5
                )
            else:
                crossed_events = np.sign([])

            # Return None if no events have been triggered
            if (crossed_events == 1).all():
                return None, None, None

            # get the index of the events that have been crossed
            event_idx = np.where(crossed_events != 1)[0]
            active_events = [model.terminate_events_eval[i] for i in event_idx]

            # loop over events to compute the time at which they were triggered
            t_events = [None] * len(active_events)
            event_idcs_lower = [None] * len(active_events)
            for i, event in enumerate(active_events):
                # Implement our own bisection algorithm for speed
                # This is used to find the time range in which the event is triggered
                # Evaluations of the "event" function are (relatively) expensive
                f_eval = {}

                def f(idx, f_eval=f_eval, event=event):
                    try:
                        return f_eval[idx]
                    except KeyError:
                        # We take away 1e-5 to deal with the case where the event sits
                        # exactly on zero, as can happen when the event switch is used
                        # (fast with events mode)
                        f_eval[idx] = event(sol.t[idx], sol.y[:, idx], inputs) - 1e-5
                        return f_eval[idx]

                def integer_bisect():
                    a_n = 0
                    b_n = len(sol.t) - 1
                    for _ in range(len(sol.t)):
                        if a_n + 1 == b_n:
                            return a_n
                        m_n = (a_n + b_n) // 2
                        f_m_n = f(m_n)
                        if np.isnan(f_m_n):
                            a_n = a_n
                            b_n = m_n
                        elif f_m_n < 0:
                            a_n = a_n
                            b_n = m_n
                        elif f_m_n > 0:
                            a_n = m_n
                            b_n = b_n

                event_idx_lower = integer_bisect()
                if typ == "window":
                    event_idcs_lower[i] = event_idx_lower
                elif typ == "exact":
                    # Linear interpolation between the two indices to find the root time
                    # We could do cubic interpolation here instead but it would be
                    # slower
                    t_lower = sol.t[event_idx_lower]
                    t_upper = sol.t[event_idx_lower + 1]
                    event_lower = abs(f(event_idx_lower))
                    event_upper = abs(f(event_idx_lower + 1))

                    t_events[i] = (event_lower * t_upper + event_upper * t_lower) / (
                        event_lower + event_upper
                    )

            if typ == "window":
                event_idx_lower = np.nanmin(event_idcs_lower)
                return event_idx_lower, None, None
            elif typ == "exact":
                # t_event is the earliest event triggered
                t_event = np.nanmin(t_events)
                # create interpolant to evaluate y in the current integration
                # window
                y_sol = interp1d(sol.t, sol.y, kind="linear")
                y_event = y_sol(t_event)

                closest_event_idx = event_idx[np.nanargmin(t_events)]

                return t_event, y_event, closest_event_idx

        # Find the interval in which the event was triggered
        event_idx_lower, _, _ = find_t_event(coarse_solution, "window")

        # Return the existing solution if no events have been triggered
        if event_idx_lower is None:
            # Flag "final time" for termination
            coarse_solution.termination = "final time"
            return coarse_solution

        # If events have been triggered, we solve for a dense window in the interval
        # where the event was triggered, then find the precise location of the event
        # Solve again with a more dense idx_window, starting from the start of the
        # window where the event was triggered
        t_window_event_dense = np.linspace(
            coarse_solution.t[event_idx_lower],
            coarse_solution.t[event_idx_lower + 1],
            100,
        )

        if self.mode == "safe without grid":
            use_grid = False
        else:
            self.create_integrator(model, inputs, t_window_event_dense)
            use_grid = True

        y0 = coarse_solution.y[:, event_idx_lower]
        dense_step_sol = self._run_integrator(
            model,
            y0,
            inputs_dict,
            inputs,
            t_window_event_dense,
            use_grid=use_grid,
            extract_sensitivities_in_solution=False,
        )

        # Find the exact time at which the event was triggered
        t_event, y_event, closest_event_idx = find_t_event(dense_step_sol, "exact")
        # If this returns None, no event was crossed in dense_step_sol. This can happen
        # if the event crossing was right at the end of the interval in the coarse
        # solution. In this case, return the t and y from the end of the interval
        # (i.e. next point in the coarse solution)
        if y_event is None:  # pragma: no cover
            # This is extremely rare, it's difficult to find a test that triggers this
            # hence no coverage check
            t_event = coarse_solution.t[event_idx_lower + 1]
            y_event = coarse_solution.y[:, event_idx_lower + 1].full().flatten()

        # Return solution truncated at the first coarse event time
        # Also assign t_event
        t_sol = coarse_solution.t[: event_idx_lower + 1]
        y_sol = coarse_solution.y[:, : event_idx_lower + 1]
        solution = pybamm.Solution(
            t_sol,
            y_sol,
            model,
            inputs_dict,
            np.array([t_event]),
            y_event[:, np.newaxis],
            "event",
            sensitivities=bool(model.calculate_sensitivities),
        )
        solution.integration_time = (
            coarse_solution.integration_time + dense_step_sol.integration_time
        )

        solution.closest_event_idx = closest_event_idx

        return solution

    def create_integrator(self, model, inputs, t_eval=None, use_event_switch=False):
        """
        Method to create a casadi integrator object.
        If t_eval is provided, the integrator uses t_eval to make the grid.
        Otherwise, the integrator has grid [0,1].
        """
        pybamm.logger.debug("Creating CasADi integrator")

        # Use grid if t_eval is given
        use_grid = t_eval is not None
        if use_grid is True:
            t_eval_shifted = t_eval - t_eval[0]
            t_eval_shifted_rounded = np.round(t_eval_shifted, decimals=12).tobytes()
        # Only set up problem once
        if model in self.integrators:
            # If we're not using the grid, we don't need to change the integrator
            if use_grid is False:
                return self.integrators[model]["no grid"]
            # Otherwise, create new integrator with an updated grid
            # We don't need to update the grid if reusing the same t_eval
            # (up to a shift by a constant)
            else:
                if t_eval_shifted_rounded in self.integrators[model]:
                    return self.integrators[model][t_eval_shifted_rounded]
                else:
                    method, problem, options, time_args = self.integrator_specs[model]
                    time_args = [t_eval_shifted[0], t_eval_shifted[1:]]
                    integrator = casadi.integrator(
                        "F", method, problem, *time_args, options
                    )
                    self.integrators[model][t_eval_shifted_rounded] = integrator
                    return integrator
        else:
            rhs = model.casadi_rhs
            algebraic = model.casadi_algebraic

            options = {
                "show_eval_warnings": False,
                **self.extra_options_setup,
                "reltol": self.rtol,
                "abstol": self.atol,
            }

            # set up and solve
            t = casadi.MX.sym("t")
            p = casadi.MX.sym("p", inputs.shape[0])
            y0 = model.y0

            y_diff = casadi.MX.sym("y_diff", rhs(0, y0, p).shape[0])
            y_alg = casadi.MX.sym("y_alg", algebraic(0, y0, p).shape[0])
            y_full = casadi.vertcat(y_diff, y_alg)

            if use_grid is False:
                time_args = []
                # rescale time
                t_min = casadi.MX.sym("t_min")
                t_max = casadi.MX.sym("t_max")
                t_max_minus_t_min = t_max - t_min
                t_scaled = t_min + (t_max - t_min) * t
                # add time limits as inputs
                p_with_tlims = casadi.vertcat(p, t_min, t_max)
            else:
                time_args = [t_eval_shifted[0], t_eval_shifted[1:]]
                # rescale time
                t_min = casadi.MX.sym("t_min")
                # Set dummy parameters for consistency with rescaled time
                t_max_minus_t_min = 1
                t_scaled = t_min + t
                p_with_tlims = casadi.vertcat(p, t_min)

            # define the event switch as the point when an event is crossed
            # we don't do this for ODE models
            # see #1082
            event_switch = 1
            if use_event_switch is True and not algebraic(0, y0, p).is_empty():
                for event in model.casadi_switch_events:
                    event_switch *= event(t_scaled, y_full, p)

            problem = {
                "t": t,
                "x": y_diff,
                # rescale rhs by (t_max - t_min)
                "ode": (t_max_minus_t_min) * rhs(t_scaled, y_full, p) * event_switch,
                "p": p_with_tlims,
            }
            if algebraic(0, y0, p).is_empty():
                method = "cvodes"
            else:
                method = "idas"
                problem.update(
                    {
                        "z": y_alg,
                        "alg": algebraic(t_scaled, y_full, p),
                    }
                )
            integrator = casadi.integrator("F", method, problem, *time_args, options)
            self.integrator_specs[model] = method, problem, options, time_args
            if use_grid is False:
                self.integrators[model] = {"no grid": integrator}
            else:
                self.integrators[model] = {t_eval_shifted_rounded: integrator}

            return integrator

    def _run_integrator(
        self,
        model,
        y0,
        inputs_dict,
        inputs,
        t_eval,
        use_grid=True,
        extract_sensitivities_in_solution=None,
    ):
        """
        Run the integrator.

        Parameters
        ----------
        model : :class:`pybamm.BaseModel`
            The model whose solution to calculate.
        y0:
            casadi vector of initial conditions
        inputs_dict : dict, optional
            Any input parameters to pass to the model when solving
        inputs:
            Casadi vector of inputs
        t_eval : numeric type
            The times at which to compute the solution
        use_grid: bool, optional
            Determines whether the casadi solver uses a grid or rescales time to (0,1)
        extract_sensitivities_in_solution: bool or None
            If None, then the sensitivities are extracted within the
            :class:`pybamm.Solution` object returned, only if present in the solution.
            Setting to True or False will override this behaviour, forcing the
            sensitivities to be extracted or not (it is up to the caller to determine if
            the sensitivities are in fact present)
        """

        pybamm.logger.debug("Running CasADi integrator")

        # are we solving explicit forward equations?
        explicit_sensitivities = bool(model.calculate_sensitivities)
        # by default we extract sensitivities in the solution if we
        # are calculating the sensitivities
        if extract_sensitivities_in_solution is None:
            extract_sensitivities_in_solution = explicit_sensitivities

        if use_grid is True:
            pybamm.logger.spam("Calculating t_eval_shifted")
            t_eval_shifted = t_eval - t_eval[0]
            t_eval_shifted_rounded = np.round(t_eval_shifted, decimals=12).tobytes()
            pybamm.logger.spam("Finished calculating t_eval_shifted")
            integrator = self.integrators[model][t_eval_shifted_rounded]
        else:
            integrator = self.integrators[model]["no grid"]

        len_rhs = model.concatenated_rhs.size
        len_alg = model.concatenated_algebraic.size

        # Check y0 to see if it includes sensitivities
        if explicit_sensitivities:
            num_parameters = model.len_rhs_sens // model.len_rhs
            len_rhs = len_rhs * (num_parameters + 1)
            len_alg = len_alg * (num_parameters + 1)

        y0_diff = y0[:len_rhs]
        y0_alg_exact = y0[len_rhs:]
        if self.perturb_algebraic_initial_conditions and len_alg > 0:
            # Add a tiny perturbation to the algebraic initial conditions
            # For some reason this helps with convergence
            # The actual value of the initial conditions for the algebraic variables
            # doesn't matter
            y0_alg = y0_alg_exact * (1 + 1e-6 * casadi.DM(np.random.rand(len_alg)))
        else:
            y0_alg = y0_alg_exact
        pybamm.logger.spam("Finished preliminary setup for integrator run")

        # Solve
        # Try solving
        if use_grid is True:
            t_min = t_eval[0]
            inputs_with_tmin = casadi.vertcat(inputs, t_min)
            # Call the integrator once, with the grid
            timer = pybamm.Timer()
            pybamm.logger.debug("Calling casadi integrator")
            try:
                casadi_sol = integrator(
                    x0=y0_diff, z0=y0_alg, p=inputs_with_tmin, **self.extra_options_call
                )
            except RuntimeError as error:
                # If it doesn't work raise error
                pybamm.logger.debug(f"Casadi integrator failed with error {error}")
                raise pybamm.SolverError(error.args[0]) from error
            pybamm.logger.debug("Finished casadi integrator")
            integration_time = timer.time()
            # Manually add initial conditions and concatenate
            x_sol = casadi.horzcat(y0_diff, casadi_sol["xf"])
            if len_alg > 0:
                z_sol = casadi.horzcat(y0_alg_exact, casadi_sol["zf"])
                y_sol = casadi.vertcat(x_sol, z_sol)
            else:
                y_sol = x_sol
            sol = pybamm.Solution(
                t_eval,
                y_sol,
                model,
                inputs_dict,
                sensitivities=extract_sensitivities_in_solution,
                check_solution=False,
            )
            sol.integration_time = integration_time
            return sol
        else:
            # Repeated calls to the integrator
            x = y0_diff
            z = y0_alg_exact
            y_diff = x
            y_alg = z
            for i in range(len(t_eval) - 1):
                t_min = t_eval[i]
                t_max = t_eval[i + 1]
                inputs_with_tlims = casadi.vertcat(inputs, t_min, t_max)
                timer = pybamm.Timer()
                try:
                    casadi_sol = integrator(
                        x0=x, z0=z, p=inputs_with_tlims, **self.extra_options_call
                    )
                except RuntimeError as error:
                    # If it doesn't work raise error
                    pybamm.logger.debug(f"Casadi integrator failed with error {error}")
                    raise pybamm.SolverError(error.args[0]) from error
                integration_time = timer.time()
                x = casadi_sol["xf"]
                z = casadi_sol["zf"]
                y_diff = casadi.horzcat(y_diff, x)
                if not z.is_empty():
                    y_alg = casadi.horzcat(y_alg, z)
            if z.is_empty():
                y_sol = y_diff
            else:
                y_sol = casadi.vertcat(y_diff, y_alg)

            sol = pybamm.Solution(
                t_eval,
                y_sol,
                model,
                inputs_dict,
                sensitivities=extract_sensitivities_in_solution,
                check_solution=False,
            )
            sol.integration_time = integration_time
            return sol<|MERGE_RESOLUTION|>--- conflicted
+++ resolved
@@ -48,11 +48,7 @@
         The tolerance to assert whether extrapolation occurs or not. Default is 0.
     extra_options_setup : dict, optional
         Any options to pass to the CasADi integrator when creating the integrator.
-<<<<<<< HEAD
-        Please consult `CasADi documentation <https://web.casadi.org/docs/>`_ for
-=======
         Please consult `CasADi documentation <https://web.casadi.org/python-api/#integrator>`_ for
->>>>>>> a3db9663
         details. Some useful options:
 
         - "max_num_steps": Maximum number of integrator steps
@@ -60,11 +56,7 @@
 
     extra_options_call : dict, optional
         Any options to pass to the CasADi integrator when calling the integrator.
-<<<<<<< HEAD
-        Please consult `CasADi documentation <https://web.casadi.org/docs/>`_ for
-=======
         Please consult `CasADi documentation <https://web.casadi.org/python-api/#integrator>`_ for
->>>>>>> a3db9663
         details.
     return_solution_if_failed_early : bool, optional
         Whether to return a Solution object if the solver fails to reach the end of
