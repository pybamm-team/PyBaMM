#
# Solver class using sundials with the KLU sparse linear solver
#
# mypy: ignore-errors
import os
import casadi
import pybamm
import numpy as np
import numbers
import scipy.sparse as sparse
from scipy.linalg import bandwidth

import importlib
import warnings

if pybamm.have_jax():
    import jax
    from jax import numpy as jnp

    try:
        import iree.compiler
    except ImportError:  # pragma: no cover
        pass

idaklu_spec = importlib.util.find_spec("pybamm.solvers.idaklu")
if idaklu_spec is not None:
    try:
        idaklu = importlib.util.module_from_spec(idaklu_spec)
        if idaklu_spec.loader:
            idaklu_spec.loader.exec_module(idaklu)
    except ImportError:  # pragma: no cover
        idaklu_spec = None


def have_idaklu():
    return idaklu_spec is not None


def have_iree():
    try:
        import iree.compiler  # noqa: F401

        return True
    except ImportError:  # pragma: no cover
        return False


class IDAKLUSolver(pybamm.BaseSolver):
    """
    Solve a discretised model, using sundials with the KLU sparse linear solver.

    Parameters
    ----------
    rtol : float, optional
        The relative tolerance for the solver (default is 1e-6).
    atol : float, optional
        The absolute tolerance for the solver (default is 1e-4).
    root_method : str or pybamm algebraic solver class, optional
        The method to use to find initial conditions (for DAE solvers).
        If a solver class, must be an algebraic solver class.
        If "casadi",
        the solver uses casadi's Newton rootfinding algorithm to find initial
        conditions. Otherwise, the solver uses 'scipy.optimize.root' with method
        specified by 'root_method' (e.g. "lm", "hybr", ...)
    root_tol : float, optional
        The tolerance for the initial-condition solver (default is 1e-6).
    extrap_tol : float, optional
        The tolerance to assert whether extrapolation occurs or not (default is 0).
    output_variables : list[str], optional
        List of variables to calculate and return. If none are specified then
        the complete state vector is returned (can be very large) (default is [])
    options: dict, optional
        Addititional options to pass to the solver, by default:

        .. code-block:: python

            options = {
                # Print statistics of the solver after every solve
                "print_stats": False,
                # Number of threads available for OpenMP
                "num_threads": 1,
                # Evaluation engine to use for jax, can be 'jax'(native) or 'iree'
                "jax_evaluator": "jax",
                ## Linear solver interface
                # name of sundials linear solver to use options are: "SUNLinSol_KLU",
                # "SUNLinSol_Dense", "SUNLinSol_Band", "SUNLinSol_SPBCGS",
                # "SUNLinSol_SPFGMR", "SUNLinSol_SPGMR", "SUNLinSol_SPTFQMR",
                "linear_solver": "SUNLinSol_KLU",
                # Jacobian form, can be "none", "dense",
                # "banded", "sparse", "matrix-free"
                "jacobian": "sparse",
                # Preconditioner for iterative solvers, can be "none", "BBDP"
                "preconditioner": "BBDP",
                # For iterative linear solver preconditioner, bandwidth of
                # approximate jacobian
                "precon_half_bandwidth": 5,
                # For iterative linear solver preconditioner, bandwidth of
                # approximate jacobian that is kept
                "precon_half_bandwidth_keep": 5,
                # For iterative linear solvers, max number of iterations
                "linsol_max_iterations": 5,
                # Ratio between linear and nonlinear tolerances
                "epsilon_linear_tolerance": 0.05,
                # Increment factor used in DQ Jacobian-vector product approximation
                "increment_factor": 1.0,
                # Enable or disable linear solution scaling
                "linear_solution_scaling": True,
                ## Main solver
                # Maximum order of the linear multistep method
                "max_order_bdf": 5,
                # Maximum number of steps to be taken by the solver in its attempt to
                # reach the next output time.
                # Note: this value differs from the IDA default of 500
                "max_num_steps": 100000,
                # Initial step size. The solver default is used if this is left at 0.0
                "dt_init": 0.0,
                # Maximum absolute step size. The solver default is used if this is
                # left at 0.0
                "dt_max": 0.0,
                # Maximum number of error test failures in attempting one step
                "max_error_test_failures": 10,
                # Maximum number of nonlinear solver iterations at one step
                "max_nonlinear_iterations": 4,
                # Maximum number of nonlinear solver convergence failures at one step
                "max_convergence_failures": 10,
                # Safety factor in the nonlinear convergence test
                "nonlinear_convergence_coefficient": 0.33,
                # Suppress algebraic variables from error test
                "suppress_algebraic_error": False,
                ## Initial conditions calculation
                # Positive constant in the Newton iteration convergence test within the
                # initial condition calculation
                "nonlinear_convergence_coefficient_ic": 0.0033,
                # Maximum number of steps allowed when `init_all_y_ic = False`
                "max_num_steps_ic": 5,
                # Maximum number of the approximate Jacobian or preconditioner evaluations
                # allowed when the Newton iteration appears to be slowly converging
                # Note: this value differs from the IDA default of 4
                "max_num_jacobians_ic": 40,
                # Maximum number of Newton iterations allowed in any one attempt to solve
                # the initial conditions calculation problem
                # Note: this value differs from the IDA default of 10
                "max_num_iterations_ic": 100,
                # Maximum number of linesearch backtracks allowed in any Newton iteration,
                # when solving the initial conditions calculation problem
                "max_linesearch_backtracks_ic": 100,
                # Turn off linesearch
                "linesearch_off_ic": False,
                # How to calculate the initial conditions.
                # "True": calculate all y0 given ydot0
                # "False": calculate y_alg0 and ydot_diff0 given y_diff0
                "init_all_y_ic": False,
                # Calculate consistent initial conditions
                "calc_ic": True,
            }

        Note: These options only have an effect if model.convert_to_format == 'casadi'


    """

    def __init__(
        self,
        rtol=1e-4,
        atol=1e-6,
        root_method="casadi",
        root_tol=1e-6,
        extrap_tol=None,
        output_variables=None,
        options=None,
    ):
        # set default options,
        # (only if user does not supply)
        default_options = {
            "print_stats": False,
            "jacobian": "sparse",
            "preconditioner": "BBDP",
            "precon_half_bandwidth": 5,
            "precon_half_bandwidth_keep": 5,
            "num_threads": 1,
            "jax_evaluator": "jax",
            "linear_solver": "SUNLinSol_KLU",
            "linsol_max_iterations": 5,
            "epsilon_linear_tolerance": 0.05,
            "increment_factor": 1.0,
            "linear_solution_scaling": True,
            "max_order_bdf": 5,
            "max_num_steps": 100000,
            "dt_init": 0.0,
            "dt_max": 0.0,
            "max_error_test_failures": 10,
            "max_nonlinear_iterations": 40,
            "max_convergence_failures": 100,
            "nonlinear_convergence_coefficient": 0.33,
            "suppress_algebraic_error": False,
            "nonlinear_convergence_coefficient_ic": 0.0033,
            "max_num_steps_ic": 5,
            "max_num_jacobians_ic": 4,
            "max_num_iterations_ic": 10,
            "max_linesearch_backtracks_ic": 100,
            "linesearch_off_ic": False,
            "init_all_y_ic": False,
            "calc_ic": True,
        }
        if options is None:
            options = default_options
        else:
            for key, value in default_options.items():
                if key not in options:
                    options[key] = value
        if options["jax_evaluator"] not in ["jax", "iree"]:
            raise pybamm.SolverError(
                "Evaluation engine must be 'jax' or 'iree' for IDAKLU solver"
            )
        self._options = options

        self.output_variables = [] if output_variables is None else output_variables

        if idaklu_spec is None:  # pragma: no cover
            raise ImportError("KLU is not installed")

        super().__init__(
            "ida",
            rtol,
            atol,
            root_method,
            root_tol,
            extrap_tol,
            output_variables,
        )
        self.name = "IDA KLU solver"

        pybamm.citations.register("Hindmarsh2000")
        pybamm.citations.register("Hindmarsh2005")

    def _check_atol_type(self, atol, size):
        """
        This method checks that the atol vector is of the right shape and
        type.

        Parameters
        ----------
        atol: double or np.array or list
            Absolute tolerances. If this is a vector then each entry corresponds to
            the absolute tolerance of one entry in the state vector.
        size: int
            The length of the atol vector
        """

        if isinstance(atol, float):
            atol = atol * np.ones(size)
        elif not isinstance(atol, np.ndarray):
            raise pybamm.SolverError(
                "Absolute tolerances must be a numpy array or float"
            )

        return atol

    def set_up(self, model, inputs=None, t_eval=None, ics_only=False):
        base_set_up_return = super().set_up(model, inputs, t_eval, ics_only)

        inputs_dict = inputs or {}
        # stack inputs
        if inputs_dict:
            arrays_to_stack = [np.array(x).reshape(-1, 1) for x in inputs_dict.values()]
            inputs_sizes = [len(array) for array in arrays_to_stack]
            inputs = np.vstack(arrays_to_stack)
        else:
            inputs_sizes = []
            inputs = np.array([[]])

        def inputs_to_dict(inputs):
            index = 0
            for n, key in zip(inputs_sizes, inputs_dict.keys()):
                inputs_dict[key] = inputs[index : (index + n)]
                index += n
            return inputs_dict

        y0 = model.y0
        if isinstance(y0, casadi.DM):
            y0 = y0.full()
        y0 = y0.flatten()

        if ics_only:
            return base_set_up_return

        if model.convert_to_format == "jax":
            mass_matrix = model.mass_matrix.entries.toarray()
        elif model.convert_to_format == "casadi":
            if self._options["jacobian"] == "dense":
                mass_matrix = casadi.DM(model.mass_matrix.entries.toarray())
            else:
                mass_matrix = casadi.DM(model.mass_matrix.entries)
        else:
            mass_matrix = model.mass_matrix.entries

        # construct residuals function by binding inputs
        if model.convert_to_format == "casadi":
            # TODO: do we need densify here?
            rhs_algebraic = model.rhs_algebraic_eval
        else:

            def resfn(t, y, inputs, ydot):
                return (
                    model.rhs_algebraic_eval(t, y, inputs_to_dict(inputs)).flatten()
                    - mass_matrix @ ydot
                )

        if not model.use_jacobian:
            raise pybamm.SolverError("KLU requires the Jacobian")

        # need to provide jacobian_rhs_alg - cj * mass_matrix
        if model.convert_to_format == "casadi":
            t_casadi = casadi.MX.sym("t")
            y_casadi = casadi.MX.sym("y", model.len_rhs_and_alg)
            cj_casadi = casadi.MX.sym("cj")
            p_casadi = {}
            for name, value in inputs_dict.items():
                if isinstance(value, numbers.Number):
                    p_casadi[name] = casadi.MX.sym(name)
                else:
                    p_casadi[name] = casadi.MX.sym(name, value.shape[0])
            p_casadi_stacked = casadi.vertcat(*[p for p in p_casadi.values()])

            jac_times_cjmass = casadi.Function(
                "jac_times_cjmass",
                [t_casadi, y_casadi, p_casadi_stacked, cj_casadi],
                [
                    model.jac_rhs_algebraic_eval(t_casadi, y_casadi, p_casadi_stacked)
                    - cj_casadi * mass_matrix
                ],
            )

            jac_times_cjmass_sparsity = jac_times_cjmass.sparsity_out(0)
            jac_bw_lower = jac_times_cjmass_sparsity.bw_lower()
            jac_bw_upper = jac_times_cjmass_sparsity.bw_upper()
            jac_times_cjmass_nnz = jac_times_cjmass_sparsity.nnz()
            jac_times_cjmass_colptrs = np.array(
                jac_times_cjmass_sparsity.colind(), dtype=np.int64
            )
            jac_times_cjmass_rowvals = np.array(
                jac_times_cjmass_sparsity.row(), dtype=np.int64
            )

            v_casadi = casadi.MX.sym("v", model.len_rhs_and_alg)

            jac_rhs_algebraic_action = model.jac_rhs_algebraic_action_eval

            # also need the action of the mass matrix on a vector
            mass_action = casadi.Function(
                "mass_action", [v_casadi], [casadi.densify(mass_matrix @ v_casadi)]
            )

            # if output_variables specified then convert 'variable' casadi
            # function expressions to idaklu-compatible functions
            self.var_idaklu_fcns = []
            self.dvar_dy_idaklu_fcns = []
            self.dvar_dp_idaklu_fcns = []
            for key in self.output_variables:
                # ExplicitTimeIntegral's are not computed as part of the solver and
                # do not need to be converted
                if isinstance(
                    model.variables_and_events[key], pybamm.ExplicitTimeIntegral
                ):
                    continue
                self.var_idaklu_fcns.append(
                    idaklu.generate_function(self.computed_var_fcns[key].serialize())
                )
                # Convert derivative functions for sensitivities
                if (len(inputs) > 0) and (model.calculate_sensitivities):
                    self.dvar_dy_idaklu_fcns.append(
                        idaklu.generate_function(
                            self.computed_dvar_dy_fcns[key].serialize()
                        )
                    )
                    self.dvar_dp_idaklu_fcns.append(
                        idaklu.generate_function(
                            self.computed_dvar_dp_fcns[key].serialize()
                        )
                    )

        elif self._options["jax_evaluator"] == "jax":
            t0 = 0 if t_eval is None else t_eval[0]
            jac_y0_t0 = model.jac_rhs_algebraic_eval(t0, y0, inputs_dict)
            if sparse.issparse(jac_y0_t0):

                def jacfn(t, y, inputs, cj):
                    j = (
                        model.jac_rhs_algebraic_eval(t, y, inputs_to_dict(inputs))
                        - cj * mass_matrix
                    )
                    return j

            else:

                def jacfn(t, y, inputs, cj):
                    jac_eval = (
                        model.jac_rhs_algebraic_eval(t, y, inputs_to_dict(inputs))
                        - cj * mass_matrix
                    )
                    return sparse.csr_matrix(jac_eval)

            class SundialsJacobian:
                def __init__(self):
                    self.J = None

                    random = np.random.random(size=y0.size)
                    J = jacfn(10, random, inputs, 20)
                    self.nnz = J.nnz  # hoping nnz remains constant...

                def jac_res(self, t, y, inputs, cj):
                    # must be of form j_res = (dr/dy) - (cj) (dr/dy')
                    # cj is just the input parameter
                    # see p68 of the ida_guide.pdf for more details
                    self.J = jacfn(t, y, inputs, cj)

                def get_jac_data(self):
                    return self.J.data

                def get_jac_row_vals(self):
                    return self.J.indices

                def get_jac_col_ptrs(self):
                    return self.J.indptr

            jac_class = SundialsJacobian()

        num_of_events = len(model.terminate_events_eval)

        # rootfn needs to return an array of length num_of_events
        if model.convert_to_format == "casadi":
            rootfn = casadi.Function(
                "rootfn",
                [t_casadi, y_casadi, p_casadi_stacked],
                [
                    casadi.vertcat(
                        *[
                            event(t_casadi, y_casadi, p_casadi_stacked)
                            for event in model.terminate_events_eval
                        ]
                    )
                ],
            )
        elif self._options["jax_evaluator"] == "jax":

            def rootfn(t, y, inputs):
                new_inputs = inputs_to_dict(inputs)
                return_root = np.array(
                    [event(t, y, new_inputs) for event in model.terminate_events_eval]
                ).reshape(-1)

                return return_root

        # get ids of rhs and algebraic variables
        if model.convert_to_format == "casadi":
            rhs_ids = np.ones(model.rhs_eval(0, y0, inputs).shape[0])
        else:
            rhs_ids = np.ones(model.rhs_eval(0, y0, inputs_dict).shape[0])
        alg_ids = np.zeros(len(y0) - len(rhs_ids))
        ids = np.concatenate((rhs_ids, alg_ids))

        number_of_sensitivity_parameters = 0
        if model.jacp_rhs_algebraic_eval is not None:
            sensitivity_names = model.calculate_sensitivities
            if model.convert_to_format == "casadi":
                number_of_sensitivity_parameters = model.jacp_rhs_algebraic_eval.n_out()
            else:
                number_of_sensitivity_parameters = len(sensitivity_names)
        else:
            sensitivity_names = []

        if model.convert_to_format == "casadi":
            # for the casadi solver we just give it dFdp_i
            if model.jacp_rhs_algebraic_eval is None:
                sensfn = casadi.Function("sensfn", [], [])
            else:
                sensfn = model.jacp_rhs_algebraic_eval

        else:
            # for the python solver we give it the full sensitivity equations
            # required by IDAS
            def sensfn(resvalS, t, y, inputs, yp, yS, ypS):
                """
                this function evaluates the sensitivity equations required by IDAS,
                returning them in resvalS, which is preallocated as a numpy array of
                size (np, n), where n is the number of states and np is the number of
                parameters

                The equations returned are:

                 dF/dy * s_i + dF/dyd * sd_i + dFdp_i for i in range(np)

                Parameters
                ----------
                resvalS: ndarray of shape (np, n)
                    returns the sensitivity equations in this preallocated array
                t: number
                    time value
                y: ndarray of shape (n)
                    current state vector
                yp: list (np) of ndarray of shape (n)
                    current time derivative of state vector
                yS: list (np) of ndarray of shape (n)
                    current state vector of sensitivity equations
                ypS: list (np) of ndarray of shape (n)
                    current time derivative of state vector of sensitivity equations

                """

                new_inputs = inputs_to_dict(inputs)
                dFdy = model.jac_rhs_algebraic_eval(t, y, new_inputs)
                dFdyd = mass_matrix
                dFdp = model.jacp_rhs_algebraic_eval(t, y, new_inputs)

                for i, dFdp_i in enumerate(dFdp.values()):
                    resvalS[i][:] = dFdy @ yS[i] - dFdyd @ ypS[i] + dFdp_i

        atol = getattr(model, "atol", self.atol)
        atol = self._check_atol_type(atol, y0.size)

        rtol = self.rtol

        if model.convert_to_format == "casadi" or (
            model.convert_to_format == "jax"
            and self._options["jax_evaluator"] == "iree"
        ):
            if model.convert_to_format == "casadi":
                # Serialize casadi functions
                idaklu_solver_fcn = idaklu.create_casadi_solver
                rhs_algebraic = idaklu.generate_function(rhs_algebraic.serialize())
                jac_times_cjmass = idaklu.generate_function(
                    jac_times_cjmass.serialize()
                )
                jac_rhs_algebraic_action = idaklu.generate_function(
                    jac_rhs_algebraic_action.serialize()
                )
                rootfn = idaklu.generate_function(rootfn.serialize())
                mass_action = idaklu.generate_function(mass_action.serialize())
                sensfn = idaklu.generate_function(sensfn.serialize())
            elif (
                model.convert_to_format == "jax"
                and self._options["jax_evaluator"] == "iree"
            ):
                # Convert Jax functions to MLIR (also, demote to single precision)
                idaklu_solver_fcn = idaklu.create_iree_solver
                pybamm.demote_expressions_to_32bit = True
                if pybamm.demote_expressions_to_32bit:
                    warnings.warn(
                        "Demoting expressions to 32-bit for MLIR conversion",
                        stacklevel=2,
                    )
                    jnpfloat = jnp.float32
                else:  # pragma: no cover
                    jnpfloat = jnp.float64
                    raise pybamm.SolverError(
                        "Demoting expressions to 32-bit is required for MLIR conversion"
                        " at this time"
                    )

                # input arguments (used for lowering)
                t_eval = self._demote_64_to_32(jnp.array([0.0], dtype=jnpfloat))
                y0 = self._demote_64_to_32(model.y0)
                inputs0 = self._demote_64_to_32(inputs_to_dict(inputs))
                cj = self._demote_64_to_32(jnp.array([1.0], dtype=jnpfloat))  # array
                v0 = jnp.zeros(model.len_rhs_and_alg, jnpfloat)
                mass_matrix = model.mass_matrix.entries.toarray()
                mass_matrix_demoted = self._demote_64_to_32(mass_matrix)

                # rhs_algebraic
                rhs_algebraic_demoted = model.rhs_algebraic_eval
                rhs_algebraic_demoted._demote_constants()

                def fcn_rhs_algebraic(t, y, inputs):
                    # function wraps an expression tree (and names MLIR module)
                    return rhs_algebraic_demoted(t, y, inputs)

                rhs_algebraic = self._make_iree_function(
                    fcn_rhs_algebraic, t_eval, y0, inputs0
                )

                # jac_times_cjmass
                jac_rhs_algebraic_demoted = rhs_algebraic_demoted.get_jacobian()

                def fcn_jac_times_cjmass(t, y, p, cj):
                    return jac_rhs_algebraic_demoted(t, y, p) - cj * mass_matrix_demoted

                sparse_eval = sparse.csc_matrix(
                    fcn_jac_times_cjmass(t_eval, y0, inputs0, cj)
                )
                jac_times_cjmass_nnz = sparse_eval.nnz
                jac_times_cjmass_colptrs = sparse_eval.indptr
                jac_times_cjmass_rowvals = sparse_eval.indices
                jac_bw_lower, jac_bw_upper = bandwidth(
                    sparse_eval.todense()
                )  # potentially slow
                if jac_bw_upper <= 1:
                    jac_bw_upper = jac_bw_lower - 1
                if jac_bw_lower <= 1:
                    jac_bw_lower = jac_bw_upper + 1
                coo = sparse_eval.tocoo()  # convert to COOrdinate format for indexing

                def fcn_jac_times_cjmass_sparse(t, y, p, cj):
                    return fcn_jac_times_cjmass(t, y, p, cj)[coo.row, coo.col]

                jac_times_cjmass = self._make_iree_function(
                    fcn_jac_times_cjmass_sparse, t_eval, y0, inputs0, cj
                )

                # Mass action
                def fcn_mass_action(v):
                    return mass_matrix_demoted @ v

                mass_action_demoted = self._demote_64_to_32(fcn_mass_action)
                mass_action = self._make_iree_function(mass_action_demoted, v0)

                # rootfn
                for ix, _ in enumerate(model.terminate_events_eval):
                    model.terminate_events_eval[ix]._demote_constants()

                def fcn_rootfn(t, y, inputs):
                    return jnp.array(
                        [event(t, y, inputs) for event in model.terminate_events_eval],
                        dtype=jnpfloat,
                    ).reshape(-1)

                def fcn_rootfn_demoted(t, y, inputs):
                    return self._demote_64_to_32(fcn_rootfn)(t, y, inputs)

                rootfn = self._make_iree_function(
                    fcn_rootfn_demoted, t_eval, y0, inputs0
                )

                # jac_rhs_algebraic_action
                jac_rhs_algebraic_action_demoted = (
                    rhs_algebraic_demoted.get_jacobian_action()
                )

                def fcn_jac_rhs_algebraic_action(
                    t, y, p, v
                ):  # sundials calls (t, y, inputs, v)
                    return jac_rhs_algebraic_action_demoted(
                        t, y, v, p
                    )  # jvp calls (t, y, v, inputs)

                jac_rhs_algebraic_action = self._make_iree_function(
                    fcn_jac_rhs_algebraic_action, t_eval, y0, inputs0, v0
                )

                # sensfn
                if model.jacp_rhs_algebraic_eval is None:
                    sensfn = idaklu.IREEBaseFunctionType()  # empty equation
                else:
                    sensfn_demoted = rhs_algebraic_demoted.get_sensitivities()

                    def fcn_sensfn(t, y, p):
                        return sensfn_demoted(t, y, p)

                    sensfn = self._make_iree_function(
                        fcn_sensfn, t_eval, jnp.zeros_like(y0), inputs0
                    )

                # output_variables
                self.var_idaklu_fcns = []
                self.dvar_dy_idaklu_fcns = []
                self.dvar_dp_idaklu_fcns = []
                for key in self.output_variables:
                    fcn = self.computed_var_fcns[key]
                    fcn._demote_constants()
                    self.var_idaklu_fcns.append(
                        self._make_iree_function(
                            lambda t, y, p: fcn(t, y, p),  # noqa: B023
                            t_eval,
                            y0,
                            inputs0,
                        )
                    )
                    # Convert derivative functions for sensitivities
                    if (len(inputs) > 0) and (model.calculate_sensitivities):
                        dvar_dy = fcn.get_jacobian()
                        self.dvar_dy_idaklu_fcns.append(
                            self._make_iree_function(
                                lambda t, y, p: dvar_dy(t, y, p),  # noqa: B023
                                t_eval,
                                y0,
                                inputs0,
                                sparse_index=True,
                            )
                        )
                        dvar_dp = fcn.get_sensitivities()
                        self.dvar_dp_idaklu_fcns.append(
                            self._make_iree_function(
                                lambda t, y, p: dvar_dp(t, y, p),  # noqa: B023
                                t_eval,
                                y0,
                                inputs0,
                            )
                        )

                # Identify IREE library
                iree_lib_path = os.path.join(iree.compiler.__path__[0], "_mlir_libs")
                os.environ["IREE_COMPILER_LIB"] = os.path.join(
                    iree_lib_path,
                    next(f for f in os.listdir(iree_lib_path) if "IREECompiler" in f),
                )

                pybamm.demote_expressions_to_32bit = False
            else:  # pragma: no cover
                raise pybamm.SolverError(
                    "Unsupported evaluation engine for convert_to_format='jax'"
                )

            self._setup = {
                "solver_function": idaklu_solver_fcn,  # callable
                "jac_bandwidth_upper": jac_bw_upper,  # int
                "jac_bandwidth_lower": jac_bw_lower,  # int
                "rhs_algebraic": rhs_algebraic,  # function
                "jac_times_cjmass": jac_times_cjmass,  # function
                "jac_times_cjmass_colptrs": jac_times_cjmass_colptrs,  # array
                "jac_times_cjmass_rowvals": jac_times_cjmass_rowvals,  # array
                "jac_times_cjmass_nnz": jac_times_cjmass_nnz,  # int
                "jac_rhs_algebraic_action": jac_rhs_algebraic_action,  # function
                "mass_action": mass_action,  # function
                "sensfn": sensfn,  # function
                "rootfn": rootfn,  # function
                "num_of_events": num_of_events,  # int
                "ids": ids,  # array
                "sensitivity_names": sensitivity_names,
                "number_of_sensitivity_parameters": number_of_sensitivity_parameters,
                "output_variables": self.output_variables,
                "var_fcns": self.computed_var_fcns,
                "var_idaklu_fcns": self.var_idaklu_fcns,
                "dvar_dy_idaklu_fcns": self.dvar_dy_idaklu_fcns,
                "dvar_dp_idaklu_fcns": self.dvar_dp_idaklu_fcns,
            }

            solver = self._setup["solver_function"](
                number_of_states=len(y0),
                number_of_parameters=self._setup["number_of_sensitivity_parameters"],
                rhs_alg=self._setup["rhs_algebraic"],
                jac_times_cjmass=self._setup["jac_times_cjmass"],
                jac_times_cjmass_colptrs=self._setup["jac_times_cjmass_colptrs"],
                jac_times_cjmass_rowvals=self._setup["jac_times_cjmass_rowvals"],
                jac_times_cjmass_nnz=self._setup["jac_times_cjmass_nnz"],
                jac_bandwidth_lower=jac_bw_lower,
                jac_bandwidth_upper=jac_bw_upper,
                jac_action=self._setup["jac_rhs_algebraic_action"],
                mass_action=self._setup["mass_action"],
                sens=self._setup["sensfn"],
                events=self._setup["rootfn"],
                number_of_events=self._setup["num_of_events"],
                rhs_alg_id=self._setup["ids"],
                atol=atol,
                rtol=rtol,
                inputs=len(inputs),
                var_fcns=self._setup["var_idaklu_fcns"],
                dvar_dy_fcns=self._setup["dvar_dy_idaklu_fcns"],
                dvar_dp_fcns=self._setup["dvar_dp_idaklu_fcns"],
                options=self._options,
            )

            self._setup["solver"] = solver
        else:
            self._setup = {
                "resfn": resfn,
                "jac_class": jac_class,
                "sensfn": sensfn,
                "rootfn": rootfn,
                "num_of_events": num_of_events,
                "use_jac": 1,
                "ids": ids,
                "sensitivity_names": sensitivity_names,
                "number_of_sensitivity_parameters": number_of_sensitivity_parameters,
            }

        return base_set_up_return

    def _make_iree_function(self, fcn, *args, sparse_index=False):
        # Initialise IREE function object
        iree_fcn = idaklu.IREEBaseFunctionType()
        # Get sparsity pattern index outputs as needed
        try:
            fcn_eval = fcn(*args)
            if not isinstance(fcn_eval, np.ndarray):
                fcn_eval = jax.flatten_util.ravel_pytree(fcn_eval)[0]
            coo = sparse.coo_matrix(fcn_eval)
            iree_fcn.nnz = coo.nnz
            iree_fcn.numel = np.prod(coo.shape)
            iree_fcn.col = coo.col
            iree_fcn.row = coo.row
            if sparse_index:
                # Isolate NNZ elements while recording original sparsity structure
                fcn_inner = fcn

                def fcn(*args):
                    return fcn_inner(*args)[coo.row, coo.col]

            elif coo.nnz != iree_fcn.numel:
                iree_fcn.nnz = iree_fcn.numel
                iree_fcn.col = list(range(iree_fcn.numel))
                iree_fcn.row = [0] * iree_fcn.numel
        except (TypeError, AttributeError) as error:  # pragma: no cover
            raise pybamm.SolverError(
                "Could not get sparsity pattern for function {fcn.__name__}"
            ) from error
        # Lower to MLIR
        lowered = jax.jit(fcn).lower(*args)
        iree_fcn.mlir = lowered.as_text()
        self._check_mlir_conversion(fcn.__name__, iree_fcn.mlir)
        iree_fcn.kept_var_idx = list(lowered._lowering.compile_args["kept_var_idx"])
        # Record number of variables in each argument (these will flatten in the mlir)
        iree_fcn.pytree_shape = [
            len(jax.tree_util.tree_flatten(arg)[0]) for arg in args
        ]
        # Record array length of each mlir variable
        iree_fcn.pytree_sizes = [
            len(arg) for arg in jax.tree_util.tree_flatten(args)[0]
        ]
        iree_fcn.n_args = len(args)
        return iree_fcn

    def _check_mlir_conversion(self, name, mlir: str):
        if mlir.count("f64") > 0:  # pragma: no cover
            warnings.warn(f"f64 found in {name} (x{mlir.count('f64')})", stacklevel=2)

    def _demote_64_to_32(self, x: pybamm.EvaluatorJax):
        return pybamm.EvaluatorJax._demote_64_to_32(x)

    def _integrate(self, model, t_eval, inputs_dict=None):
        """
        Solve a DAE model defined by residuals with initial conditions y0.

        Parameters
        ----------
        model : :class:`pybamm.BaseModel`
            The model whose solution to calculate.
        t_eval : numeric type
            The times at which to compute the solution
        inputs_dict : dict, optional
            Any input parameters to pass to the model when solving.
        """
        inputs_dict = inputs_dict or {}
        # stack inputs
        if inputs_dict:
            arrays_to_stack = [np.array(x).reshape(-1, 1) for x in inputs_dict.values()]
            inputs = np.vstack(arrays_to_stack)
        else:
            inputs = np.array([[]])

        y0full = model.y0full
        ydot0full = model.ydot0full

        atol = getattr(model, "atol", self.atol)
        atol = self._check_atol_type(atol, y0full.size)
        rtol = self.rtol

        timer = pybamm.Timer()
        if model.convert_to_format == "casadi" or (
            model.convert_to_format == "jax"
            and self._options["jax_evaluator"] == "iree"
        ):
            sol = self._setup["solver"].solve(
                t_eval,
                y0full,
                ydot0full,
                inputs,
            )
        else:
            sol = idaklu.solve_python(
                t_eval,
                y0full,
                ydot0full,
                self._setup["resfn"],
                self._setup["jac_class"].jac_res,
                self._setup["sensfn"],
                self._setup["jac_class"].get_jac_data,
                self._setup["jac_class"].get_jac_row_vals,
                self._setup["jac_class"].get_jac_col_ptrs,
                self._setup["jac_class"].nnz,
                self._setup["rootfn"],
                self._setup["num_of_events"],
                self._setup["use_jac"],
                self._setup["ids"],
                atol,
                rtol,
                inputs,
                self._setup["number_of_sensitivity_parameters"],
            )
        integration_time = timer.time()

        number_of_sensitivity_parameters = self._setup[
            "number_of_sensitivity_parameters"
        ]
        sensitivity_names = self._setup["sensitivity_names"]
        number_of_timesteps = sol.t.size
        number_of_states = model.len_rhs_and_alg
        if self.output_variables:
            # Substitute empty vectors for state vector 'y'
            y_out = np.zeros((number_of_timesteps * number_of_states, 0))
            y_event = sol.y_term
        else:
            y_out = sol.y.reshape((number_of_timesteps, number_of_states))
            y_event = y_out[-1]

        # return sensitivity solution, we need to flatten yS to
        # (#timesteps * #states (where t is changing the quickest),)
        # to match format used by Solution
        # note that yS is (n_p, n_t, n_y)
        if number_of_sensitivity_parameters != 0:
            yS_out = {
                name: sol.yS[i].reshape(-1, 1)
                for i, name in enumerate(sensitivity_names)
            }
            # add "all" stacked sensitivities ((#timesteps * #states,#sens_params))
            yS_out["all"] = np.hstack([yS_out[name] for name in sensitivity_names])
        else:
            yS_out = False

        # 0 = solved for all t_eval
        if sol.flag == 0:
            termination = "final time"
        # 2 = found root(s)
        elif sol.flag == 2:
            termination = "event"
        else:
            raise pybamm.SolverError("idaklu solver failed")

        newsol = pybamm.Solution(
            sol.t,
            np.transpose(y_out),
            model,
            inputs_dict,
<<<<<<< HEAD
            np.array([sol.t[-1]]),
            np.transpose(y_out[-1])[:, np.newaxis],
=======
            np.array([t[-1]]),
            np.transpose(y_event)[:, np.newaxis],
>>>>>>> f255c389
            termination,
            sensitivities=yS_out,
        )
        newsol.integration_time = integration_time
        if not self.output_variables:
            return newsol

        # Populate variables and sensititivies dictionaries directly
        number_of_samples = sol.y.shape[0] // number_of_timesteps
        sol.y = sol.y.reshape((number_of_timesteps, number_of_samples))
        startk = 0
        for var in self.output_variables:
            # ExplicitTimeIntegral's are not computed as part of the solver and
            # do not need to be converted
            if isinstance(model.variables_and_events[var], pybamm.ExplicitTimeIntegral):
                continue
            if model.convert_to_format == "casadi":
                len_of_var = (
                    self._setup["var_fcns"][var](0.0, 0.0, 0.0).sparsity().nnz()
                )
                base_variables = [self._setup["var_fcns"][var]]
            elif (
                model.convert_to_format == "jax"
                and self._options["jax_evaluator"] == "iree"
            ):
                idx = self.output_variables.index(var)
                len_of_var = self._setup["var_idaklu_fcns"][idx].nnz
                base_variables = [self._setup["var_idaklu_fcns"][idx]]
            else:  # pragma: no cover
                raise pybamm.SolverError(
                    "Unsupported evaluation engine for convert_to_format="
                    + f"{model.convert_to_format} "
                    + f"(jax_evaluator={self._options['jax_evaluator']})"
                )
            newsol._variables[var] = pybamm.ProcessedVariableComputed(
                [model.variables_and_events[var]],
                base_variables,
                [sol.y[:, startk : (startk + len_of_var)]],
                newsol,
            )
            # Add sensitivities
            newsol[var]._sensitivities = {}
            if model.calculate_sensitivities:
                for paramk, param in enumerate(inputs_dict.keys()):
                    newsol[var].add_sensitivity(
                        param,
                        [sol.yS[:, startk : (startk + len_of_var), paramk]],
                    )
            startk += len_of_var
        return newsol

    def _set_consistent_initialization(self, model, time, inputs_dict):
        """
        Initialize y0 and ydot0 for the solver. In addition to calculating
        y0 from BaseSolver, we also calculate ydot0 for semi-explicit DAEs

        Parameters
        ----------
        model : :class:`pybamm.BaseModel`
            The model for which to calculate initial conditions.
        time : numeric type
            The time at which to calculate the initial conditions.
        inputs_dict : dict
            Any input parameters to pass to the model when solving.
        """

        # set model.y0
        super()._set_consistent_initialization(model, time, inputs_dict)

        casadi_format = model.convert_to_format == "casadi"
        jax_iree_format = (
            model.convert_to_format == "jax"
            and self._options["jax_evaluator"] == "iree"
        )

        y0 = model.y0
        if isinstance(y0, casadi.DM):
            y0 = y0.full()
        y0 = y0.flatten()

        # calculate the time derivatives of the differential equations
        # for semi-explicit DAEs
        calc_ydot0 = model.mass_matrix_inv is not None
        if model.len_rhs > 0 and calc_ydot0:
            ydot0 = self._rhs_dot_consistent_initialization(model, time, inputs_dict)
        else:
            ydot0 = np.zeros_like(y0)

        sensitivity = (model.y0S is not None) and (jax_iree_format or casadi_format)
        if sensitivity:
            y0full, ydot0full = self._sensitivity_consistent_initialization(
                y0, ydot0, model, time, inputs_dict
            )
        else:
            y0full = y0
            ydot0full = ydot0

        if jax_iree_format:
            pybamm.demote_expressions_to_32bit = True
            y0full = self._demote_64_to_32(y0full)
            ydot0full = self._demote_64_to_32(ydot0full)
            pybamm.demote_expressions_to_32bit = False

        model.y0full = y0full
        model.ydot0full = ydot0full

    def _rhs_dot_consistent_initialization(self, model, time, inputs_dict):
        """
        Compute the consistent initialization of ydot0 for the differential terms
        for the solver. If we have a semi-explicit DAE, we can explicitly solve
        for this value using the consistently initialized y0 vector.

        Parameters
        ----------
        model : :class:`pybamm.BaseModel`
            The model for which to calculate initial conditions.
        time : numeric type
            The time at which to calculate the initial conditions.
        inputs_dict : dict
            Any input parameters to pass to the model when solving.

        """
        casadi_format = model.convert_to_format == "casadi"

        inputs_dict = inputs_dict or {}
        # stack inputs
        if inputs_dict:
            arrays_to_stack = [np.array(x).reshape(-1, 1) for x in inputs_dict.values()]
            inputs = np.vstack(arrays_to_stack)
        else:
            inputs = np.array([[]])

        y0 = model.y0
        if isinstance(y0, casadi.DM):
            y0 = y0.full()
        y0 = y0.flatten()

        ydot0 = np.zeros_like(y0)
        # calculate the time derivatives of the differential equations
        input_eval = inputs if casadi_format else inputs_dict

        rhs_alg0 = model.rhs_algebraic_eval(time, y0, input_eval)
        if isinstance(rhs_alg0, casadi.DM):
            rhs_alg0 = rhs_alg0.full()
        rhs_alg0 = rhs_alg0.flatten()

        rhs0 = rhs_alg0[: model.len_rhs]

        # for the differential terms, ydot = M^-1 * (rhs)
        ydot0[: model.len_rhs] = model.mass_matrix_inv.entries @ rhs0

        return ydot0

    def _sensitivity_consistent_initialization(
        self, y0, ydot0, model, time, inputs_dict
    ):
        """
        Extend the consistent initialization to include the sensitivty equations

        Parameters
        ----------
        y0 : :class:`numpy.array`
            The initial values of the state vector.
        ydot0 : :class:`numpy.array`
            The initial values of the time derivatives of the state vector.
        model : :class:`pybamm.BaseModel`
            The model for which to calculate initial conditions.
        inputs_dict : dict
            Any input parameters to pass to the model when solving.

        """

        jax_iree_format = (
            model.convert_to_format == "jax"
            and self._options["jax_evaluator"] == "iree"
        )

        inputs_dict = inputs_dict or {}
        inputs_dict_keys = list(inputs_dict.keys())

        y0S = model.y0S

        if jax_iree_format:
            y0S = np.concatenate([y0S[k] for k in inputs_dict_keys])
        elif isinstance(y0S, casadi.DM):
            y0S = (y0S,)

        if isinstance(y0S[0], casadi.DM):
            y0S = (x.full() for x in y0S)
        y0S = [x.flatten() for x in y0S]

        y0full = np.concatenate([y0, *y0S])

        ydot0S = [np.zeros_like(y0S_i) for y0S_i in y0S]
        ydot0full = np.concatenate([ydot0, *ydot0S])

        return y0full, ydot0full

    def jaxify(
        self,
        model,
        t_eval,
        *,
        output_variables=None,
        calculate_sensitivities=True,
    ):
        """JAXify the solver object

        Creates a JAX expression representing the IDAKLU-wrapped solver
        object.

        Parameters
        ----------
        model : :class:`pybamm.BaseModel`
            The model to be solved
        t_eval : numeric type, optional
            The times at which to compute the solution. If None, the times in the model
            are used.
        output_variables : list of str, optional
            The variables to be returned. If None, all variables in the model are used.
        calculate_sensitivities : bool, optional
            Whether to calculate sensitivities. Default is True.
        """
        obj = pybamm.IDAKLUJax(
            self,  # IDAKLU solver instance
            model,
            t_eval,
            output_variables=output_variables,
            calculate_sensitivities=calculate_sensitivities,
        )
        return obj<|MERGE_RESOLUTION|>--- conflicted
+++ resolved
@@ -929,13 +929,8 @@
             np.transpose(y_out),
             model,
             inputs_dict,
-<<<<<<< HEAD
             np.array([sol.t[-1]]),
-            np.transpose(y_out[-1])[:, np.newaxis],
-=======
-            np.array([t[-1]]),
             np.transpose(y_event)[:, np.newaxis],
->>>>>>> f255c389
             termination,
             sensitivities=yS_out,
         )
