import casadi
import pybamm
import numpy as np


class CasadiAlgebraicSolver(pybamm.BaseSolver):
    """Solve a discretised model which contains only (time independent) algebraic
    equations using CasADi's root finding algorithm.
    Note: this solver could be extended for quasi-static models, or models in
    which the time derivative is manually discretised and results in a (possibly
    nonlinear) algebaric system at each time level.

    Parameters
    ----------
    tol : float, optional
        The tolerance for the solver (default is 1e-6).
    extra_options : dict, optional
        Any options to pass to the CasADi rootfinder.
<<<<<<< HEAD
        Please consult `CasADi documentation <https://web.casadi.org/docs/>`_ for
=======
        Please consult `CasADi documentation <https://web.casadi.org/python-api/#rootfinding>`_ for
>>>>>>> a3db9663
        details.

    """

    def __init__(self, tol=1e-6, extra_options=None):
        super().__init__()
        self.tol = tol
        self.name = "CasADi algebraic solver"
        self.algebraic_solver = True
        self.extra_options = extra_options or {}
        pybamm.citations.register("Andersson2019")

    @property
    def tol(self):
        return self._tol

    @tol.setter
    def tol(self, value):
        self._tol = value

    def _integrate(self, model, t_eval, inputs_dict=None):
        """
        Calculate the solution of the algebraic equations through root-finding

        Parameters
        ----------
        model : :class:`pybamm.BaseModel`
            The model whose solution to calculate.
        t_eval : :class:`numpy.array`, size (k,)
            The times at which to compute the solution
        inputs_dict : dict, optional
            Any input parameters to pass to the model when solving.
        """
        # Record whether there are any symbolic inputs
        inputs_dict = inputs_dict or {}

        # Create casadi objects for the root-finder
        inputs = casadi.vertcat(*[v for v in inputs_dict.values()])

        y0 = model.y0

        # The casadi algebraic solver can read rhs equations, but leaves them unchanged
        # i.e. the part of the solution vector that corresponds to the differential
        # equations will be equal to the initial condition provided. This allows this
        # solver to be used for initialising the DAE solvers
        if model.rhs == {}:
            len_rhs = 0
            y0_diff = casadi.DM()
            y0_alg = y0
        else:
            # Check y0 to see if it includes sensitivities
            if model.len_rhs_and_alg == y0.shape[0]:
                len_rhs = model.len_rhs
            else:
                len_rhs = model.len_rhs + model.len_rhs_sens
            y0_diff = y0[:len_rhs]
            y0_alg = y0[len_rhs:]

        y_alg = None

        # Set up
        t_sym = casadi.MX.sym("t")
        y_alg_sym = casadi.MX.sym("y_alg", y0_alg.shape[0])
        y_sym = casadi.vertcat(y0_diff, y_alg_sym)

        alg = model.casadi_algebraic(t_sym, y_sym, inputs)

        # Set constraints vector in the casadi format
        # Constrain the unknowns. 0 (default): no constraint on ui, 1: ui >= 0.0,
        # -1: ui <= 0.0, 2: ui > 0.0, -2: ui < 0.0.
        constraints = np.zeros_like(model.bounds[0], dtype=int)
        # If the lower bound is positive then the variable must always be positive
        constraints[model.bounds[0] >= 0] = 1
        # If the upper bound is negative then the variable must always be negative
        constraints[model.bounds[1] <= 0] = -1

        # Set up rootfinder
        roots = casadi.rootfinder(
            "roots",
            "newton",
            dict(x=y_alg_sym, p=t_sym, g=alg),
            {
                **self.extra_options,
                "abstol": self.tol,
                "constraints": list(constraints[len_rhs:]),
            },
        )

        timer = pybamm.Timer()
        integration_time = 0
        for _, t in enumerate(t_eval):
            # Solve
            try:
                timer.reset()
                y_alg_sol = roots(y0_alg, t)
                integration_time += timer.time()
                success = True
                message = None
                # Check final output
                y_sol = casadi.vertcat(y0_diff, y_alg_sol)
                fun = model.casadi_algebraic(t, y_sol, inputs)
            except RuntimeError as err:
                success = False
                message = err.args[0]
                fun = None

            # If there are no symbolic inputs, check the function is below the tol
            # Skip this check if there are symbolic inputs
            if success and (
                not any(np.isnan(fun)) and np.all(casadi.fabs(fun) < self.tol)
            ):
                # update initial guess for the next iteration
                y0_alg = y_alg_sol
                y0 = casadi.vertcat(y0_diff, y0_alg)
                # update solution array
                if y_alg is None:
                    y_alg = y_alg_sol
                else:
                    y_alg = casadi.horzcat(y_alg, y_alg_sol)
            elif not success:
                raise pybamm.SolverError(
                    f"Could not find acceptable solution: {message}"
                )
            elif any(np.isnan(fun)):
                raise pybamm.SolverError(
                    "Could not find acceptable solution: solver returned NaNs"
                )
            else:
                raise pybamm.SolverError(
                    f"""
                    Could not find acceptable solution: solver terminated
                    successfully, but maximum solution error ({casadi.mmax(casadi.fabs(fun))})
                    above tolerance ({self.tol})
                    """
                )

        # Concatenate differential part
        y_diff = casadi.horzcat(*[y0_diff] * len(t_eval))
        y_sol = casadi.vertcat(y_diff, y_alg)

        # Return solution object (no events, so pass None to t_event, y_event)

        try:
            explicit_sensitivities = bool(model.calculate_sensitivities)
        except AttributeError:
            explicit_sensitivities = False

        sol = pybamm.Solution(
            [t_eval],
            y_sol,
            model,
            inputs_dict,
            termination="final time",
            sensitivities=explicit_sensitivities,
        )
        sol.integration_time = integration_time
        return sol<|MERGE_RESOLUTION|>--- conflicted
+++ resolved
@@ -16,11 +16,7 @@
         The tolerance for the solver (default is 1e-6).
     extra_options : dict, optional
         Any options to pass to the CasADi rootfinder.
-<<<<<<< HEAD
-        Please consult `CasADi documentation <https://web.casadi.org/docs/>`_ for
-=======
         Please consult `CasADi documentation <https://web.casadi.org/python-api/#rootfinding>`_ for
->>>>>>> a3db9663
         details.
 
     """
