--- conflicted
+++ resolved
@@ -171,33 +171,11 @@
         # assign attributes for reference (either x_sol or r_sol)
         self.entries = entries
         self.dimensions = 1
-<<<<<<< HEAD
 
         # Read spatial variable name
         spatial_variable_names = self.mesh.spatial_variable_names
         if len(spatial_variable_names) != 1:
             raise ValueError("Found too many spatial variables for a 1D variable")
-=======
-        if self.domain[0] in ["negative particle", "positive particle"]:
-            self.first_dimension = "r"
-            self.r_sol = space
-        elif self.domain[0] in [
-            "negative electrode",
-            "separator",
-            "positive electrode",
-        ]:
-            self.first_dimension = "x"
-            self.x_sol = space
-        elif self.domain == ["current collector"]:
-            self.first_dimension = "z"
-            self.z_sol = space
-        elif self.domain[0] in [
-            "negative particle size",
-            "positive particle size",
-        ]:
-            self.first_dimension = "R"
-            self.R_sol = space
->>>>>>> fcc55242
         else:
             spatial_variable = spatial_variable_names[0]
             self.first_dimension = spatial_variable
@@ -311,70 +289,10 @@
             axis=1,
         )
 
-<<<<<<< HEAD
         # Set spatial variable names
         first_spatial_variable_names = self.mesh.spatial_variable_names
         if len(first_spatial_variable_names) != 1:
             raise ValueError("Found too many spatial variables for a 1D variable")
-=======
-        # Process r-x, x-z, r-R, R-x, or R-z
-        if self.domain[0] in [
-            "negative particle",
-            "positive particle",
-            "working particle",
-        ] and self.auxiliary_domains["secondary"][0] in [
-            "negative electrode",
-            "positive electrode",
-            "working electrode",
-        ]:
-            self.first_dimension = "r"
-            self.second_dimension = "x"
-            self.r_sol = first_dim_pts
-            self.x_sol = second_dim_pts
-        elif (
-            self.domain[0]
-            in [
-                "negative electrode",
-                "separator",
-                "positive electrode",
-            ]
-            and self.auxiliary_domains["secondary"] == ["current collector"]
-        ):
-            self.first_dimension = "x"
-            self.second_dimension = "z"
-            self.x_sol = first_dim_pts
-            self.z_sol = second_dim_pts
-        elif self.domain[0] in [
-            "negative particle",
-            "positive particle",
-        ] and self.auxiliary_domains["secondary"][0] in [
-            "negative particle size",
-            "positive particle size",
-        ]:
-            self.first_dimension = "r"
-            self.second_dimension = "R"
-            self.r_sol = first_dim_pts
-            self.R_sol = second_dim_pts
-        elif self.domain[0] in [
-            "negative particle size",
-            "positive particle size",
-        ] and self.auxiliary_domains["secondary"][0] in [
-            "negative electrode",
-            "positive electrode",
-        ]:
-            self.first_dimension = "R"
-            self.second_dimension = "x"
-            self.R_sol = first_dim_pts
-            self.x_sol = second_dim_pts
-        elif self.domain[0] in [
-            "negative particle size",
-            "positive particle size",
-        ] and self.auxiliary_domains["secondary"] == ["current collector"]:
-            self.first_dimension = "R"
-            self.second_dimension = "z"
-            self.R_sol = first_dim_pts
-            self.z_sol = second_dim_pts
->>>>>>> fcc55242
         else:
             first_spatial_variable = first_spatial_variable_names[0]
             self.first_dimension = first_spatial_variable
@@ -502,11 +420,7 @@
         if self.dimensions == 0:
             out = self._interpolation_function(t)
         elif self.dimensions == 1:
-<<<<<<< HEAD
-            out = self.call_1D(t, x, r, y, z)
-=======
-            out = self.call_1D(t, x, r, z, R)
->>>>>>> fcc55242
+            out = self.call_1D(t, x, r, y, z, R)
         elif self.dimensions == 2:
             out = self.call_2D(t, x, r, y, z, R)
         if warn is True and np.isnan(out).any():
@@ -515,15 +429,9 @@
             )
         return out
 
-<<<<<<< HEAD
-    def call_1D(self, t, x, r, y, z):
+    def call_1D(self, t, x, r, y, z, R):
         """Evaluate a 1D variable"""
-        spatial_var = eval_dimension_name(self.first_dimension, x, r, y, z)
-=======
-    def call_1D(self, t, x, r, z, R):
-        """Evaluate a 1D variable"""
-        spatial_var = eval_dimension_name(self.first_dimension, x, r, None, z, R)
->>>>>>> fcc55242
+        spatial_var = eval_dimension_name(self.first_dimension, x, r, y, z, R)
         return self._interpolation_function(t, spatial_var)
 
     def call_2D(self, t, x, r, y, z, R):
