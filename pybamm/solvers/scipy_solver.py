#
# Solver class using Scipy's adaptive time stepper
#
import casadi
import pybamm

import scipy.integrate as it
import numpy as np


class ScipySolver(pybamm.BaseSolver):
    """Solve a discretised model, using scipy._integrate.solve_ivp.

    Parameters
    ----------
    method : str, optional
        The method to use in solve_ivp (default is "BDF")
    rtol : float, optional
        The relative tolerance for the solver (default is 1e-6).
    atol : float, optional
        The absolute tolerance for the solver (default is 1e-6).
    """

    def __init__(self, method="BDF", rtol=1e-6, atol=1e-6):
        super().__init__(method, rtol, atol)
        self.ode_solver = True
        self.name = "Scipy solver ({})".format(method)
        pybamm.citations.register("virtanen2020scipy")

    def _integrate(self, model, t_eval, inputs=None):
        """
        Solve a model defined by dydt with initial conditions y0.

        Parameters
        ----------
        model : :class:`pybamm.BaseModel`
            The model whose solution to calculate.
        t_eval : :class:`numpy.array`, size (k,)
            The times at which to compute the solution
        inputs : dict, optional
            Any input parameters to pass to the model when solving

        Returns
        -------
        object
            An object containing the times and values of the solution, as well as
            various diagnostic messages.

        """
        if model.convert_to_format == "casadi":
            inputs = casadi.vertcat(*[x for x in inputs.values()])

        extra_options = {"rtol": self.rtol, "atol": self.atol}

        # check for user-supplied Jacobian
        implicit_methods = ["Radau", "BDF", "LSODA"]
        if np.any([self.method in implicit_methods]):
            if model.jacobian_eval:
<<<<<<< HEAD
                extra_options.update({"jac": model.jacobian_eval})

        # make events terminal so that the solver stops when they are reached
        if model.events_eval:
            for event in model.events_eval:
                event.terminal = True
            extra_options.update({"events": model.events_eval})

        sol = it.solve_ivp(
            model.rhs_eval,
=======
                extra_options.update(
                    {"jac": lambda t, y: model.jacobian_eval(t, y, inputs)}
                )

        # make events terminal so that the solver stops when they are reached
        if model.terminate_events_eval:

            def event_wrapper(event):
                def event_fn(t, y):
                    return event(t, y, inputs)

                event_fn.terminal = True
                return event_fn

            events = [event_wrapper(event) for event in model.terminate_events_eval]
            extra_options.update({"events": events})

        sol = it.solve_ivp(
            lambda t, y: model.rhs_eval(t, y, inputs),
>>>>>>> 282ff825
            (t_eval[0], t_eval[-1]),
            model.y0,
            t_eval=t_eval,
            method=self.method,
            dense_output=True,
            **extra_options
        )

        if sol.success:
            # Set the reason for termination
            if sol.message == "A termination event occurred.":
                termination = "event"
                t_event = []
                for time in sol.t_events:
                    if time.size > 0:
                        t_event = np.append(t_event, np.max(time))
                t_event = np.array([np.max(t_event)])
                y_event = sol.sol(t_event)
            elif sol.message.startswith("The solver successfully reached the end"):
                termination = "final time"
                t_event = None
                y_event = np.array(None)
            return pybamm.Solution(sol.t, sol.y, t_event, y_event, termination)
        else:
            raise pybamm.SolverError(sol.message)<|MERGE_RESOLUTION|>--- conflicted
+++ resolved
@@ -56,18 +56,6 @@
         implicit_methods = ["Radau", "BDF", "LSODA"]
         if np.any([self.method in implicit_methods]):
             if model.jacobian_eval:
-<<<<<<< HEAD
-                extra_options.update({"jac": model.jacobian_eval})
-
-        # make events terminal so that the solver stops when they are reached
-        if model.events_eval:
-            for event in model.events_eval:
-                event.terminal = True
-            extra_options.update({"events": model.events_eval})
-
-        sol = it.solve_ivp(
-            model.rhs_eval,
-=======
                 extra_options.update(
                     {"jac": lambda t, y: model.jacobian_eval(t, y, inputs)}
                 )
@@ -87,7 +75,6 @@
 
         sol = it.solve_ivp(
             lambda t, y: model.rhs_eval(t, y, inputs),
->>>>>>> 282ff825
             (t_eval[0], t_eval[-1]),
             model.y0,
             t_eval=t_eval,
