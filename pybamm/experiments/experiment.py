#
# Experiment class
#

import numpy as np

examples = """

    Discharge at 1C for 0.5 hours,
    Discharge at C/20 for 0.5 hours,
    Charge at 0.5 C for 45 minutes,
    Discharge at 1 A for 90 seconds,
    Charge at 200mA for 45 minutes (1 minute period),
    Discharge at 1 W for 0.5 hours,
    Charge at 200 mW for 45 minutes,
    Rest for 10 minutes (5 minute period),
    Hold at 1 V for 20 seconds,
    Charge at 1 C until 4.1V,
    Hold at 4.1 V until 50 mA,
    Hold at 3V until C/50,
    Run US06 (A),
    Run US06 (A) for 20 seconds,
    Run US06 (V) for 45 minutes,
    Run US06 (W) for 2 hours,
    """


class Experiment:
    """
    Base class for experimental conditions under which to run the model. In general, a
    list of operating conditions should be passed in. Each operating condition should
    be of the form "Do this for this long" or "Do this until this happens". For example,
    "Charge at 1 C for 1 hour", or "Charge at 1 C until 4.2 V", or "Charge at 1 C for 1
    hour or until 4.2 V". The instructions can be of the form "(Dis)charge at x A/C/W",
    "Rest", or "Hold at x V". The running time should be a time in seconds, minutes or
    hours, e.g. "10 seconds", "3 minutes" or "1 hour". The stopping conditions should be
    a circuit state, e.g. "1 A", "C/50" or "3 V". The parameter drive_cycles is
    mandatory to run drive cycle. For example, "Run x", then x must be the key
    of drive_cycles dictionary.

    Parameters
    ----------
    operating_conditions : list
        List of operating conditions
    period : string, optional
        Period (1/frequency) at which to record outputs. Default is 1 minute. Can be
        overwritten by individual operating conditions.
    termination : list, optional
        List of conditions under which to terminate the experiment. Default is None.
    drive_cycles : dict
        Dictionary of drive cycles to use for this experiment.
    cccv_handling : str, optional
        How to handle CCCV. If "two-step" (default), then the experiment is run in
        two steps (CC then CV). If "ode", then the experiment is run in a single step
        using an ODE for current: see
        :class:`pybamm.external_circuit.CCCVFunctionControl` for details.
    """

    def __init__(
        self,
        operating_conditions,
        period="1 minute",
        termination=None,
        drive_cycles={},
        cccv_handling="two-step",
    ):
        if cccv_handling not in ["two-step", "ode"]:
            raise ValueError("cccv_handling should be either 'two-step' or 'ode'")
        self.cccv_handling = cccv_handling
        # Save arguments for copying
        self.args = (
            operating_conditions,
            period,
            termination,
            drive_cycles,
            cccv_handling,
        )

        self.period = self.convert_time_to_seconds(period.split())
        operating_conditions_cycles = []
        for cycle in operating_conditions:
            # Check types and convert strings to 1-tuples
            if (isinstance(cycle, tuple) or isinstance(cycle, str)) and all(
                [isinstance(cond, str) for cond in cycle]
            ):
                if isinstance(cycle, str):
                    processed_cycle = (cycle,)
                else:
                    processed_cycle = []
                    idx = 0
                    finished = False
                    while not finished:
                        step = cycle[idx]
                        if idx < len(cycle) - 1:
                            next_step = cycle[idx + 1]
                        else:
                            next_step = None
                            finished = True
                        if self.is_cccv(step, next_step):
                            processed_cycle.append(step + " then " + next_step)
                            idx += 2
                        else:
                            processed_cycle.append(step)
                            idx += 1
                        if idx >= len(cycle):
                            finished = True
                operating_conditions_cycles.append(tuple(processed_cycle))
            else:
                try:
                    # Condition is not a string
                    badly_typed_conditions = [
                        cond for cond in cycle if not isinstance(cond, str)
                    ]
                except TypeError:
                    # Cycle is not a tuple or string
                    badly_typed_conditions = []
                badly_typed_conditions = badly_typed_conditions or [cycle]
                raise TypeError(
                    "Operating conditions should be strings or tuples of strings, not "
                    f"{type(badly_typed_conditions[0])}. For example: {examples}"
                )
        self.cycle_lengths = [len(cycle) for cycle in operating_conditions_cycles]
        operating_conditions = [
            cond for cycle in operating_conditions_cycles for cond in cycle
        ]
        self.operating_conditions_cycles = operating_conditions_cycles
<<<<<<< HEAD
=======
        self.operating_conditions_strings = operating_conditions
>>>>>>> f79ae87a
        self.operating_conditions = [
            self.read_string(cond, drive_cycles) for cond in operating_conditions
        ]

        self.termination_string = termination
        self.termination = self.read_termination(termination)

    def __str__(self):
<<<<<<< HEAD
        return str([op["string"] for op in self.operating_conditions])
=======
        return str(self.operating_conditions_cycles)

    def copy(self):
        return Experiment(*self.args)
>>>>>>> f79ae87a

    def __repr__(self):
        return "pybamm.Experiment({!s})".format(self)

    def read_string(self, cond, drive_cycles):
        """
        Convert a string to a tuple of the right format

        Parameters
        ----------
        cond : str
            String of appropriate form for example "Charge at x C for y hours". x and y
            must be numbers, 'C' denotes the unit of the external circuit (can be A for
            current, C for C-rate, V for voltage or W for power), and 'hours' denotes
            the unit of time (can be second(s), minute(s) or hour(s))
        drive_cycles: dict
            A map specifying the drive cycles
        """
        if " then " in cond:
            # If the string contains " then ", then this is a two-step CCCV experiment
            # and we need to split it into two strings
            cond_CC, cond_CV = cond.split(" then ")
            op_CC = self.read_string(cond_CC, drive_cycles)
            op_CV = self.read_string(cond_CV, drive_cycles)
<<<<<<< HEAD
            return {
                "type": "CCCV",
                "Current input [A]": op_CC["Current input [A]"],
=======
            outputs = {
                "type": "CCCV",
>>>>>>> f79ae87a
                "Voltage input [V]": op_CV["Voltage input [V]"],
                "time": op_CV["time"],
                "period": op_CV["period"],
                "dc_data": None,
                "events": op_CV["events"],
            }
<<<<<<< HEAD
=======
            if "Current input [A]" in op_CC:
                outputs["Current input [A]"] = op_CC["Current input [A]"]
            else:
                outputs["C-rate input [-]"] = op_CC["C-rate input [-]"]
            return outputs

>>>>>>> f79ae87a
        # Read period
        if " period)" in cond:
            cond, time_period = cond.split(" (")
            time, _ = time_period.split(" period)")
            period = self.convert_time_to_seconds(time.split())
        else:
            period = self.period
        # Read instructions
        if "Run" in cond:
            cond_list = cond.split()
            if "at" in cond:
                raise ValueError(f"Instruction must be of the form: {examples}")
            dc_types = ["(A)", "(V)", "(W)"]
            if all(x not in cond for x in dc_types):
                raise ValueError(
                    "Type of drive cycle must be specified using '(A)', '(V)' or '(W)'."
                    f" For example: {examples}"
                )
            else:
                dc_data = drive_cycles[cond_list[1]]
                # Check for Events
                if "for" in cond:
                    # e.g. for 3 hours
                    idx = cond_list.index("for")
                    end_time = self.convert_time_to_seconds(cond_list[idx + 1 :])
                    ext_drive_cycle = self.extend_drive_cycle(dc_data, end_time)
                    # Drive cycle as numpy array
                    dc_data = ext_drive_cycle
            # Set time and period to 1 second for first step and
            # then calculate the difference in consecutive time steps
            time = dc_data[:, 0][-1]
            period = np.min(np.diff(dc_data[:, 0]))
            # Find the unit of drive cycle ("A", "V", or "W")
            unit = cond_list[2][1]
            electric = {"dc_data": dc_data, "unit": unit}
            events = None
        else:
            dc_data = None
            if "for" in cond and "or until" in cond:
                # e.g. for 3 hours or until 4.2 V
                cond_list = cond.split()
                idx_for = cond_list.index("for")
                idx_until = cond_list.index("or")
                electric = self.convert_electric(cond_list[:idx_for])
                time = self.convert_time_to_seconds(cond_list[idx_for + 1 : idx_until])
                events = self.convert_electric(cond_list[idx_until + 2 :])
            elif "for" in cond:
                # e.g. for 3 hours
                cond_list = cond.split()
                idx = cond_list.index("for")
                electric = self.convert_electric(cond_list[:idx])
                time = self.convert_time_to_seconds(cond_list[idx + 1 :])
                events = None
            elif "until" in cond:
                # e.g. until 4.2 V
                cond_list = cond.split()
                idx = cond_list.index("until")
                electric = self.convert_electric(cond_list[:idx])
                time = None
                events = self.convert_electric(cond_list[idx + 1 :])
            else:
                raise ValueError(
                    "Operating conditions must contain keyword 'for' or 'until' or "
                    f"'Run'. For example: {examples}"
                )

<<<<<<< HEAD
=======
        unit = electric.pop("unit")
        if unit == "C":
            electric["type"] = "C-rate"
        elif unit == "A":
            electric["type"] = "current"
        elif unit == "V":
            electric["type"] = "voltage"
        elif unit == "W":
            electric["type"] = "power"

>>>>>>> f79ae87a
        return {
            **electric,
            "time": time,
            "period": period,
            "dc_data": dc_data,
            "string": cond,
            "events": events,
        }

    def extend_drive_cycle(self, drive_cycle, end_time):
        "Extends the drive cycle to enable for event"
        temp_time = []
        temp_time.append(drive_cycle[:, 0])
        loop_end_time = temp_time[0][-1]
        i = 1
        while loop_end_time <= end_time:
            # Extend the drive cycle until the drive cycle time
            # becomes greater than specified end time
            temp_time.append(
                np.append(temp_time[i - 1], temp_time[0] + temp_time[i - 1][-1] + 1)
            )
            loop_end_time = temp_time[i][-1]
            i += 1
        time = temp_time[-1]
        drive_data = np.tile(drive_cycle[:, 1], i)
        # Combine the drive cycle time and data
        ext_drive_cycle = np.column_stack((time, drive_data))
        # Limit the drive cycle to the specified end_time
        ext_drive_cycle = ext_drive_cycle[ext_drive_cycle[:, 0] <= end_time]
        del temp_time
        return ext_drive_cycle

    def convert_electric(self, electric):
        """Convert electrical instructions to consistent output"""
        # Rest == zero current
        if electric[0].lower() == "rest":
            return {"Current input [A]": 0, "type": "current"}
        else:
            if len(electric) in [3, 4]:
                if len(electric) == 4:
                    # e.g. Charge at 4 A, Hold at 3 V
                    instruction, _, value, unit = electric
                    value_unit = value + unit
                elif len(electric) == 3:
                    # e.g. Discharge at C/2, Charge at 1A
                    instruction, _, value_unit = electric
                # Read instruction
                if instruction.lower() in ["discharge", "hold"]:
                    sign = 1
                elif instruction.lower() == "charge":
                    sign = -1
                else:
                    raise ValueError(
                        "Instruction must be 'discharge', 'charge', 'rest', 'hold' or "
                        f"'Run'. For example: {examples}"
                    )
            elif len(electric) == 2:
                # e.g. 3 A, 4.1 V
                value, unit = electric
                value_unit = value + unit
                sign = 1
            elif len(electric) == 1:
                # e.g. C/2, 1A
                value_unit = electric[0]
                sign = 1
            else:
                raise ValueError(
                    """Instruction '{}' not recognized. Some acceptable examples are: {}
                    """.format(
                        " ".join(electric), examples
                    )
                )
            # e.g. C/2, 1A
            if value_unit[0] == "C":
                # e.g. C/2
                unit = value_unit[0]
                value = 1 / float(value_unit[2:])
            else:
                unit = value_unit[-1:]
                if "m" in value_unit:
                    # e.g. 1mA
                    value = float(value_unit[:-2]) / 1000
                else:
                    # e.g. 1A
                    value = float(value_unit[:-1])
            # Read value and units
            if unit == "C":
<<<<<<< HEAD
                return {"C-rate input [-]": sign * float(value), "type": "C-rate"}
            elif unit == "A":
                return {"Current input [A]": sign * float(value), "type": "current"}
            elif unit == "V":
                return {"Voltage input [V]": float(value), "type": "voltage"}
            elif unit == "W":
                return {"Power input [W]": sign * float(value), "type": "power"}
=======
                return {"C-rate input [-]": sign * float(value), "unit": unit}
            elif unit == "A":
                return {"Current input [A]": sign * float(value), "unit": unit}
            elif unit == "V":
                return {"Voltage input [V]": float(value), "unit": unit}
            elif unit == "W":
                return {"Power input [W]": sign * float(value), "unit": unit}
>>>>>>> f79ae87a
            else:
                raise ValueError(
                    """units must be 'C', 'A', 'mA', 'V', 'W' or 'mW', not '{}'.
                    For example: {}
                    """.format(
                        unit, examples
                    )
                )

    def convert_time_to_seconds(self, time_and_units):
        """Convert a time in seconds, minutes or hours to a time in seconds"""
        time, units = time_and_units
        if units in ["second", "seconds", "s", "sec"]:
            time_in_seconds = float(time)
        elif units in ["minute", "minutes", "m", "min"]:
            time_in_seconds = float(time) * 60
        elif units in ["hour", "hours", "h", "hr"]:
            time_in_seconds = float(time) * 3600
        else:
            raise ValueError(
                """time units must be 'seconds', 'minutes' or 'hours'. For example: {}
                """.format(
                    examples
                )
            )
        return time_in_seconds

    def read_termination(self, termination):
        """
        Read the termination reason. If this condition is hit, the experiment will stop.
        """
        if termination is None:
            return {}
        elif isinstance(termination, str):
            termination = [termination]

        termination_dict = {}
        for term in termination:
            term_list = term.split()
            if term_list[-1] == "capacity":
                end_discharge = "".join(term_list[:-1])
                if end_discharge.endswith("%"):
                    end_discharge_percent = end_discharge.split("%")[0]
                    termination_dict["capacity"] = (float(end_discharge_percent), "%")
                elif end_discharge.endswith("Ah"):
                    end_discharge_Ah = end_discharge.split("Ah")[0]
                    termination_dict["capacity"] = (float(end_discharge_Ah), "Ah")
                elif end_discharge.endswith("A.h"):
                    end_discharge_Ah = end_discharge.split("A.h")[0]
                    termination_dict["capacity"] = (float(end_discharge_Ah), "Ah")
                else:
                    raise ValueError(
                        "Capacity termination must be given in the form "
                        "'80%', '4Ah', or '4A.h'"
                    )
            elif term.endswith("V"):
                end_discharge_V = term.split("V")[0]
                termination_dict["voltage"] = (float(end_discharge_V), "V")
            else:
                raise ValueError(
                    "Only capacity or voltage can be provided as a termination reason, "
                    "e.g. '80% capacity', '4 Ah capacity', or '2.5 V'"
                )
        return termination_dict

    def is_cccv(self, step, next_step):
        """
        Check whether a step and the next step indicate a CCCV charge
        """
        if self.cccv_handling == "two-step" or next_step is None:
            return False
        # e.g. step="Charge at 2.0 A until 4.2V"
        # next_step="Hold at 4.2V until C/50"
        if (
            step.startswith("Charge")
            and "until" in step
            and "V" in step
            and "Hold at " in next_step
            and "V until" in next_step
        ):
            op = self.read_string(step, None)
            next_op = self.read_string(next_step, None)
            # Check that the event conditions are the same as the hold conditions
            if op["events"] == {k: v for k, v in next_op.items() if k in op["events"]}:
                return True
        return False<|MERGE_RESOLUTION|>--- conflicted
+++ resolved
@@ -124,10 +124,7 @@
             cond for cycle in operating_conditions_cycles for cond in cycle
         ]
         self.operating_conditions_cycles = operating_conditions_cycles
-<<<<<<< HEAD
-=======
         self.operating_conditions_strings = operating_conditions
->>>>>>> f79ae87a
         self.operating_conditions = [
             self.read_string(cond, drive_cycles) for cond in operating_conditions
         ]
@@ -136,14 +133,10 @@
         self.termination = self.read_termination(termination)
 
     def __str__(self):
-<<<<<<< HEAD
-        return str([op["string"] for op in self.operating_conditions])
-=======
         return str(self.operating_conditions_cycles)
 
     def copy(self):
         return Experiment(*self.args)
->>>>>>> f79ae87a
 
     def __repr__(self):
         return "pybamm.Experiment({!s})".format(self)
@@ -168,29 +161,20 @@
             cond_CC, cond_CV = cond.split(" then ")
             op_CC = self.read_string(cond_CC, drive_cycles)
             op_CV = self.read_string(cond_CV, drive_cycles)
-<<<<<<< HEAD
-            return {
-                "type": "CCCV",
-                "Current input [A]": op_CC["Current input [A]"],
-=======
             outputs = {
                 "type": "CCCV",
->>>>>>> f79ae87a
                 "Voltage input [V]": op_CV["Voltage input [V]"],
                 "time": op_CV["time"],
                 "period": op_CV["period"],
                 "dc_data": None,
                 "events": op_CV["events"],
             }
-<<<<<<< HEAD
-=======
             if "Current input [A]" in op_CC:
                 outputs["Current input [A]"] = op_CC["Current input [A]"]
             else:
                 outputs["C-rate input [-]"] = op_CC["C-rate input [-]"]
             return outputs
 
->>>>>>> f79ae87a
         # Read period
         if " period)" in cond:
             cond, time_period = cond.split(" (")
@@ -257,8 +241,6 @@
                     f"'Run'. For example: {examples}"
                 )
 
-<<<<<<< HEAD
-=======
         unit = electric.pop("unit")
         if unit == "C":
             electric["type"] = "C-rate"
@@ -269,7 +251,6 @@
         elif unit == "W":
             electric["type"] = "power"
 
->>>>>>> f79ae87a
         return {
             **electric,
             "time": time,
@@ -357,15 +338,6 @@
                     value = float(value_unit[:-1])
             # Read value and units
             if unit == "C":
-<<<<<<< HEAD
-                return {"C-rate input [-]": sign * float(value), "type": "C-rate"}
-            elif unit == "A":
-                return {"Current input [A]": sign * float(value), "type": "current"}
-            elif unit == "V":
-                return {"Voltage input [V]": float(value), "type": "voltage"}
-            elif unit == "W":
-                return {"Power input [W]": sign * float(value), "type": "power"}
-=======
                 return {"C-rate input [-]": sign * float(value), "unit": unit}
             elif unit == "A":
                 return {"Current input [A]": sign * float(value), "unit": unit}
@@ -373,7 +345,6 @@
                 return {"Voltage input [V]": float(value), "unit": unit}
             elif unit == "W":
                 return {"Power input [W]": sign * float(value), "unit": unit}
->>>>>>> f79ae87a
             else:
                 raise ValueError(
                     """units must be 'C', 'A', 'mA', 'V', 'W' or 'mW', not '{}'.
