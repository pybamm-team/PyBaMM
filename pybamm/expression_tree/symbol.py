#
# Base Symbol Class for the expression tree
#
import numbers

import anytree
import numpy as np
import sympy
from anytree.exporter import DotExporter
from scipy.sparse import csr_matrix, issparse

import pybamm
from pybamm.expression_tree.printing.print_name import prettify_print_name

DOMAIN_LEVELS = ["primary", "secondary", "tertiary", "quaternary"]
EMPTY_DOMAINS = {k: [] for k in DOMAIN_LEVELS}


def domain_size(domain):
    """
    Get the domain size.

    Empty domain has size 1.
    If the domain falls within the list of standard battery domains, the size is read
    from a dictionary of standard domain sizes. Otherwise, the hash of the domain string
    is used to generate a `random` domain size.
    """
    fixed_domain_sizes = {
        "current collector": 3,
        "negative particle": 5,
        "positive particle": 7,
        "negative electrode": 11,
        "separator": 13,
        "positive electrode": 17,
        "negative particle size": 19,
        "positive particle size": 23,
    }
    if domain in [[], None]:
        size = 1
    elif all(dom in fixed_domain_sizes for dom in domain):
        size = sum(fixed_domain_sizes[dom] for dom in domain)
    else:
        size = sum(hash(dom) % 100 for dom in domain)
    return size


def create_object_of_size(size, typ="vector"):
    """Return object, consisting of NaNs, of the right shape."""
    if typ == "vector":
        return np.nan * np.ones((size, 1))
    elif typ == "matrix":
        return np.nan * np.ones((size, size))


def evaluate_for_shape_using_domain(domains, typ="vector"):
    """
    Return a vector of the appropriate shape, based on the domains.
    Domain 'sizes' can clash, but are unlikely to, and won't cause failures if they do.
    """
    if isinstance(domains, dict):
        _domain_sizes = int(np.prod([domain_size(dom) for dom in domains.values()]))
    else:
        _domain_sizes = domain_size(domains)
    return create_object_of_size(_domain_sizes, typ)


def is_constant(symbol):
    return isinstance(symbol, numbers.Number) or symbol.is_constant()


def is_scalar_x(expr, x):
    """
    Utility function to test if an expression evaluates to a constant scalar value
    """
    if is_constant(expr):
        result = expr.evaluate_ignoring_errors(t=None)
        return isinstance(result, numbers.Number) and result == x
    else:
        return False


def is_scalar_zero(expr):
    """
    Utility function to test if an expression evaluates to a constant scalar zero
    """
    return is_scalar_x(expr, 0)


def is_scalar_one(expr):
    """
    Utility function to test if an expression evaluates to a constant scalar one
    """
    return is_scalar_x(expr, 1)


def is_scalar_minus_one(expr):
    """
    Utility function to test if an expression evaluates to a constant scalar minus one
    """
    return is_scalar_x(expr, -1)


def is_matrix_x(expr, x):
    """
    Utility function to test if an expression evaluates to a constant matrix value
    """
    if isinstance(expr, pybamm.Broadcast):
        return is_scalar_x(expr.child, x) or is_matrix_x(expr.child, x)

    if is_constant(expr):
        result = expr.evaluate_ignoring_errors(t=None)
        return (
            issparse(result)
            and (
                (x == 0 and np.prod(len(result.__dict__["data"])) == 0)
                or (
                    len(result.__dict__["data"]) == np.prod(result.shape)
                    and np.all(result.__dict__["data"] == x)
                )
            )
        ) or (isinstance(result, np.ndarray) and np.all(result == x))
    else:
        return False


def is_matrix_zero(expr):
    """
    Utility function to test if an expression evaluates to a constant matrix zero
    """
    return is_matrix_x(expr, 0)


def is_matrix_one(expr):
    """
    Utility function to test if an expression evaluates to a constant matrix one
    """
    return is_matrix_x(expr, 1)


def is_matrix_minus_one(expr):
    """
    Utility function to test if an expression evaluates to a constant matrix minus one
    """
    return is_matrix_x(expr, -1)


def simplify_if_constant(symbol):
    """
    Utility function to simplify an expression tree if it evalutes to a constant
    scalar, vector or matrix
    """
    if symbol.is_constant():
        result = symbol.evaluate_ignoring_errors()
        if result is not None:
            if (
                isinstance(result, numbers.Number)
                or (isinstance(result, np.ndarray) and result.ndim == 0)
                or isinstance(result, np.bool_)
            ):
                return pybamm.Scalar(result, units=symbol.units)
            elif isinstance(result, np.ndarray) or issparse(result):
                if result.ndim == 1 or result.shape[1] == 1:
                    return pybamm.Vector(result, domains=symbol.domains)
                else:
                    # Turn matrix of zeros into sparse matrix
                    if isinstance(result, np.ndarray) and np.all(result == 0):
                        result = csr_matrix(result)
                    return pybamm.Matrix(result, domains=symbol.domains)

    return symbol


class Symbol:
    """
    Base node class for the expression tree.

    Parameters
    ----------

    name : str
        name for the node. If it contains a [units] string, this is assigned as the
        node's units
    children : iterable :class:`Symbol`, optional
        children to attach to this node, default to an empty list
    domain : iterable of str, or str, optional
        list of domains over which the node is valid (empty list indicates the symbol
        is valid over all domains)
    auxiliary_domains : dict of str, optional
            dictionary of auxiliary domains over which the node is valid (empty dictionary
            indicates no auxiliary domains). Keys can be "secondary", "tertiary" or
            "quaternary". The symbol is broadcast over its auxiliary domains.
            For example, a symbol might have domain "negative particle", secondary domain
            "separator" and tertiary domain "current collector" (`domain="negative
            particle", auxiliary_domains={"secondary": "separator", "tertiary": "current
            collector"}`).
    domains : dict, optional
        A dictionary equivalent to {'primary': domain, auxiliary_domains}. Either
        'domain' and 'auxiliary_domains', or just 'domains', should be provided
        (not both). In future, the 'domain' and 'auxiliary_domains' arguments may be
        deprecated.
    units : str, optional
        The units of the symbol. Defaults to None (dimensionless)
    """

    def __init__(
        self,
        name,
        children=None,
        domain=None,
        auxiliary_domains=None,
        domains=None,
<<<<<<< HEAD
        units=None,
=======
>>>>>>> 8bdc3e03
    ):
        super(Symbol, self).__init__()
        self.name = name

        # Read units
        if " [" in name and "]" in name:
            if units is not None:
                raise pybamm.UnitsError(
                    "Cannot specify units in name and as argument at the same time"
                )
            units = pybamm.Units(name[name.index(" [") + 2 : name.index("]")])
        self.units = units

        if children is None:
            children = []

        self._children = children
        # Keep a separate "oprhans" attribute for backwards compatibility
        self._orphans = children

        # Set domains (and hence id)
        self.domains = self.read_domain_or_domains(domain, auxiliary_domains, domains)

        self._saved_evaluates_on_edges = {}
        self._print_name = None

        # Test shape on everything but nodes that contain the base Symbol class or
        # the base BinaryOperator class
        if pybamm.settings.debug_mode is True:
            if not any(
                issubclass(pybamm.Symbol, type(x))
                or issubclass(pybamm.BinaryOperator, type(x))
                for x in self.pre_order()
            ):
                self.test_shape()

    @property
    def children(self):
        """
        returns the cached children of this node.

        Note: it is assumed that children of a node are not modified after initial
        creation
        """
        return self._children

    @property
    def name(self):
        """name of the node."""
        return self._name

    @name.setter
    def name(self, value):
        assert isinstance(value, str)
        self._name = value

    @property
    def domains(self):
        return self._domains

    @property
    def domain(self):
        """
        list of applicable domains.

        Returns
        -------
            iterable of str
        """
        return self._domains["primary"]

    @domain.setter
    def domain(self, domain):
        raise NotImplementedError(
            "Cannot set domain directly, use domains={'primary': domain} instead"
        )

    @property
    def auxiliary_domains(self):
        """Returns auxiliary domains."""
        raise NotImplementedError(
            "symbol.auxiliary_domains has been deprecated, use symbol.domains instead"
        )

    @domains.setter
    def domains(self, domains):
        try:
            if (
                self._domains == domains
                # accounting for empty domains
                or {k: v for k, v in self._domains.items() if v != []} == domains
            ):
                return  # no change
        except AttributeError:
            # self._domains has not been set yet
            pass

        # Turn dictionary into appropriate form
        if domains == {"primary": []}:
            self._domains = EMPTY_DOMAINS
            self.set_id()
            return

        # Set default domains
        domains = {**EMPTY_DOMAINS, **domains}

        # Check domains don't clash
        for level, dom in domains.items():
            if level not in DOMAIN_LEVELS:
                raise pybamm.DomainError(
                    f"Domain keys must be one of '{DOMAIN_LEVELS}'"
                )
            if isinstance(dom, str):
                domains[level] = [dom]

        values = [tuple(val) for val in domains.values() if val != []]
        if len(set(values)) != len(values):
            raise pybamm.DomainError("All domains must be different")

        for i, level in enumerate(DOMAIN_LEVELS[:-1]):
            if domains[level] == []:
                if domains[DOMAIN_LEVELS[i + 1]] != []:
                    raise pybamm.DomainError("Domain levels must be filled in order")
                # don't test further if we have already found a missing domain
                break

        self._domains = domains
        self.set_id()

    @property
    def secondary_domain(self):
        """Helper function to get the secondary domain of a symbol."""
        return self._domains["secondary"]

    @property
    def tertiary_domain(self):
        """Helper function to get the tertiary domain of a symbol."""
        return self._domains["tertiary"]

    @property
    def quaternary_domain(self):
        """Helper function to get the quaternary domain of a symbol."""
        return self._domains["quaternary"]

    def copy_domains(self, symbol):
        """Copy the domains from a given symbol, bypassing checks."""
        if self._domains != symbol._domains:
            self._domains = symbol._domains
            self.set_id()

    def clear_domains(self):
        """Clear domains, bypassing checks."""
        if self._domains != EMPTY_DOMAINS:
            self._domains = EMPTY_DOMAINS
            self.set_id()

    def get_children_domains(self, children):
        """Combine domains from children, at all levels."""
        domains = {}
        for child in children:
            for level in child.domains.keys():
                if child.domains[level] == []:
                    pass
                elif (
                    level not in domains
                    or domains[level] == []
                    or child.domains[level] == domains[level]
                ):
                    domains[level] = child.domains[level]
                else:
                    raise pybamm.DomainError(
                        "children must have same or empty domains, "
                        f"not {domains[level]} and {child.domains[level]}"
                    )

        return domains

    def read_domain_or_domains(self, domain, auxiliary_domains, domains):
        if domains is None:
            if isinstance(domain, str):
                domain = [domain]
            elif domain is None:
                domain = []
            auxiliary_domains = auxiliary_domains or {}

            domains = {"primary": domain, **auxiliary_domains}
        else:
            if domain is not None:
                raise ValueError("Only one of 'domain' or 'domains' should be provided")
            if auxiliary_domains is not None:
                raise ValueError(
                    "Only one of 'auxiliary_domains' or 'domains' should be provided"
                )
        return domains

    @property
    def id(self):
        return self._id

    def set_id(self):
        """
        Set the immutable "identity" of a variable (e.g. for identifying y_slices).

        Hashing can be slow, so we set the id when we create the node, and hence only
        need to hash once.
        """
        self._id = hash(
            (self.__class__, self.name)
            + tuple([child.id for child in self.children])
            + tuple([(k, tuple(v)) for k, v in self.domains.items() if v != []])
        )

    @property
    def scale(self):
        return self._scale

    @property
    def reference(self):
        return self._reference

    def __eq__(self, other):
        try:
            return self._id == other._id
        except AttributeError:
            if isinstance(other, numbers.Number):
                return self._id == pybamm.Scalar(other)._id
            else:
                return False

    def __hash__(self):
        return self._id

    @property
    def orphans(self):
        """
        Returning new copies of the children, with parents removed to avoid corrupting
        the expression tree internal data
        """
        return self._orphans

    @property
    def units(self):
        return self._units

    @units.setter
    def units(self, units):
        if units is None or isinstance(units, (str, dict)):
            self._units = pybamm.Units(units)
        else:
            self._units = units

    def render(self):  # pragma: no cover
        """
        Print out a visual representation of the tree (this node and its children)
        """
        for pre, _, node in anytree.RenderTree(self):
            if isinstance(node, pybamm.Scalar) and node.name != str(node.value):
                print("{}{} = {}".format(pre, node.name, node.value))
            else:
                print("{}{}".format(pre, node.name))

    def visualise(self, filename):
        """
        Produces a .png file of the tree (this node and its children) with the
        name filename

        Parameters
        ----------

        filename : str
            filename to output, must end in ".png"
        """

        # check that filename ends in .png.
        if filename[-4:] != ".png":
            raise ValueError("filename should end in .png")

        new_node, counter = self.relabel_tree(self, 0)

        try:
            DotExporter(
                new_node, nodeattrfunc=lambda node: 'label="{}"'.format(node.label)
            ).to_picture(filename)
        except FileNotFoundError:  # pragma: no cover
            # raise error but only through logger so that test passes
            pybamm.logger.error("Please install graphviz>=2.42.2 to use dot exporter")

    def relabel_tree(self, symbol, counter):
        """
        Finds all children of a symbol and assigns them a new id so that they can be
        visualised properly using the graphviz output
        """
        name = symbol.name
        if name == "div":
            name = "&nabla;&sdot;"
        elif name == "grad":
            name = "&nabla;"
        elif name == "/":
            name = "&divide;"
        elif name == "*":
            name = "&times;"
        elif name == "-":
            name = "&minus;"
        elif name == "+":
            name = "&#43;"
        elif name == "**":
            name = "^"

        new_node = anytree.Node(str(counter), label=name)
        counter += 1

        new_children = []
        for child in symbol.children:
            new_child, counter = self.relabel_tree(child, counter)
            new_children.append(new_child)
        new_node.children = new_children

        return new_node, counter

    def pre_order(self):
        """
        returns an iterable that steps through the tree in pre-order fashion.

        Examples
        --------

        >>> import pybamm
        >>> a = pybamm.Symbol('a')
        >>> b = pybamm.Symbol('b')
        >>> for node in (a*b).pre_order():
        ...     print(node.name)
        *
        a
        b
        """
        return anytree.PreOrderIter(self)

    def __str__(self):
        """return a string representation of the node and its children."""
        return self._name

    def __repr__(self):
        """returns the string `__class__(id, name, children, domain)`"""
        return ("{!s}({}, {!s}, children={!s}, domains={!s}, units={!s})").format(
            self.__class__.__name__,
            hex(self.id),
            self._name,
            [str(child) for child in self.children],
            {k: v for k, v in self.domains.items() if v != []},
            self.units,
        )

    def __add__(self, other):
        """return an :class:`Addition` object."""
        return pybamm.simplified_addition(self, other)

    def __radd__(self, other):
        """return an :class:`Addition` object."""
        return pybamm.simplified_addition(other, self)

    def __sub__(self, other):
        """return a :class:`Subtraction` object."""
        return pybamm.simplified_subtraction(self, other)

    def __rsub__(self, other):
        """return a :class:`Subtraction` object."""
        return pybamm.simplified_subtraction(other, self)

    def __mul__(self, other):
        """return a :class:`Multiplication` object."""
        if isinstance(other, pybamm.Units):
            # call the __rmul__ method of the units instead
            return NotImplemented
        return pybamm.simplified_multiplication(self, other)

    def __rmul__(self, other):
        """return a :class:`Multiplication` object."""
        return pybamm.simplified_multiplication(other, self)

    def __matmul__(self, other):
        """return a :class:`MatrixMultiplication` object."""
        return pybamm.simplified_matrix_multiplication(self, other)

    def __rmatmul__(self, other):
        """return a :class:`MatrixMultiplication` object."""
        return pybamm.simplified_matrix_multiplication(other, self)

    def __truediv__(self, other):
        """return a :class:`Division` object."""
        if isinstance(other, pybamm.Units):
            # call the __rtruediv__ method of the units instead
            return NotImplemented
        return pybamm.simplified_division(self, other)

    def __rtruediv__(self, other):
        """return a :class:`Division` object."""
        return pybamm.simplified_division(other, self)

    def __pow__(self, other):
        """return a :class:`Power` object."""
        return pybamm.simplified_power(self, other)

    def __rpow__(self, other):
        """return a :class:`Power` object."""
        return pybamm.simplified_power(other, self)

    def __lt__(self, other):
        """return a :class:`NotEqualHeaviside` object, or a smooth approximation."""
        return pybamm.expression_tree.binary_operators._heaviside(self, other, False)

    def __le__(self, other):
        """return a :class:`EqualHeaviside` object, or a smooth approximation."""
        return pybamm.expression_tree.binary_operators._heaviside(self, other, True)

    def __gt__(self, other):
        """return a :class:`NotEqualHeaviside` object, or a smooth approximation."""
        return pybamm.expression_tree.binary_operators._heaviside(other, self, False)

    def __ge__(self, other):
        """return a :class:`EqualHeaviside` object, or a smooth approximation."""
        return pybamm.expression_tree.binary_operators._heaviside(other, self, True)

    def __neg__(self):
        """return a :class:`Negate` object."""
        if isinstance(self, pybamm.Negate):
            # Double negative is a positive
            return self.orphans[0]
        elif isinstance(self, pybamm.Broadcast):
            # Move negation inside the broadcast
            # Apply recursively
            return self._unary_new_copy(-self.orphans[0])
        elif isinstance(self, pybamm.Subtraction):
            # negation flips the subtraction
            return self.right - self.left
        elif isinstance(self, pybamm.Concatenation) and all(
            child.is_constant() for child in self.children
        ):
            return pybamm.concatenation(*[-child for child in self.orphans])
        else:
            return pybamm.simplify_if_constant(pybamm.Negate(self))

    def __abs__(self):
        """return an :class:`AbsoluteValue` object, or a smooth approximation."""
        if isinstance(self, pybamm.AbsoluteValue):
            # No need to apply abs a second time
            return self
        elif isinstance(self, pybamm.Broadcast):
            # Move absolute value inside the broadcast
            # Apply recursively
            abs_self_not_broad = abs(self.orphans[0])
            return self._unary_new_copy(abs_self_not_broad)
        else:
            k = pybamm.settings.abs_smoothing
            # Return exact approximation if that is the setting or the outcome is a
            # constant (i.e. no need for smoothing)
            if k == "exact" or is_constant(self):
                out = pybamm.AbsoluteValue(self)
            else:
                out = pybamm.smooth_absolute_value(self, k)
            return pybamm.simplify_if_constant(out)

    def __mod__(self, other):
        """return an :class:`Modulo` object."""
        return pybamm.simplify_if_constant(pybamm.Modulo(self, other))

    def __bool__(self):
        raise NotImplementedError("Boolean operator not defined for Symbols.")

    def diff(self, variable):
        """
        Differentiate a symbol with respect to a variable. For any symbol that can be
        differentiated, return `1` if differentiating with respect to yourself,
        `self._diff(variable)` if `variable` is in the expression tree of the symbol,
        and zero otherwise.

        Parameters
        ----------
        variable : :class:`pybamm.Symbol`
            The variable with respect to which to differentiate
        """
        if variable == self:
            return pybamm.Scalar(1)
        elif any(variable == x for x in self.pre_order()):
            return self._diff(variable)
        elif variable == pybamm.t and self.has_symbol_of_classes(
            (pybamm.VariableBase, pybamm.StateVectorBase)
        ):
            return self._diff(variable)
        else:
            return pybamm.Scalar(0, units=self.units / variable.units)

    def _diff(self, variable):
        """
        Default behaviour for differentiation, overriden by Binary and Unary Operators
        """
        raise NotImplementedError

    def jac(self, variable, known_jacs=None, clear_domain=True):
        """
        Differentiate a symbol with respect to a (slice of) a StateVector
        or StateVectorDot.
        See :class:`pybamm.Jacobian`.
        """
        jac = pybamm.Jacobian(known_jacs, clear_domain=clear_domain)
        if not isinstance(variable, (pybamm.StateVector, pybamm.StateVectorDot)):
            raise TypeError(
                "Jacobian can only be taken with respect to a 'StateVector' "
                "or 'StateVectorDot', but {} is a {}".format(variable, type(variable))
            )
        return jac.jac(self, variable)

    def _jac(self, variable):
        """
        Default behaviour for jacobian, will raise a ``NotImplementedError``
        if this member function has not been defined for the node.
        """
        raise NotImplementedError

    def _base_evaluate(self, t=None, y=None, y_dot=None, inputs=None):
        """
        evaluate expression tree.

        will raise a ``NotImplementedError`` if this member function has not
        been defined for the node. For example, :class:`Scalar` returns its
        scalar value, but :class:`Variable` will raise ``NotImplementedError``

        Parameters
        ----------

        t : float or numeric type, optional
            time at which to evaluate (default None)

        y : numpy.array, optional
            array with state values to evaluate when solving (default None)

        y_dot : numpy.array, optional
            array with time derivatives of state values to evaluate when solving
            (default None)
        """
        raise NotImplementedError(
            "method self.evaluate() not implemented for symbol "
            "{!s} of type {}".format(self, type(self))
        )

    def evaluate(self, t=None, y=None, y_dot=None, inputs=None):
        """Evaluate expression tree (wrapper to allow using dict of known values).

        Parameters
        ----------
        t : float or numeric type, optional
            time at which to evaluate (default None)
        y : numpy.array, optional
            array with state values to evaluate when solving (default None)
        y_dot : numpy.array, optional
            array with time derivatives of state values to evaluate when solving
            (default None)
        inputs : dict, optional
            dictionary of inputs to use when solving (default None)

        Returns
        -------
        number or array
            the node evaluated at (t,y)
        """
        return self._base_evaluate(t, y, y_dot, inputs)

    def evaluate_for_shape(self):
        """
        Evaluate expression tree to find its shape.

        For symbols that cannot be evaluated directly (e.g. `Variable` or `Parameter`),
        a vector of the appropriate shape is returned instead, using the symbol's
        domain. See :meth:`pybamm.Symbol.evaluate()`
        """
        try:
            return self._saved_evaluate_for_shape
        except AttributeError:
            self._saved_evaluate_for_shape = self._evaluate_for_shape()
            return self._saved_evaluate_for_shape

    def _evaluate_for_shape(self):
        """See :meth:`Symbol.evaluate_for_shape`"""
        return self.evaluate()

    def is_constant(self):
        """
        returns true if evaluating the expression is not dependent on `t` or `y`
        or `inputs`

        See Also
        --------
        evaluate : evaluate the expression
        """
        # Default behaviour is False
        return False

    def evaluate_ignoring_errors(self, t=0):
        """
        Evaluates the expression. If a node exists in the tree that cannot be evaluated
        as a scalar or vector (e.g. Time, Parameter, Variable, StateVector), then None
        is returned. If there is an InputParameter in the tree then a 1 is returned.
        Otherwise the result of the evaluation is given.

        See Also
        --------
        evaluate : evaluate the expression
        """
        try:
            result = self.evaluate(t=t, inputs="shape test")
        except NotImplementedError:
            # return None if NotImplementedError is raised
            # (there is a e.g. Parameter, Variable, ... in the tree)
            return None
        except TypeError as error:
            # return None if specific TypeError is raised
            # (there is a e.g. StateVector in the tree)
            if error.args[0] == "StateVector cannot evaluate input 'y=None'":
                return None
            elif error.args[0] == "StateVectorDot cannot evaluate input 'y_dot=None'":
                return None
            else:  # pragma: no cover
                raise error
        except ValueError as error:
            # return None if specific ValueError is raised
            # (there is a e.g. Time in the tree)
            if error.args[0] == "t must be provided":
                return None
            raise pybamm.ShapeError(
                f"Cannot find shape (original error: {error})"
            )  # pragma: no cover
        return result

    def evaluates_to_number(self):
        """
        Returns True if evaluating the expression returns a number.
        Returns False otherwise, including if NotImplementedError or TyperError
        is raised.
        !Not to be confused with isinstance(self, pybamm.Scalar)!

        See Also
        --------
        evaluate : evaluate the expression
        """
        return self.shape_for_testing == ()

    def evaluates_to_constant_number(self):
        return self.evaluates_to_number() and self.is_constant()

    def evaluates_on_edges(self, dimension):
        """
        Returns True if a symbol evaluates on an edge, i.e. symbol contains a gradient
        operator, but not a divergence operator, and is not an IndefiniteIntegral.
        Caches the solution for faster results.

        Parameters
        ----------
        dimension : str
            The dimension (primary, secondary, etc) in which to query evaluation on
            edges

        Returns
        -------
        bool
            Whether the symbol evaluates on edges (in the finite volume discretisation
            sense)
        """
        try:
            return self._saved_evaluates_on_edges[dimension]
        except KeyError:
            eval_on_edges = self._evaluates_on_edges(dimension)
            self._saved_evaluates_on_edges[dimension] = eval_on_edges
            return eval_on_edges

    def _evaluates_on_edges(self, dimension):
        # Default behaviour: return False
        return False

    def has_symbol_of_classes(self, symbol_classes):
        """
        Returns True if equation has a term of the class(es) `symbol_class`.

        Parameters
        ----------
        symbol_classes : pybamm class or iterable of classes
            The classes to test the symbol against
        """
        return any(isinstance(symbol, symbol_classes) for symbol in self.pre_order())

    def to_casadi(self, t=None, y=None, y_dot=None, inputs=None, casadi_symbols=None):
        """
        Convert the expression tree to a CasADi expression tree.
        See :class:`pybamm.CasadiConverter`.
        """
        return pybamm.CasadiConverter(casadi_symbols).convert(self, t, y, y_dot, inputs)

    def create_copy(self):
        """
        Make a new copy of a symbol, to avoid Tree corruption errors while bypassing
        copy.deepcopy(), which is slow.
        """
        raise NotImplementedError(
            """method self.new_copy() not implemented
            for symbol {!s} of type {}""".format(
                self, type(self)
            )
        )

    def new_copy(self):
        """
        Returns `create_copy` with added attributes
        """
        obj = self.create_copy()
        obj._print_name = self.print_name
        return obj

    @property
    def size(self):
        """
        Size of an object, found by evaluating it with appropriate t and y
        """
        try:
            return self._saved_size
        except AttributeError:
            self._saved_size = np.prod(self.shape)
            return self._saved_size

    @property
    def shape(self):
        """
        Shape of an object, found by evaluating it with appropriate t and y.
        """
        try:
            return self._saved_shape
        except AttributeError:
            # Default behaviour is to try to evaluate the object directly
            # Try with some large y, to avoid having to unpack (slow)
            try:
                y = np.nan * np.ones((1000, 1))
                evaluated_self = self.evaluate(0, y, y, inputs="shape test")
            # If that fails, fall back to calculating how big y should really be
            except ValueError:
                unpacker = pybamm.SymbolUnpacker(pybamm.StateVector)
                state_vectors_in_node = unpacker.unpack_symbol(self)
                min_y_size = max(
                    max(len(x._evaluation_array) for x in state_vectors_in_node), 1
                )
                # Pick a y that won't cause RuntimeWarnings
                y = np.nan * np.ones((min_y_size, 1))
                evaluated_self = self.evaluate(0, y, y, inputs="shape test")

            # Return shape of evaluated object
            if isinstance(evaluated_self, numbers.Number):
                self._saved_shape = ()
            else:
                self._saved_shape = evaluated_self.shape

        return self._saved_shape

    @property
    def size_for_testing(self):
        """Size of an object, based on shape for testing."""
        return np.prod(self.shape_for_testing)

    @property
    def shape_for_testing(self):
        """
        Shape of an object for cases where it cannot be evaluated directly. If a symbol
        cannot be evaluated directly (e.g. it is a `Variable` or `Parameter`), it is
        instead given an arbitrary domain-dependent shape.
        """
        evaluated_self = self.evaluate_for_shape()
        if isinstance(evaluated_self, numbers.Number):
            return ()
        else:
            return evaluated_self.shape

    @property
    def ndim_for_testing(self):
        """
        Number of dimensions of an object,
        found by evaluating it with appropriate t and y
        """
        return len(self.shape_for_testing)

    def test_shape(self):
        """
        Check that the discretised self has a pybamm `shape`, i.e. can be evaluated.

        Raises
        ------
        pybamm.ShapeError
            If the shape of the object cannot be found
        """
        try:
            self.shape_for_testing
        except ValueError as e:
            raise pybamm.ShapeError("Cannot find shape (original error: {})".format(e))

    @property
    def print_name(self):
        return self._print_name

    @print_name.setter
    def print_name(self, name):
        self._raw_print_name = name
        self._print_name = prettify_print_name(name)

    def to_equation(self):
        return sympy.Symbol(str(self.name))<|MERGE_RESOLUTION|>--- conflicted
+++ resolved
@@ -209,10 +209,7 @@
         domain=None,
         auxiliary_domains=None,
         domains=None,
-<<<<<<< HEAD
         units=None,
-=======
->>>>>>> 8bdc3e03
     ):
         super(Symbol, self).__init__()
         self.name = name
