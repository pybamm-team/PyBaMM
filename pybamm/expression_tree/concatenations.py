#
# Concatenation classes
#
from __future__ import annotations
import copy
from collections import defaultdict

import numpy as np
import sympy
from scipy.sparse import issparse, vstack
from typing import Sequence

import pybamm
<<<<<<< HEAD
from pybamm.util import import_optional_dependency
=======
>>>>>>> e29d30e0


class Concatenation(pybamm.Symbol):
    """
    A node in the expression tree representing a concatenation of symbols.

    Parameters
    ----------
    children : iterable of :class:`pybamm.Symbol`
        The symbols to concatenate
    """

    def __init__(
        self,
        *children: pybamm.Symbol,
        name: str | None = None,
        check_domain=True,
        concat_fun=None,
    ):
        # The second condition checks whether this is the base Concatenation class
        # or a subclass of Concatenation
        # (ConcatenationVariable, NumpyConcatenation, ...)
        if all(isinstance(child, pybamm.Variable) for child in children) and issubclass(
            Concatenation, type(self)
        ):
            raise TypeError(
                "'ConcatenationVariable' should be used for concatenating 'Variable' "
                "objects. We recommend using the 'concatenation' function, which will "
                "automatically choose the best form."
            )
        if name is None:
            name = "concatenation"
        if check_domain:
            domains = self.get_children_domains(children)
        else:
            domains = {"primary": []}
        self.concatenation_function = concat_fun

        super().__init__(name, children, domains=domains)

    @classmethod
    def _from_json(cls, snippet: dict):
        """Creates a new Concatenation instance from a json object"""
        instance = cls.__new__(cls)

        instance.concatenation_function = snippet["concat_fun"]

        super(Concatenation, instance).__init__(
            snippet["name"], tuple(snippet["children"]), domains=snippet["domains"]
        )

        return instance

    def __str__(self):
        """See :meth:`pybamm.Symbol.__str__()`."""
        out = self.name + "("
        for child in self.children:
            out += f"{child!s}, "
        out = out[:-2] + ")"
        return out

    def _diff(self, variable: pybamm.Symbol):
        """See :meth:`pybamm.Symbol._diff()`."""
        children_diffs = [child.diff(variable) for child in self.children]
        if len(children_diffs) == 1:
            diff = children_diffs[0]
        else:
            diff = self.__class__(*children_diffs)

        return diff

    def get_children_domains(self, children: Sequence[pybamm.Symbol]):
        # combine domains from children
        domain: list = []
        for child in children:
            if not isinstance(child, pybamm.Symbol):
                raise TypeError(f"{child} is not a pybamm symbol")
            child_domain = child.domain
            if child_domain == []:
                raise pybamm.DomainError(
                    f"Cannot concatenate child '{child}' with empty domain"
                )
            if set(domain).isdisjoint(child_domain):
                domain += child_domain
            else:
                raise pybamm.DomainError("domain of children must be disjoint")

        auxiliary_domains = children[0].domains
        for level, dom in auxiliary_domains.items():
            if level != "primary" and dom != []:
                for child in children[1:]:
                    if child.domains[level] not in [dom, []]:
                        raise pybamm.DomainError(
                            "children must have same or empty auxiliary domains"
                        )

        domains = {**auxiliary_domains, "primary": domain}

        return domains

    def _concatenation_evaluate(self, children_eval: list[np.ndarray]):
        """See :meth:`Concatenation._concatenation_evaluate()`."""
        if len(children_eval) == 0:
            return np.array([])
        else:
            return self.concatenation_function(children_eval)

    def evaluate(
        self,
        t: float | None = None,
        y: np.ndarray | None = None,
        y_dot: np.ndarray | None = None,
        inputs: dict | str | None = None,
    ):
        """See :meth:`pybamm.Symbol.evaluate()`."""
        children_eval = [child.evaluate(t, y, y_dot, inputs) for child in self.children]
        return self._concatenation_evaluate(children_eval)

    def create_copy(self):
        """See :meth:`pybamm.Symbol.new_copy()`."""
        new_children = [child.new_copy() for child in self.children]
        return self._concatenation_new_copy(new_children)

    def _concatenation_new_copy(self, children):
        """See :meth:`pybamm.Symbol.new_copy()`."""
        return concatenation(*children)

    def _concatenation_jac(self, children_jacs):
        """Calculate the Jacobian of a concatenation."""
        raise NotImplementedError

    def _evaluate_for_shape(self):
        """See :meth:`pybamm.Symbol.evaluate_for_shape`"""
        if len(self.children) == 0:
            return np.array([])
        else:
            # Default: use np.concatenate
            concatenation_function = self.concatenation_function or np.concatenate
            return concatenation_function(
                [child.evaluate_for_shape() for child in self.children]
            )

    def is_constant(self):
        """See :meth:`pybamm.Symbol.is_constant()`."""
        return all(child.is_constant() for child in self.children)

    def _sympy_operator(self, *children):
        """Apply appropriate SymPy operators."""
<<<<<<< HEAD
        sympy = import_optional_dependency("sympy")
=======
>>>>>>> e29d30e0
        self.concat_latex = tuple(map(sympy.latex, children))

        if self.print_name is not None:
            return sympy.Symbol(self.print_name)
        else:
            concat_str = r"\\".join(self.concat_latex)
            concat_sym = sympy.Symbol(r"\begin{cases}" + concat_str + r"\end{cases}")
            return concat_sym

    def to_equation(self):
        """Convert the node and its subtree into a SymPy equation."""
        eq_list = []
        for child in self.children:
            eq = child.to_equation()
            eq_list.append(eq)
        return self._sympy_operator(*eq_list)


class NumpyConcatenation(Concatenation):
    """
    A node in the expression tree representing a concatenation of equations, when we
    *don't* care about domains. The class :class:`pybamm.DomainConcatenation`, which
    *is* careful about domains and uses broadcasting where appropriate, should be used
    whenever possible instead.

    Upon evaluation, equations are concatenated using numpy concatenation.

    Parameters
    ----------
    children : iterable of :class:`pybamm.Symbol`
        The equations to concatenate
    """

    def __init__(self, *children: pybamm.Symbol):
        children = list(children)
        # Turn objects that evaluate to scalars to objects that evaluate to vectors,
        # so that we can concatenate them
        for i, child in enumerate(children):
            if child.evaluates_to_number():
                children[i] = child * pybamm.Vector([1])
        super().__init__(
            *children,
            name="numpy_concatenation",
            check_domain=False,
            concat_fun=np.concatenate,
        )

    @classmethod
    def _from_json(cls, snippet: dict):
        """See :meth:`pybamm.Concatenation._from_json()`."""

        snippet["name"] = "numpy_concatenation"
        snippet["concat_fun"] = np.concatenate

        instance = super()._from_json(snippet)

        return instance

    def _concatenation_jac(self, children_jacs):
        """See :meth:`pybamm.Concatenation.concatenation_jac()`."""
        children = self.children
        if len(children) == 0:
            return pybamm.Scalar(0)
        else:
            return SparseStack(*children_jacs)

    def _concatenation_new_copy(self, children):
        """See :meth:`pybamm.Symbol.new_copy()`."""
        return numpy_concatenation(*children)


class DomainConcatenation(Concatenation):
    """
    A node in the expression tree representing a concatenation of symbols, being
    careful about domains.

    It is assumed that each child has a domain, and the final concatenated vector will
    respect the sizes and ordering of domains established in mesh keys

    Parameters
    ----------

    children : iterable of :class:`pybamm.Symbol`
        The symbols to concatenate

    full_mesh : :class:`pybamm.Mesh`
        The underlying mesh for discretisation, used to obtain the number of mesh points
        in each domain.

    copy_this : :class:`pybamm.DomainConcatenation` (optional)
        if provided, this class is initialised by copying everything except the children
        from `copy_this`. `mesh` is not used in this case
    """

    def __init__(
        self,
        children: Sequence[pybamm.Symbol],
        full_mesh: pybamm.Mesh,
        copy_this: pybamm.DomainConcatenation | None = None,
    ):
        # Convert any constant symbols in children to a Vector of the right size for
        # concatenation
        children = list(children)

        # Allow the base class to sort the domains into the correct order
        super().__init__(*children, name="domain_concatenation")

        if copy_this is None:
            # store mesh
            self._full_mesh = full_mesh

            # create dict of domain => slice of final vector
            self.secondary_dimensions_npts = self._get_auxiliary_domain_repeats(
                self.domains
            )
            self._slices = self.create_slices(self)

            # store size of final vector
            self._size = self._slices[self.domain[-1]][-1].stop

            # create disc of domain => slice for each child
            self._children_slices = [
                self.create_slices(child) for child in self.children
            ]
        else:
            self._full_mesh = copy.copy(copy_this._full_mesh)
            self._slices = copy.copy(copy_this._slices)
            self._size = copy.copy(copy_this._size)
            self._children_slices = copy.copy(copy_this._children_slices)
            self.secondary_dimensions_npts = copy_this.secondary_dimensions_npts

    @classmethod
    def _from_json(cls, snippet: dict):
        """See :meth:`pybamm.Concatenation._from_json()`."""

        snippet["name"] = "domain_concatenation"
        snippet["concat_fun"] = None

        instance = super()._from_json(snippet)

        def repack_defaultDict(slices):
            slices = defaultdict(list, slices)
            for domain, sls in slices.items():
                sls = [slice(s["start"], s["stop"], s["step"]) for s in sls]
                slices[domain] = sls
            return slices

        instance._size = snippet["size"]
        instance._slices = repack_defaultDict(snippet["slices"])
        instance._children_slices = [
            repack_defaultDict(s) for s in snippet["children_slices"]
        ]
        instance.secondary_dimensions_npts = snippet["secondary_dimensions_npts"]

        return instance

    def _get_auxiliary_domain_repeats(self, auxiliary_domains: dict) -> int:
        """Helper method to read the 'auxiliary_domain' meshes."""
        mesh_pts = 1
        for level, dom in auxiliary_domains.items():
            if level != "primary" and dom != []:
                mesh_pts *= self.full_mesh[dom].npts
        return mesh_pts

    @property
    def full_mesh(self):
        return self._full_mesh

    def create_slices(self, node: pybamm.Symbol) -> defaultdict:
        slices = defaultdict(list)
        start = 0
        end = 0
        second_pts = self._get_auxiliary_domain_repeats(self.domains)
        if second_pts != self.secondary_dimensions_npts:
            raise ValueError(
                """Concatenation and children must have the same number of
                points in secondary dimensions"""
            )
        for i in range(second_pts):
            for dom in node.domain:
                end += self.full_mesh[dom].npts
                slices[dom].append(slice(start, end))
                start = end
        return slices

    def _concatenation_evaluate(self, children_eval: list[np.ndarray]):
        """See :meth:`Concatenation._concatenation_evaluate()`."""
        # preallocate vector
        vector = np.empty((self._size, 1))

        # loop through domains of children writing subvectors to final vector
        for child_vector, slices in zip(children_eval, self._children_slices):
            for child_dom, child_slice in slices.items():
                for i, _slice in enumerate(child_slice):
                    vector[self._slices[child_dom][i]] = child_vector[_slice]

        return vector

    def _concatenation_jac(self, children_jacs):
        """See :meth:`pybamm.Concatenation.concatenation_jac()`."""
        # note that this assumes that the children are in the right order and only have
        # one domain each
        jacs = []
        for i in range(self.secondary_dimensions_npts):
            for child_jac, slices in zip(children_jacs, self._children_slices):
                if len(slices) > 1:
                    raise NotImplementedError(
                        """jacobian only implemented for when each child has
                        a single domain"""
                    )
                child_slice = next(iter(slices.values()))
                jacs.append(pybamm.Index(child_jac, child_slice[i]))
        return SparseStack(*jacs)

    def _concatenation_new_copy(self, children: list[pybamm.Symbol]):
        """See :meth:`pybamm.Symbol.new_copy()`."""
        new_symbol = simplified_domain_concatenation(
            children, self.full_mesh, copy_this=self
        )
        return new_symbol

    def to_json(self):
        """
        Method to serialise a DomainConcatenation object into JSON.
        """

        def unpack_defaultDict(slices):
            slices = dict(slices)
            for domain, sls in slices.items():
                sls = [{"start": s.start, "stop": s.stop, "step": s.step} for s in sls]
                slices[domain] = sls
            return slices

        json_dict = {
            "name": self.name,
            "id": self.id,
            "domains": self.domains,
            "slices": unpack_defaultDict(self._slices),
            "size": self._size,
            "children_slices": [
                unpack_defaultDict(child_slice) for child_slice in self._children_slices
            ],
            "secondary_dimensions_npts": self.secondary_dimensions_npts,
        }

        return json_dict


class SparseStack(Concatenation):
    """
    A node in the expression tree representing a concatenation of sparse
    matrices. As with NumpyConcatenation, we *don't* care about domains.
    The class :class:`pybamm.DomainConcatenation`, which *is* careful about
    domains and uses broadcasting where appropriate, should be used whenever
    possible instead.

    Parameters
    ----------
    children : iterable of :class:`Concatenation`
        The equations to concatenate
    """

    def __init__(self, *children):
        children = list(children)
        if not any(issparse(child.evaluate_for_shape()) for child in children):
            concatenation_function = np.vstack
        else:
            concatenation_function = vstack
        super().__init__(
            *children,
            name="sparse_stack",
            check_domain=False,
            concat_fun=concatenation_function,
        )

    def _concatenation_new_copy(self, children):
        """See :meth:`pybamm.Symbol.new_copy()`."""
        return SparseStack(*children)


class ConcatenationVariable(Concatenation):
    """A Variable representing a concatenation of variables."""

    def __init__(self, *children):
        # Name is the intersection of the children names (should usually make sense
        # if the children have been named consistently)
        name = intersect(children[0].name, children[1].name)
        for child in children[2:]:
            name = intersect(name, child.name)
        if len(name) == 0:
            name = None
        # name is unchanged if its length is 1
        elif len(name) > 1:
            name = name[0].capitalize() + name[1:]

        if len(children) > 0:
            if all(child.scale == children[0].scale for child in children):
                self._scale = children[0].scale
            else:
                raise ValueError("Cannot concatenate symbols with different scales")
            if all(child.reference == children[0].reference for child in children):
                self._reference = children[0].reference
            else:
                raise ValueError("Cannot concatenate symbols with different references")
            if all(
                child.bounds[0] == children[0].bounds[0] for child in children
            ) and all(child.bounds[1] == children[0].bounds[1] for child in children):
                self.bounds = children[0].bounds
            else:
                raise ValueError("Cannot concatenate symbols with different bounds")
        super().__init__(*children, name=name)

        print_name = intersect(children[0]._raw_print_name, children[1]._raw_print_name)
        for child in children[2:]:
            print_name = intersect(print_name, child._raw_print_name)
        if print_name.endswith("_"):
            print_name = print_name[:-1]

        self.print_name = print_name


def substrings(s: str):
    for i in range(len(s)):
        for j in range(i, len(s)):
            yield s[i : j + 1]


def intersect(s1: str, s2: str):
    # find all the common strings between two strings
    all_intersects = set(substrings(s1)) & set(substrings(s2))
    # intersect is the longest such intercept
    if len(all_intersects) == 0:
        return ""
    intersect = max(all_intersects, key=len)
    # remove leading and trailing white space
    return intersect.lstrip().rstrip()


def simplified_concatenation(*children):
    """Perform simplifications on a concatenation."""
    # remove children that are None
    children = list(filter(lambda x: x is not None, children))
    # Simplify concatenation of broadcasts all with the same child to a single
    # broadcast across all domains
    if len(children) == 0:
        raise ValueError("Cannot create empty concatenation")
    elif len(children) == 1:
        return children[0]
    elif all(isinstance(child, pybamm.Variable) for child in children):
        return pybamm.ConcatenationVariable(*children)
    else:
        # Create Concatenation to easily read domains
        concat = Concatenation(*children)
        if all(
            isinstance(child, pybamm.Broadcast) and child.child == children[0].child
            for child in children
        ):
            unique_child = children[0].orphans[0]
            if isinstance(children[0], pybamm.PrimaryBroadcast):
                return pybamm.PrimaryBroadcast(unique_child, concat.domain)
            else:
                return pybamm.FullBroadcast(
                    unique_child, broadcast_domains=concat.domains
                )
        else:
            return concat


def concatenation(*children):
    """Helper function to create concatenations."""
    # TODO: add option to turn off simplifications
    return simplified_concatenation(*children)


def simplified_numpy_concatenation(*children):
    """Perform simplifications on a numpy concatenation."""
    # Turn a concatenation of concatenations into a single concatenation
    new_children = []
    for child in children:
        # extract any children from numpy concatenation
        if isinstance(child, NumpyConcatenation):
            new_children.extend(child.orphans)
        else:
            new_children.append(child)
    return pybamm.simplify_if_constant(NumpyConcatenation(*new_children))


def numpy_concatenation(*children):
    """Helper function to create numpy concatenations."""
    # TODO: add option to turn off simplifications
    return simplified_numpy_concatenation(*children)


def simplified_domain_concatenation(
    children: list[pybamm.Symbol],
    mesh: pybamm.Mesh,
    copy_this: DomainConcatenation | None = None,
):
    """Perform simplifications on a domain concatenation."""
    # Create the DomainConcatenation to read domain and child domain
    concat = DomainConcatenation(children, mesh, copy_this=copy_this)
    # Simplify Concatenation of StateVectors to a single StateVector
    # The sum of the evalation arrays of the StateVectors must be exactly 1
    if all(isinstance(child, pybamm.StateVector) for child in children):
        sv_children: list[pybamm.StateVector] = children  # type: ignore[assignment]
        longest_eval_array = len(sv_children[-1]._evaluation_array)
        eval_arrays = {}
        for child in sv_children:
            eval_arrays[child] = np.concatenate(
                [
                    child.evaluation_array,
                    np.zeros(longest_eval_array - len(child.evaluation_array)),
                ]
            )
        first_start = sv_children[0].y_slices[0].start
        last_stop = sv_children[-1].y_slices[-1].stop
        if all(
            sum(array for array in eval_arrays.values())[first_start:last_stop] == 1
        ):
            return pybamm.StateVector(
                slice(first_start, last_stop), domains=concat.domains
            )

    return pybamm.simplify_if_constant(concat)


def domain_concatenation(children: list[pybamm.Symbol], mesh: pybamm.Mesh):
    """Helper function to create domain concatenations."""
    # TODO: add option to turn off simplifications
    return simplified_domain_concatenation(children, mesh)<|MERGE_RESOLUTION|>--- conflicted
+++ resolved
@@ -11,10 +11,6 @@
 from typing import Sequence
 
 import pybamm
-<<<<<<< HEAD
-from pybamm.util import import_optional_dependency
-=======
->>>>>>> e29d30e0
 
 
 class Concatenation(pybamm.Symbol):
@@ -163,10 +159,6 @@
 
     def _sympy_operator(self, *children):
         """Apply appropriate SymPy operators."""
-<<<<<<< HEAD
-        sympy = import_optional_dependency("sympy")
-=======
->>>>>>> e29d30e0
         self.concat_latex = tuple(map(sympy.latex, children))
 
         if self.print_name is not None:
