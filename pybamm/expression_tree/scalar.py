#
# Scalar class
#
from __future__ import annotations
import numbers
import numpy as np
<<<<<<< HEAD
import sympy
from typing import Optional, Literal, Union, Any
=======
>>>>>>> 6ece7a12

import pybamm
from pybamm.util import have_optional_dependency

class Scalar(pybamm.Symbol):
    """
    A node in the expression tree representing a scalar value.

    Parameters
    ----------
    value : numeric
        the value returned by the node when evaluated
    name : str, optional
        the name of the node. Defaulted to ``str(value)`` if not provided


    """

    def __init__(
        self,
        value: Union[float, numbers.Number, np.bool_],
        name: Optional[str] = None,
    ) -> None:
        # set default name if not provided
        self.value = value
        if name is None:
            name = str(self.value)

        super().__init__(name)

    def __str__(self):
        return str(self.value)

    @property
    def value(self):
        """The value returned by the node when evaluated."""
        return self._value

    # address numpy 1.25 deprecation warning: array should have ndim=0 before conversion
    @value.setter
    def value(self, value):
        self._value = (
            np.float64(value.item())
            if isinstance(value, np.ndarray)
            else np.float64(value)
        )

    def set_id(self):
        """See :meth:`pybamm.Symbol.set_id()`."""
        # We must include the value in the hash, since different scalars can be
        # indistinguishable by class and name alone
        self._id = hash((self.__class__, str(self.value)))

    def _base_evaluate(
        self,
        t: Any = None,
        y: Any = None,
        y_dot: Any = None,
        inputs: Any = None,
    ):
        """See :meth:`pybamm.Symbol._base_evaluate()`."""
        return self._value

    def _jac(self, variable: pybamm.Variable) -> pybamm.Scalar:
        """See :meth:`pybamm.Symbol._jac()`."""
        return pybamm.Scalar(0)

    def create_copy(self):
        """See :meth:`pybamm.Symbol.new_copy()`."""
        return Scalar(self.value, self.name)

    def is_constant(self) -> Literal[True]:
        """See :meth:`pybamm.Symbol.is_constant()`."""
        return True

    def to_equation(self):
        """Returns the value returned by the node when evaluated."""
        sympy = have_optional_dependency("sympy")
        if self.print_name is not None:
            return sympy.Symbol(self.print_name)
        else:
            return self.value<|MERGE_RESOLUTION|>--- conflicted
+++ resolved
@@ -4,14 +4,11 @@
 from __future__ import annotations
 import numbers
 import numpy as np
-<<<<<<< HEAD
-import sympy
 from typing import Optional, Literal, Union, Any
-=======
->>>>>>> 6ece7a12
 
 import pybamm
 from pybamm.util import have_optional_dependency
+
 
 class Scalar(pybamm.Symbol):
     """
