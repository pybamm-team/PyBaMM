#
# Interface for discretisation
#
from __future__ import absolute_import, division
from __future__ import print_function, unicode_literals
import pybamm

import numpy as np


class BaseDiscretisation(object):
    """The base discretisation class, with methods to process a model and replace
    Spatial Operators with Matrices and Variables with StateVectors

    Parameters
    ----------
    mesh_type: class name
        the type of combined mesh being used (e.g. Mesh)
    submesh_pts : dict
        the number of points on each of the subdomains
    submesh_types : dict
        the types of submeshes being employed on each of the subdomains
    """

    def __init__(self, mesh_type, submesh_pts, submesh_types):
        self.mesh_type = mesh_type
        self.submesh_pts = submesh_pts
        self.submesh_types = submesh_types

        self._mesh = {}

    @property
    def mesh(self):
        return self._mesh

    @mesh.setter
    def mesh(self, mesh_in):
        self._mesh = mesh_in

    def mesh_geometry(self, geometry):
        self._mesh = self.mesh_type(geometry, self.submesh_types, self.submesh_pts)

    def process_model(self, model, geometry):
        """Discretise a model.
        Currently inplace, could be changed to return a new model.

        Parameters
        ----------
        model : :class:`pybamm.BaseModel` (or subclass)
            Model to dicretise. Must have attributes rhs, initial_conditions and
            boundary_conditions (all dicts of {variable: equation})

        """

        # Set the mesh
        self._mesh = self.mesh_type(geometry, self.submesh_types, self.submesh_pts)

        # Set the y split for variables
        variables = list(model.rhs.keys()) + list(model.algebraic.keys())
        y_slices = self.get_variable_slices(variables)

        # Process initial condtions
        self.process_initial_conditions(model, y_slices)

<<<<<<< HEAD
        # Concatenate initial conditions into a single vector

        # check that all initial conditions are set
        model.concatenated_initial_conditions = self._concatenate_init(
            model.initial_conditions, y_slices
        ).evaluate(0, None)

        # evaluate initial conditions for ydot if they exist
        if len(model.initial_conditions_ydot) > 0:
            model.concatenated_initial_conditions_ydot = self._concatenate_init(
                model.initial_conditions_ydot, y_slices
            ).evaluate(0, None)
        else:
            model.concatenated_initial_conditions_ydot = np.array([])

        # Discretise right-hand sides, passing domain from variable
        model.rhs = self.process_dict(model.rhs, y_slices, model.boundary_conditions)
        # Concatenate rhs into a single state vector
        model.concatenated_rhs = self.concatenate(*model.rhs.values())

        # Discretise and concatenate algebraic equations
        model.algebraic = self.process_dict(
            model.algebraic, y_slices, model.boundary_conditions
        )
        model.concatenated_algebraic = self.concatenate(*model.algebraic.values())
=======
        # Process differential and algebraic equations
        self.process_rhs_and_algebraic(model, y_slices)
>>>>>>> a688cd09

        # Discretise variables (applying boundary conditions)
        # Note that we **do not** discretise the keys of model.rhs,
        # model.initial_conditions and model.boundary_conditions
        model.variables = self.process_dict(
            model.variables, y_slices, model.boundary_conditions
        )

        # Check that resulting model makes sense
        self.check_model(model)

    def get_variable_slices(self, variables):
        """Set the slicing for variables.

        Parameters
        ----------
        variables : list of Variables
            Variables for which to set the slices

        Returns
        -------
        y_slices : dict of {variable id: slice}
            The slices to take when solving (assigning chunks of y to each vector)
        """
        y_slices = {variable.id: None for variable in variables}
        start = 0
        end = 0
        for variable in variables:
            # If domain is empty then variable has size 1
            if variable.domain == []:
                end += 1
            # Otherwise, add up the size of all the domains in variable.domain
            else:
                for dom in variable.domain:
                    end += self.mesh[dom].npts
            y_slices[variable.id] = slice(start, end)
            start = end

        return y_slices

    def process_initial_conditions(self, model, y_slices):
        """Discretise model initial_conditions.
        Currently inplace, could be changed to return a new model.

        Parameters
        ----------
        model : :class:`pybamm.BaseModel` (or subclass)
            Model to dicretise. Must have attributes rhs, initial_conditions and
            boundary_conditions (all dicts of {variable: equation})
        y_slices : dict of {variable id: slice}
            The slices to assign to StateVectors when discretising

        """
        # Discretise initial conditions
        model.initial_conditions = self.process_dict(model.initial_conditions)
        model.initial_conditions_ydot = self.process_dict(model.initial_conditions_ydot)

        # Concatenate initial conditions into a single vector

        # check that all initial conditions are set
        model.concatenated_initial_conditions = self._concatenate_init(
            model.initial_conditions, y_slices
        ).evaluate(0, None)

        # evaluate initial conditions for ydot if they exist
        if len(model.initial_conditions_ydot) > 0:
            model.concatenated_initial_conditions_ydot = self._concatenate_init(
                model.initial_conditions_ydot, y_slices
            ).evaluate(0, None)
        else:
            model.concatenated_initial_conditions_ydot = np.array([])

    def process_rhs_and_algebraic(self, model, y_slices):
        """Discretise model equations - differential ('rhs') and algebraic.
        Currently inplace, could be changed to return a new model.

        Parameters
        ----------
        model : :class:`pybamm.BaseModel` (or subclass)
            Model to dicretise. Must have attributes rhs, initial_conditions and
            boundary_conditions (all dicts of {variable: equation})
        y_slices : dict of {variable id: slice}
            The slices to assign to StateVectors when discretising

        """
        # Discretise right-hand sides, passing domain from variable
        model.rhs = self.process_dict(model.rhs, y_slices, model.boundary_conditions)
        # Concatenate rhs into a single state vector
        model.concatenated_rhs = self.concatenate(*model.rhs.values())

        # Discretise and concatenate algebraic equations
        model.algebraic = self.process_list(
            model.algebraic, y_slices, model.boundary_conditions
        )
        model.concatenated_algebraic = self.concatenate(*model.algebraic)

    def process_dict(self, var_eqn_dict, y_slices=None, boundary_conditions={}):
        """Discretise a dictionary of {variable: equation}, broadcasting if necessary
        (can be model.rhs, model.initial_conditions or model.variables).

        Parameters
        ----------
        var_eqn_dict : dict
            Equations ({variable: equation} dict) to dicretise
            (can be model.rhs, model.initial_conditions or model.variables)
        y_slices : dict of {variable id: slice}
            The slices to assign to StateVectors when discretising
        boundary_conditions : dict
            Boundary conditions ({symbol.id: {"left": left bc, "right": right bc}} dict)
            associated with var_eqn_dict to dicretise

        Returns
        -------
        var_eqn_dict : dict
            Discretised equations

        """
        # reformat boundary conditions (for rhs and variables)
        boundary_conditions = {
            key.id: value for key, value in boundary_conditions.items()
        }
        for variable, equation in var_eqn_dict.items():
            if equation.evaluates_to_number():
                # Broadcast scalar equation to the domain specified by variable.domain
                equation = self.broadcast(equation, variable.domain)

            # Process symbol (original or broadcasted)
            var_eqn_dict[variable] = self.process_symbol(
                equation, y_slices, boundary_conditions
            )

        return var_eqn_dict

    def process_symbol(self, symbol, y_slices=None, boundary_conditions={}):
        """Discretise operators in model equations.

        Parameters
        ----------
        symbol : :class:`pybamm.expression_tree.symbol.Symbol` (or subclass) instance
            Symbol to discretise
        y_slices : dict of {variable: slice}
            The slices to assign to StateVectors when discretising a variable
            (default None).
        boundary_conditions : dict of {variable: boundary conditions}
            Boundary conditions of the model

        Returns
        -------
        :class:`pybamm.expression_tree.symbol.Symbol` (or subclass) instance
            Discretised symbol

        """
        if isinstance(symbol, pybamm.Gradient):
            return self.gradient(symbol.children[0], y_slices, boundary_conditions)

        elif isinstance(symbol, pybamm.Divergence):
            return self.divergence(symbol.children[0], y_slices, boundary_conditions)

        elif isinstance(symbol, pybamm.Broadcast):
            # Process child first
            new_child = self.process_symbol(
                symbol.children[0], y_slices, boundary_conditions
            )
            # Broadcast new_child to the domain specified by symbol.domain
            # Different discretisations may broadcast differently
            return self.broadcast(new_child, symbol.domain)

        elif isinstance(symbol, pybamm.BinaryOperator):
            return self.process_binary_operators(symbol, y_slices, boundary_conditions)

        elif isinstance(symbol, pybamm.UnaryOperator):
            new_child = self.process_symbol(
                symbol.children[0], y_slices, boundary_conditions
            )
            return symbol.__class__(new_child)

        elif isinstance(symbol, pybamm.Variable):
            assert isinstance(y_slices, dict), ValueError(
                """y_slices should be dict, not {}""".format(type(y_slices))
            )
            return pybamm.StateVector(y_slices[symbol.id])

        elif isinstance(symbol, pybamm.Space):
            symbol_mesh = self.mesh.combine_submeshes(*symbol.domain)
            return pybamm.Vector(symbol_mesh.nodes)

        elif isinstance(symbol, pybamm.Concatenation):
            new_children = [
                self.process_symbol(child, y_slices, boundary_conditions)
                for child in symbol.children
            ]
            new_symbol = pybamm.DomainConcatenation(new_children, self.mesh)

            if new_symbol.is_constant():
                return pybamm.Vector(new_symbol.evaluate())

            return new_symbol

        elif isinstance(symbol, pybamm.Scalar):
            return pybamm.Scalar(symbol.value, domain=symbol.domain)

        elif isinstance(symbol, pybamm.Array):
            return symbol.__class__(symbol.entries, domain=symbol.domain)

        else:
            raise NotImplementedError
            # hack to copy the symbol but without a parent
            # (building tree from bottom up)
            # simply setting new_symbol.parent = None, after copying, raises a TreeError
            # parent = symbol.parent
            # symbol.parent = None
            # new_symbol = copy.copy(symbol)
            # symbol.parent = parent
            # return new_symbol

    def process_binary_operators(self, bin_op, y_slices, boundary_conditions):
        """Discretise binary operators in model equations.  Performs appropriate
        averaging of diffusivities if one of the children is a gradient operator, so
        that discretised sizes match up.  This is mainly an issue for the Finite Volume
        Discretisation: see
        :meth:`pybamm.FiniteVolumeDiscretisation.compute_diffusivity()`

        Parameters
        ----------
        bin_op : :class:`pybamm.BinaryOperator` (or subclass)
            Binary operator to discretise
        y_slices : dict of {variable: slice}
            The slices to assign to StateVectors when discretising a variable
            (default None).
        boundary_conditions : dict of {variable: boundary conditions}
            Boundary conditions of the model

        Returns
        -------
        :class:`pybamm.BinaryOperator` (or subclass)
            Discretised binary operator

        """
        # Pre-process children
        left, right = bin_op.children
        new_left = self.process_symbol(left, y_slices, boundary_conditions)
        new_right = self.process_symbol(right, y_slices, boundary_conditions)
        # Post-processing to make sure discretised dimensions match
        # If neither child has gradients, or both children have gradients
        # no need to do any averaging
        if (
            left.has_gradient_and_not_divergence()
            == right.has_gradient_and_not_divergence()
        ):
            pass
        # If only left child has gradient, compute diffusivity for right child
        elif (
            left.has_gradient_and_not_divergence()
            and not right.has_gradient_and_not_divergence()
        ):
            new_right = self.compute_diffusivity(new_right)
        # If only right child has gradient, compute diffusivity for left child
        elif (
            right.has_gradient_and_not_divergence()
            and not left.has_gradient_and_not_divergence()
        ):
            new_left = self.compute_diffusivity(new_left)
        # Return new binary operator with appropriate class
        return bin_op.__class__(new_left, new_right)

    def compute_diffusivity(self, symbol):
        """Compute diffusivity; default behaviour is identity operator"""
        return symbol

    def gradient(self, symbol, y_slices, boundary_conditions):
        """How to discretise gradient operators.

        Parameters
        ----------
        symbol : :class:`Symbol` (or subclass)
            The symbol (typically a variable) of which to take the gradient
        y_slices : slice
            The slice to assign to StateVector when discretising a variable
        boundary_conditions : dict
            The boundary conditions of the model
            ({symbol.id: {"left": left bc, "right": right bc}})

        """
        raise NotImplementedError

    def divergence(self, symbol, y_slices, boundary_conditions):
        """How to discretise divergence operators.

        Parameters
        ----------
        symbol : :class:`Symbol` (or subclass)
            The symbol (typically a variable) of which to take the divergence
        y_slices : slice
            The slice to assign to StateVector when discretising a variable
        boundary_conditions : dict
            The boundary conditions of the model

        """
        raise NotImplementedError

    def broadcast(self, symbol, domain):
        """
        Broadcast symbol to a specified domain. To do this, calls
        :class:`pybamm.NumpyBroadcast`

        Parameters
        ----------
        symbol : :class:`pybamm.Symbol`
            The symbol to be broadcasted
        domain : iterable of string
            The domain to broadcast to
        """
        # create broadcasted symbol
        broadcasted_symbol = pybamm.NumpyBroadcast(symbol, domain, self.mesh)

        # if the broadcasted symbol evaluates to a constant value, replace the
        # symbol-Vector multiplication with a single array
        if broadcasted_symbol.is_constant():
            broadcasted_symbol = pybamm.Array(
                broadcasted_symbol.evaluate(), domain=broadcasted_symbol.domain
            )

        return broadcasted_symbol

    def concatenate(self, *symbols):
        return pybamm.NumpyModelConcatenation(*symbols)

    def _concatenate_init(self, var_eqn_dict, y_slices):
        """
        Concatenate a dictionary of {variable: equation} initial conditions using
        y_slices

        The keys/variables in `var_eqn_dict` must be the same as the ids in `y_slices`
        The resultant concatenation is ordered according to the ordering of the slice
        values in `y_slices`

        Parameters
        ----------
        var_eqn_dict : dict
            Equations ({variable: equation} dict) to dicretise
        y_slices : dict of {variable id: slice}
            The slices to assign to StateVectors when discretising

        Returns
        -------
        var_eqn_dict : dict
            Discretised right-hand side equations

        """
        ids = {v.id for v in var_eqn_dict.keys()}
        if ids != y_slices.keys():
            given_variable_names = [v.name for v in var_eqn_dict.keys()]
            raise pybamm.ModelError(
                "Initial conditions are insufficient. Only "
                "provided for {} ".format(given_variable_names)
            )

        equations = list(var_eqn_dict.values())
        slices = [y_slices[var.id] for var in var_eqn_dict.keys()]

        # sort equations according to slices
        sorted_equations = [eq for _, eq in sorted(zip(slices, equations))]

        return self.concatenate(*sorted_equations)

    def check_model(self, model):
        """ Perform some basic checks to make sure the discretised model makes sense."""
        # Check initial conditions are a numpy array
        # Individual
        for var, eqn in model.initial_conditions.items():
            assert type(eqn.evaluate(0, None)) is np.ndarray, pybamm.ModelError(
                """
                initial_conditions must be numpy array after discretisation but they are
                {} for variable '{}'.
                """.format(
                    type(eqn.evaluate(0, None)), var
                )
            )
        # Concatenated
        assert (
            type(model.concatenated_initial_conditions) is np.ndarray
        ), pybamm.ModelError(
            """
            Concatenated initial_conditions must be numpy array after discretisation but
            they are {}.
            """.format(
                type(model.concatenated_initial_conditions)
            )
        )

        # Check initial conditions and rhs have the same shape
        y0 = model.concatenated_initial_conditions
        # Individual
        for var in model.rhs.keys():
            assert (
                model.rhs[var].evaluate(0, y0).shape
                == model.initial_conditions[var].evaluate(0, None).shape
            ), pybamm.ModelError(
                """
                rhs and initial_conditions must have the same shape after discretisation
                but rhs.shape = {} and initial_conditions.shape = {} for variable '{}'.
                """.format(
                    model.rhs[var].evaluate(0, y0).shape,
                    model.initial_conditions[var].evaluate(0, None).shape,
                    var,
                )
            )
        # Concatenated
        assert (
            model.concatenated_rhs.evaluate(0, y0).shape[0]
            + model.concatenated_algebraic.evaluate(0, y0).shape[0]
            == y0.shape[0]
        ), pybamm.ModelError(
            """
            Concatenation of (rhs, algebraic) and initial_conditions must have the
            same shape after discretisation but rhs.shape = {}, algebraic.shape = {},
            and initial_conditions.shape = {}.
            """.format(
                model.concatenated_rhs.evaluate(0, y0).shape,
                model.concatenated_algebraic.evaluate(0, y0).shape,
                y0.shape,
            )
        )

        # Check variables in variable list against rhs
        # Be lenient with size check if the variable in model.variables is broadcasted
        for var in model.rhs.keys():
            if var.name in model.variables.keys():
                assert model.rhs[var].evaluate(0, y0).shape == model.variables[
                    var.name
                ].evaluate(0, y0).shape or isinstance(
                    model.variables[var.name], pybamm.NumpyBroadcast
                ), pybamm.ModelError(
                    """
                    variable and its eqn must have the same shape after discretisation
                    but variable.shape = {} and rhs.shape = {} for variable '{}'.
                    """.format(
                        model.variables[var.name].evaluate(0, y0).shape,
                        model.rhs[var].evaluate(0, y0).shape,
                        var,
                    )
                )<|MERGE_RESOLUTION|>--- conflicted
+++ resolved
@@ -62,36 +62,8 @@
         # Process initial condtions
         self.process_initial_conditions(model, y_slices)
 
-<<<<<<< HEAD
-        # Concatenate initial conditions into a single vector
-
-        # check that all initial conditions are set
-        model.concatenated_initial_conditions = self._concatenate_init(
-            model.initial_conditions, y_slices
-        ).evaluate(0, None)
-
-        # evaluate initial conditions for ydot if they exist
-        if len(model.initial_conditions_ydot) > 0:
-            model.concatenated_initial_conditions_ydot = self._concatenate_init(
-                model.initial_conditions_ydot, y_slices
-            ).evaluate(0, None)
-        else:
-            model.concatenated_initial_conditions_ydot = np.array([])
-
-        # Discretise right-hand sides, passing domain from variable
-        model.rhs = self.process_dict(model.rhs, y_slices, model.boundary_conditions)
-        # Concatenate rhs into a single state vector
-        model.concatenated_rhs = self.concatenate(*model.rhs.values())
-
-        # Discretise and concatenate algebraic equations
-        model.algebraic = self.process_dict(
-            model.algebraic, y_slices, model.boundary_conditions
-        )
-        model.concatenated_algebraic = self.concatenate(*model.algebraic.values())
-=======
         # Process differential and algebraic equations
         self.process_rhs_and_algebraic(model, y_slices)
->>>>>>> a688cd09
 
         # Discretise variables (applying boundary conditions)
         # Note that we **do not** discretise the keys of model.rhs,
@@ -186,7 +158,7 @@
         model.algebraic = self.process_list(
             model.algebraic, y_slices, model.boundary_conditions
         )
-        model.concatenated_algebraic = self.concatenate(*model.algebraic)
+        model.concatenated_algebraic = self.concatenate(*model.algebraic.values())
 
     def process_dict(self, var_eqn_dict, y_slices=None, boundary_conditions={}):
         """Discretise a dictionary of {variable: equation}, broadcasting if necessary
