#
# Interface for discretisation
#
import pybamm
import numpy as np
from collections import defaultdict, OrderedDict
from scipy.sparse import block_diag, csr_matrix


class Discretisation(object):
    """The discretisation class, with methods to process a model and replace
    Spatial Operators with Matrices and Variables with StateVectors

    Parameters
    ----------
    mesh : pybamm.Mesh
            contains all submeshes to be used on each domain
    spatial_methods : dict
            a dictionary of the spatial method to be used on each
            domain. The keys correspond to the keys in a pybamm.Model
    """

    def __init__(self, mesh=None, spatial_methods=None):
        self._mesh = mesh
        if mesh is None:
            self._spatial_methods = {}
        else:
            # Unpack macroscale to the constituent subdomains
            if "macroscale" in spatial_methods.keys():
                method = spatial_methods["macroscale"]
                spatial_methods["negative electrode"] = method
                spatial_methods["separator"] = method
                spatial_methods["positive electrode"] = method
            self._spatial_methods = {
                dom: method(mesh) for dom, method in spatial_methods.items()
            }
        self.bcs = {}
        self.y_slices = {}
        self._discretised_symbols = {}

    @property
    def mesh(self):
        return self._mesh

    @property
    def y_slices(self):
        return self._y_slices

    @y_slices.setter
    def y_slices(self, value):
        if not isinstance(value, dict):
            raise TypeError("""y_slices should be dict, not {}""".format(type(value)))

        self._y_slices = value

    @property
    def spatial_methods(self):
        return self._spatial_methods

    @property
    def bcs(self):
        return self._bcs

    @bcs.setter
    def bcs(self, value):
        self._bcs = value
        # reset discretised_symbols
        self._discretised_symbols = {}

    def process_model(self, model, inplace=True):
        """Discretise a model.
        Currently inplace, could be changed to return a new model.

        Parameters
        ----------
        model : :class:`pybamm.BaseModel`
            Model to dicretise. Must have attributes rhs, initial_conditions and
            boundary_conditions (all dicts of {variable: equation})
        inplace: bool, optional
            If True, discretise the model in place. Otherwise, return a new
            discretised model. Default is True.

        Returns
        -------
        model_disc : :class:`pybamm.BaseModel`
            The discretised model. Note that if ``inplace`` is True, model will
            have also been discretised in place so model == model_disc. If
            ``inplace`` is False, model != model_disc

        """
        # Check well-posedness to avoid obscure errors
        model.check_well_posedness()

        pybamm.logger.info("Start discretising {}".format(model.name))

        # Prepare discretisation
        # set variables (we require the full variable not just id)
        variables = list(model.rhs.keys()) + list(model.algebraic.keys())

        # Set the y split for variables
        pybamm.logger.info("Set variable slices for {}".format(model.name))
        self.set_variable_slices(variables)

        # set boundary conditions (only need key ids for boundary_conditions)
        pybamm.logger.info("Discretise boundary conditions for {}".format(model.name))
        self.bcs = self.process_boundary_conditions(model)
        pybamm.logger.info("Set internal boundary conditions for {}".format(model.name))
        self.set_internal_boundary_conditions(model)

        # set up inplace vs not inplace
        if inplace:
            # any changes to model_disc attributes will change model attributes
            # since they point to the same object
            model_disc = model
        else:
            # create a blank model so that original model is unchanged
            model_disc = pybamm.BaseModel()
            model_disc.name = model.name
            model_disc.options = model.options
            model_disc.use_jacobian = model.use_jacobian
            model_disc.use_simplify = model.use_simplify
            model_disc.use_to_python = model.use_to_python

        model_disc.bcs = self.bcs

        # Process initial condtions
        pybamm.logger.info("Discretise initial conditions for {}".format(model.name))
        ics, concat_ics = self.process_initial_conditions(model)
        model_disc.initial_conditions = ics
        model_disc.concatenated_initial_conditions = concat_ics

        # Discretise variables (applying boundary conditions)
        # Note that we **do not** discretise the keys of model.rhs,
        # model.initial_conditions and model.boundary_conditions
        pybamm.logger.info("Discretise variables for {}".format(model.name))
        model_disc.variables = self.process_dict(model.variables)

        # Process parabolic and elliptic equations
        pybamm.logger.info("Discretise model equations for {}".format(model.name))
        rhs, concat_rhs, alg, concat_alg = self.process_rhs_and_algebraic(model)
        model_disc.rhs, model_disc.concatenated_rhs = rhs, concat_rhs
        model_disc.algebraic, model_disc.concatenated_algebraic = alg, concat_alg

        # Process events
        processed_events = {}
        pybamm.logger.info("Discretise events for {}".format(model.name))
        for event, equation in model.events.items():
            pybamm.logger.debug("Discretise event '{}'".format(event))
            processed_events[event] = self.process_symbol(equation)
        model_disc.events = processed_events

        # Create mass matrix
        pybamm.logger.info("Create mass matrix for {}".format(model.name))
        model_disc.mass_matrix = self.create_mass_matrix(model_disc)

        # Check that resulting model makes sense
        self.check_model(model_disc)

        pybamm.logger.info("Finish discretising {}".format(model.name))

        return model_disc

    def set_variable_slices(self, variables):
        """
        Sets the slicing for variables.

        Parameters
        ----------
        variables : iterable of :class:`pybamm.Variables`
            The variables for which to set slices
        """
        # Set up y_slices
        y_slices = defaultdict(list)
        start = 0
        end = 0
        # Iterate through unpacked variables, adding appropriate slices to y_slices
        for variable in variables:
            # If domain is empty then variable has size 1
            if variable.domain == []:
                end += 1
                y_slices[variable.id].append(slice(start, end))
                start = end
            # Otherwise, add up the size of all the domains in variable.domain
            elif isinstance(variable, pybamm.Concatenation):
                children = variable.children
                meshes = OrderedDict()
                for child in children:
                    meshes[child] = [
                        self.spatial_methods[dom].mesh[dom] for dom in child.domain
                    ]
                sec_points = len(list(meshes.values())[0][0])
                for i in range(sec_points):
                    for child, mesh in meshes.items():
                        for domain_mesh in mesh:
                            submesh = domain_mesh[i]
                            end += submesh.npts_for_broadcast
                        y_slices[child.id].append(slice(start, end))
                        start = end
            else:
                for dom in variable.domain:
                    for submesh in self.spatial_methods[dom].mesh[dom]:
                        end += submesh.npts_for_broadcast
                y_slices[variable.id].append(slice(start, end))
                start = end

        self.y_slices = y_slices

        # reset discretised_symbols
        self._discretised_symbols = {}

    def set_internal_boundary_conditions(self, model):
        """
        A method to set the internal boundary conditions for the submodel.
        These are required to properly calculate the gradient.
        Note: this method modifies the state of self.boundary_conditions.
        """

        def boundary_gradient(left_symbol, right_symbol):

            pybamm.logger.debug(
                "Calculate boundary gradient ({} and {})".format(
                    left_symbol, right_symbol
                )
            )
            left_domain = left_symbol.domain[0]
            right_domain = right_symbol.domain[0]

            left_mesh = self.spatial_methods[left_domain].mesh[left_domain]
            right_mesh = self.spatial_methods[right_domain].mesh[right_domain]

            left_symbol_disc = self.process_symbol(left_symbol)
            right_symbol_disc = self.process_symbol(right_symbol)

            return self.spatial_methods[left_domain].internal_neumann_condition(
                left_symbol_disc, right_symbol_disc, left_mesh, right_mesh
            )

        # bc_key_ids = [key.id for key in list(model.boundary_conditions.keys())]
        bc_key_ids = list(self.bcs.keys())

        internal_bcs = {}
        for var in model.boundary_conditions.keys():
            if isinstance(var, pybamm.Concatenation):
                children = var.children

                first_child = children[0]
                first_orphan = first_child.new_copy()
                next_child = children[1]
                next_orphan = next_child.new_copy()

                lbc = self.bcs[var.id]["left"]
                rbc = (boundary_gradient(first_orphan, next_orphan), "Neumann")

                if first_child.id not in bc_key_ids:
                    internal_bcs.update({first_child.id: {"left": lbc, "right": rbc}})

                for i, _ in enumerate(children[1:-1]):
                    current_child = next_child
                    current_orphan = next_orphan
                    next_child = children[i + 2]
                    next_orphan = next_child.new_copy()

                    lbc = rbc
                    rbc = (boundary_gradient(current_orphan, next_orphan), "Neumann")
                    if current_child.id not in bc_key_ids:
                        internal_bcs.update(
                            {current_child.id: {"left": lbc, "right": rbc}}
                        )

                lbc = rbc
                rbc = self.bcs[var.id]["right"]
                if children[-1].id not in bc_key_ids:
                    internal_bcs.update({children[-1].id: {"left": lbc, "right": rbc}})

        self.bcs.update(internal_bcs)

    def process_initial_conditions(self, model):
        """Discretise model initial_conditions.

        Parameters
        ----------
        model : :class:`pybamm.BaseModel`
            Model to dicretise. Must have attributes rhs, initial_conditions and
            boundary_conditions (all dicts of {variable: equation})

        Returns
        -------
        tuple
            Tuple of processed_initial_conditions (dict of initial conditions) and
            concatenated_initial_conditions (numpy array of concatenated initial
            conditions)

        """
        # Discretise initial conditions
        processed_initial_conditions = self.process_dict(model.initial_conditions)

        # Concatenate initial conditions into a single vector
        # check that all initial conditions are set
        processed_concatenated_initial_conditions = self._concatenate_in_order(
            processed_initial_conditions, check_complete=True
        ).evaluate(0, None)

        return processed_initial_conditions, processed_concatenated_initial_conditions

    def process_boundary_conditions(self, model):
        """Discretise model boundary_conditions, also converting keys to ids

        Parameters
        ----------
        model : :class:`pybamm.BaseModel`
            Model to dicretise. Must have attributes rhs, initial_conditions and
            boundary_conditions (all dicts of {variable: equation})

        Returns
        -------
        dict
            Dictionary of processed boundary conditions

        """

        processed_bcs = {}

        # process and set pybamm.variables first incase required
        # in discrisation of other boundary conditions
        for key, bcs in model.boundary_conditions.items():
            processed_bcs[key.id] = {}
            for side, bc in bcs.items():
                eqn, typ = bc
                pybamm.logger.debug("Discretise {} ({} bc)".format(key, side))
                processed_eqn = self.process_symbol(eqn)
                processed_bcs[key.id][side] = (processed_eqn, typ)

        return processed_bcs

    def _process_bc_entry(self, key, bcs):
        processed_entry = {key.id: {}}
        for side, bc in bcs.items():
            eqn, typ = bc
            pybamm.logger.debug("Discretise {} ({} bc)".format(key, side))
            processed_eqn = self.process_symbol(eqn)
            processed_entry[key.id][side] = (processed_eqn, typ)

        return processed_entry

    def process_rhs_and_algebraic(self, model):
        """Discretise model equations - differential ('rhs') and algebraic.

        Parameters
        ----------
        model : :class:`pybamm.BaseModel`
            Model to dicretise. Must have attributes rhs, initial_conditions and
            boundary_conditions (all dicts of {variable: equation})

        Returns
        -------
        tuple
            Tuple of processed_rhs (dict of processed differential equations),
            processed_concatenated_rhs, processed_algebraic (dict of processed algebraic
            equations) and processed_concatenated_algebraic

        """
        # Discretise right-hand sides, passing domain from variable
        processed_rhs = self.process_dict(model.rhs)

        # Concatenate rhs into a single state vector
        # Need to concatenate in order as the ordering of equations could be different
        # in processed_rhs and model.rhs (for Python Version <= 3.5)
        processed_concatenated_rhs = self._concatenate_in_order(processed_rhs)

        # Discretise and concatenate algebraic equations
        processed_algebraic = self.process_dict(model.algebraic)

        processed_concatenated_algebraic = self._concatenate_in_order(
            processed_algebraic
        )

        return (
            processed_rhs,
            processed_concatenated_rhs,
            processed_algebraic,
            processed_concatenated_algebraic,
        )

    def create_mass_matrix(self, model):
        """Creates mass matrix of the discretised model.
        Note that the model is assumed to be of the form M*y_dot = f(t,y), where
        M is the (possibly singular) mass matrix.

        Parameters
        ----------
        model : :class:`pybamm.BaseModel`
            Discretised model. Must have attributes rhs, initial_conditions and
            boundary_conditions (all dicts of {variable: equation})

        Returns
        -------
        :class:`pybamm.Matrix`
            The mass matrix
        """
        # Create list of mass matrices for each equation to be put into block
        # diagonal mass matrix for the model
        mass_list = []

        # get a list of model rhs variables that are sorted according to
        # where they are in the state vector
        model_variables = model.rhs.keys()
        model_slices = []
        for v in model_variables:
            if isinstance(v, pybamm.Concatenation):
                model_slices.append(
                    slice(
                        self.y_slices[v.children[0].id][0].start,
                        self.y_slices[v.children[-1].id][0].stop,
                    )
                )
            else:
                model_slices.append(self.y_slices[v.id][0])
        sorted_model_variables = [
            v for _, v in sorted(zip(model_slices, model_variables))
        ]

        # Process mass matrices for the differential equations
        for var in sorted_model_variables:
            if var.domain == []:
                # If variable domain empty then mass matrix is just 1
                mass_list.append(1.0)
            else:
                mass_list.append(
                    self.spatial_methods[var.domain[0]]
                    .mass_matrix(var, self.bcs)
                    .entries
                )

        # Create lumped mass matrix (of zeros) of the correct shape for the
        # discretised algebraic equations
        if model.algebraic.keys():
            mass_algebraic_size = model.concatenated_algebraic.shape[0]
            mass_algebraic = csr_matrix((mass_algebraic_size, mass_algebraic_size))
            mass_list.append(mass_algebraic)

        # Create block diagonal (sparse) mass matrix
        mass_matrix = block_diag(mass_list, format="csr")

        return pybamm.Matrix(mass_matrix)

    def process_dict(self, var_eqn_dict):
        """Discretise a dictionary of {variable: equation}, broadcasting if necessary
        (can be model.rhs, model.initial_conditions or model.variables).

        Parameters
        ----------
        var_eqn_dict : dict
            Equations ({variable: equation} dict) to dicretise
            (can be model.rhs, model.initial_conditions or model.variables)

        Returns
        -------
        new_var_eqn_dict : dict
            Discretised equations

        """
        new_var_eqn_dict = {}
        for eqn_key, eqn in var_eqn_dict.items():
            # Broadcast if the equation evaluates to a number(e.g. Scalar)

            if eqn.evaluates_to_number() and not isinstance(eqn_key, str):
                eqn = pybamm.Broadcast(eqn, eqn_key.domain)

            # note we are sending in the key.id here so we don't have to
            # keep calling .id
            pybamm.logger.debug("Discretise {!r}".format(eqn_key))

            new_var_eqn_dict[eqn_key] = self.process_symbol(eqn)

<<<<<<< HEAD
            try:
                new_var_eqn_dict[eqn_key].test_shape()
            except:
                import ipdb

                ipdb.set_trace()

=======
>>>>>>> 19e86a2d
        return new_var_eqn_dict

    def process_symbol(self, symbol):
        """Discretise operators in model equations.
        If a symbol has already been discretised, the stored value is returned.

        Parameters
        ----------
        symbol : :class:`pybamm.expression_tree.symbol.Symbol`
            Symbol to discretise

        Returns
        -------
        :class:`pybamm.expression_tree.symbol.Symbol`
            Discretised symbol

        """
        try:
            return self._discretised_symbols[symbol.id]
        except KeyError:
            discretised_symbol = self._process_symbol(symbol)
            self._discretised_symbols[symbol.id] = discretised_symbol
            discretised_symbol.test_shape()
            return discretised_symbol

    def _process_symbol(self, symbol):
        """ See :meth:`Discretisation.process_symbol()`. """

        if symbol.domain != []:
            spatial_method = self.spatial_methods[symbol.domain[0]]

        if isinstance(symbol, pybamm.BinaryOperator):
            # Pre-process children
            left, right = symbol.children
            disc_left = self.process_symbol(left)
            disc_right = self.process_symbol(right)
            if symbol.domain == []:
                return symbol.__class__(disc_left, disc_right)
            else:
                return spatial_method.process_binary_operators(
                    symbol, left, right, disc_left, disc_right
                )

        elif isinstance(symbol, pybamm.UnaryOperator):
            child = symbol.child
            disc_child = self.process_symbol(child)
            if child.domain != []:
                child_spatial_method = self.spatial_methods[child.domain[0]]
            if isinstance(symbol, pybamm.Gradient):
                return child_spatial_method.gradient(child, disc_child, self.bcs)

            elif isinstance(symbol, pybamm.Divergence):
                return child_spatial_method.divergence(child, disc_child, self.bcs)

            elif isinstance(symbol, pybamm.Laplacian):
                return child_spatial_method.laplacian(child, disc_child, self.bcs)

            elif isinstance(symbol, pybamm.Mass):
                return child_spatial_method.mass_matrix(child, self.bcs)

            elif isinstance(symbol, pybamm.IndefiniteIntegral):
                return child_spatial_method.indefinite_integral(child, disc_child)

            elif isinstance(symbol, pybamm.Integral):
                out = child_spatial_method.integral(child, disc_child)
                out.domain = symbol.domain
                out.auxiliary_domains = symbol.auxiliary_domains
                return out

            elif isinstance(symbol, pybamm.Broadcast):
                # Broadcast new_child to the domain specified by symbol.domain
                # Different discretisations may broadcast differently
                if symbol.domain == []:
                    symbol = disc_child * pybamm.Vector(np.array([1]))
                else:
                    symbol = spatial_method.broadcast(
                        disc_child,
                        symbol.domain,
                        symbol.auxiliary_domains,
                        symbol.broadcast_type,
                    )
                return symbol

            elif isinstance(symbol, pybamm.BoundaryOperator):
                return child_spatial_method.boundary_value_or_flux(symbol, disc_child)

            else:
                return symbol._unary_new_copy(disc_child)

        elif isinstance(symbol, pybamm.Function):
            disc_children = [self.process_symbol(child) for child in symbol.children]
            return symbol._function_new_copy(disc_children)

        elif isinstance(symbol, pybamm.Variable):
            return pybamm.StateVector(
                *self.y_slices[symbol.id],
                domain=symbol.domain,
                auxiliary_domains=symbol.auxiliary_domains
            )

        elif isinstance(symbol, pybamm.SpatialVariable):
            return spatial_method.spatial_variable(symbol)

        elif isinstance(symbol, pybamm.Concatenation):
            new_children = [self.process_symbol(child) for child in symbol.children]
            new_symbol = spatial_method.concatenation(new_children)

            return new_symbol

        else:
            # Backup option: return new copy of the object
            try:
                return symbol.new_copy()
            except NotImplementedError:
                raise NotImplementedError(
                    "Cannot discretise symbol of type '{}'".format(type(symbol))
                )

    def concatenate(self, *symbols):
        return pybamm.NumpyConcatenation(*symbols)

    def _concatenate_in_order(self, var_eqn_dict, check_complete=False):
        """
        Concatenate a dictionary of {variable: equation} using self.y_slices

        The keys/variables in `var_eqn_dict` must be the same as the ids in
        `self.y_slices`.
        The resultant concatenation is ordered according to the ordering of the slice
        values in `self.y_slices`

        Parameters
        ----------
        var_eqn_dict : dict
            Equations ({variable: equation} dict) to dicretise

                Returns
        -------
        var_eqn_dict : dict
            Discretised right-hand side equations

        """
        # Unpack symbols in variables that are concatenations of variables
        unpacked_variables = []
        slices = []
        for symbol in var_eqn_dict.keys():
            if isinstance(symbol, pybamm.Concatenation):
                unpacked_variables.extend([var for var in symbol.children])
                # must append the slice for the whole concatenation, so that equations
                # get sorted correctly
                slices.append(
                    slice(
                        self.y_slices[symbol.children[0].id][0].start,
                        self.y_slices[symbol.children[-1].id][0].stop,
                    )
                )
            else:
                unpacked_variables.append(symbol)
                slices.append(self.y_slices[symbol.id][0])

        if check_complete:
            # Check keys from the given var_eqn_dict against self.y_slices
            ids = {v.id for v in unpacked_variables}
            if ids != self.y_slices.keys():
                given_variable_names = [v.name for v in var_eqn_dict.keys()]
                raise pybamm.ModelError(
                    "Initial conditions are insufficient. Only "
                    "provided for {} ".format(given_variable_names)
                )

        equations = list(var_eqn_dict.values())

        # sort equations according to slices
        sorted_equations = [eq for _, eq in sorted(zip(slices, equations))]

        return self.concatenate(*sorted_equations)

    def check_model(self, model):
        """ Perform some basic checks to make sure the discretised model makes sense."""
        self.check_initial_conditions(model)
        self.check_initial_conditions_rhs(model)
        self.check_variables(model)

    def check_initial_conditions(self, model):
        """Check initial conditions are a numpy array"""
        # Individual
        for var, eqn in model.initial_conditions.items():
            assert type(eqn.evaluate(0, None)) is np.ndarray, pybamm.ModelError(
                """
                initial_conditions must be numpy array after discretisation but they are
                {} for variable '{}'.
                """.format(
                    type(eqn.evaluate(0, None)), var
                )
            )
        # Concatenated
        assert (
            type(model.concatenated_initial_conditions) is np.ndarray
        ), pybamm.ModelError(
            """
            Concatenated initial_conditions must be numpy array after discretisation but
            they are {}.
            """.format(
                type(model.concatenated_initial_conditions)
            )
        )

    def check_initial_conditions_rhs(self, model):
        """Check initial conditions and rhs have the same shape"""
        y0 = model.concatenated_initial_conditions
        # Individual
        for var in model.rhs.keys():
            assert (
                model.rhs[var].shape == model.initial_conditions[var].shape
            ), pybamm.ModelError(
                """
                rhs and initial_conditions must have the same shape after discretisation
                but rhs.shape = {} and initial_conditions.shape = {} for variable '{}'.
                """.format(
                    model.rhs[var].shape, model.initial_conditions[var].shape, var
                )
            )
        # Concatenated
        assert (
            model.concatenated_rhs.shape[0] + model.concatenated_algebraic.shape[0]
            == y0.shape[0]
        ), pybamm.ModelError(
            """
            Concatenation of (rhs, algebraic) and initial_conditions must have the
            same shape after discretisation but rhs.shape = {}, algebraic.shape = {},
            and initial_conditions.shape = {}.
            """.format(
                model.concatenated_rhs.shape,
                model.concatenated_algebraic.shape,
                y0.shape,
            )
        )

    def check_variables(self, model):
        """
        Check variables in variable list against rhs
        Be lenient with size check if the variable in model.variables is broadcasted, or
        a concatenation, or an outer product
        (if broadcasted, variable is a multiplication with a vector of ones)
        """
        for rhs_var in model.rhs.keys():
            if rhs_var.name in model.variables.keys():
                var = model.variables[rhs_var.name]

                different_shapes = not np.array_equal(
                    model.rhs[rhs_var].shape, var.shape
                )

                not_concatenation = not isinstance(var, pybamm.Concatenation)
                not_outer = not isinstance(var, pybamm.Outer)

                not_mult_by_one_vec = not (
                    isinstance(var, pybamm.Multiplication)
                    and isinstance(var.right, pybamm.Vector)
                    and np.all(var.right.entries == 1)
                )

                if (
                    different_shapes
                    and not_concatenation
                    and not_outer
                    and not_mult_by_one_vec
                ):
                    raise pybamm.ModelError(
                        """
                    variable and its eqn must have the same shape after discretisation
                    but variable.shape = {} and rhs.shape = {} for variable '{}'.
                    """.format(
                            var.shape, model.rhs[rhs_var].shape, var
                        )
                    )<|MERGE_RESOLUTION|>--- conflicted
+++ resolved
@@ -472,16 +472,6 @@
 
             new_var_eqn_dict[eqn_key] = self.process_symbol(eqn)
 
-<<<<<<< HEAD
-            try:
-                new_var_eqn_dict[eqn_key].test_shape()
-            except:
-                import ipdb
-
-                ipdb.set_trace()
-
-=======
->>>>>>> 19e86a2d
         return new_var_eqn_dict
 
     def process_symbol(self, symbol):
