#
# Interface for discretisation
#
from __future__ import absolute_import, division
from __future__ import print_function, unicode_literals
import pybamm

import copy
import numpy as np
from scipy.sparse import block_diag, csr_matrix


class Discretisation(object):
    """The discretisation class, with methods to process a model and replace
    Spatial Operators with Matrices and Variables with StateVectors

    Parameters
    ----------
    mesh : pybamm.Mesh
            contains all submeshes to be used on each domain
    spatial_methods : dict
            a dictionary of the spatial method to be used on each
            domain. The keys correspond to the keys in a pybamm.Model
    """

    def __init__(self, mesh, spatial_methods):
        self._mesh = mesh
        # Unpack macroscale to the constituent subdomains
        if "macroscale" in spatial_methods.keys():
            method = spatial_methods["macroscale"]
            spatial_methods["negative electrode"] = method
            spatial_methods["separator"] = method
            spatial_methods["positive electrode"] = method
        self._spatial_methods = {
            dom: method(mesh) for dom, method in spatial_methods.items()
        }
        self._bcs = {}
        self._y_slices = {}

    @property
    def mesh(self):
        return self._mesh

    def process_model(self, model):
        """Discretise a model.
        Currently inplace, could be changed to return a new model.

        Parameters
        ----------
        model : :class:`pybamm.BaseModel`
            Model to dicretise. Must have attributes rhs, initial_conditions and
            boundary_conditions (all dicts of {variable: equation})

        """
        # set variables (we require the full variable not just id)
        variables = list(model.rhs.keys()) + list(model.algebraic.keys())

        # Set the y split for variables
        self.set_variable_slices(variables)

        # set boundary conditions (only need key ids for boundary_conditions)
        self._bcs = {
            key.id: self.process_dict(value)
            for key, value in model.boundary_conditions.items()
        }

        # Process initial condtions
        self.process_initial_conditions(model)

        # Process parabolic and elliptic equations
        self.process_rhs_and_algebraic(model)

        # Discretise variables (applying boundary conditions)
        # Note that we **do not** discretise the keys of model.rhs,
        # model.initial_conditions and model.boundary_conditions
        model.variables = self.process_dict(model.variables)

        # Process events
        for idx, event in enumerate(model.events):
            model.events[idx] = self.process_symbol(event)
        model.concatenated_events = self.concatenate(*model.events)

        # Create mass matrix
        self.create_mass_matrix(model)

        # Check that resulting model makes sense
        self.check_model(model)

    def set_variable_slices(self, variables):
        """Sets the slicing for variables.

        variables : iterable of :class:`pybamm.Variables`
            The variables for which to set slices
        """
        # Unpack symbols in variables that are concatenations of variables
        unpacked_variables = []
        for symbol in variables:
            if isinstance(symbol, pybamm.Concatenation):
                unpacked_variables.extend([var for var in symbol.children])
            else:
                unpacked_variables.append(symbol)
        # Set up y_slices
        y_slices = {variable.id: None for variable in unpacked_variables}
        start = 0
        end = 0
        # Iterate through unpacked variables, adding appropriate slices to y_slices
        for variable in unpacked_variables:
            # If domain is empty then variable has size 1
            if variable.domain == []:
                end += 1
            # Otherwise, add up the size of all the domains in variable.domain
            else:
                for dom in variable.domain:
                    for submesh in self._spatial_methods[dom].mesh[dom]:
                        end += submesh.npts_for_broadcast
            y_slices[variable.id] = slice(start, end)
            start = end
        self._y_slices = y_slices

        assert isinstance(self._y_slices, dict), ValueError(
            """y_slices should be dict, not {}""".format(type(self._y_slices))
        )

    def process_initial_conditions(self, model):
        """Discretise model initial_conditions.
        Currently inplace, could be changed to return a new model.

        Parameters
        ----------
        model : :class:`pybamm.BaseModel`
            Model to dicretise. Must have attributes rhs, initial_conditions and
            boundary_conditions (all dicts of {variable: equation})

        """
        # Discretise initial conditions
        model.initial_conditions = self.process_dict(model.initial_conditions)

        # Concatenate initial conditions into a single vector
        # check that all initial conditions are set
        model.concatenated_initial_conditions = self._concatenate_init(
            model.initial_conditions
        ).evaluate(0, None)

    def process_rhs_and_algebraic(self, model):
        """Discretise model equations - differential ('rhs') and algebraic.
        Currently inplace, could be changed to return a new model.

        Parameters
        ----------
        model : :class:`pybamm.BaseModel`
            Model to dicretise. Must have attributes rhs, initial_conditions and
            boundary_conditions (all dicts of {variable: equation})
        """
        # Discretise right-hand sides, passing domain from variable
        model.rhs = self.process_dict(model.rhs)
        # Concatenate rhs into a single state vector
        model.concatenated_rhs = self.concatenate(*model.rhs.values())

        # Discretise and concatenate algebraic equations
        model.algebraic = self.process_dict(model.algebraic)
        model.concatenated_algebraic = self.concatenate(*model.algebraic.values())

    def create_mass_matrix(self, model):
        """Creates mass matrix of the discretised model.
        Note that the model is assumed to be of the form M*y_dot = f(t,y), where
        M is the (possibly singular) mass matrix.

        Parameters
        ----------
<<<<<<< HEAD
        model : :class:`pybamm.BaseModel` (or subclass)
            Discretised model. Must have attributes rhs, initial_conditions and
=======
        model : :class:`pybamm.BaseModel`
            Model to dicretise. Must have attributes rhs, initial_conditions and
>>>>>>> 6fb10c0f
            boundary_conditions (all dicts of {variable: equation})
        """
        # Create list of mass matrices for each equation to be put into block
        # diagonal mass matrix for the model
        mass_list = []

        # Process mass matrices for the differential equations
        for var in model.rhs.keys():
            if var.domain == []:
                # If variable domain empty then mass matrix is just 1
                mass_list.append(1.0)
            else:
                mass_list.append(
                    self._spatial_methods[var.domain[0]]
                    .mass_matrix(var, self._bcs)
                    .entries
                )

        # Create lumped mass matrix (of zeros) of the correct shape for the
        # discretised algebraic equations
        if model.algebraic.keys():
            y0 = model.concatenated_initial_conditions
            mass_algebraic_size = model.concatenated_algebraic.evaluate(0, y0).shape[0]
            mass_algebraic = csr_matrix((mass_algebraic_size, mass_algebraic_size))
            mass_list.append(mass_algebraic)

        # Create block diagonal (sparse) mass matrix
        mass_matrix = block_diag(mass_list)
        model.mass_matrix = pybamm.Matrix(mass_matrix)

    def create_jacobian(self, model):
        """Creates jacobian of the discretised model.
        Note that the model is assumed to be of the form M*y_dot = f(t,y), where
        M is the (possibly singular) mass matrix. The Jacobian is df/dy.

        Parameters
        ----------
<<<<<<< HEAD
        model : :class:`pybamm.BaseModel` (or subclass)
            Discretised model. Must have attributes rhs, initial_conditions and
=======
        model : :class:`pybamm.BaseModel`
            Model to dicretise. Must have attributes rhs, initial_conditions and
>>>>>>> 6fb10c0f
            boundary_conditions (all dicts of {variable: equation})
        """
        # Get number points in model
        N = model.concatenated_initial_conditions.shape[0]

        # Create StateVector to differentiate model with respect to
        y = pybamm.StateVector(slice(0, N))

        # Differentiate concatenated rhs and algebraic equations w.r.t. the
        # entire StateVector
        jac_rhs = dict.fromkeys(model.rhs.keys())
        for eqn_key, eqn in model.rhs.items():
            jac_rhs[eqn_key] = eqn.jac(y)

        jac_algebraic = dict.fromkeys(model.algebraic.keys())
        for eqn_key, eqn in model.algebraic.items():
            jac_algebraic[eqn_key] = eqn.jac(y)

        jacobian = self.sparse_stack(*jac_rhs.values(), *jac_algebraic.values())

        def jacfn(t, y):
            return jacobian.simplify().evaluate(t, y)

        model.jacobian = jacfn

    def process_dict(self, var_eqn_dict):
        """Discretise a dictionary of {variable: equation}, broadcasting if necessary
        (can be model.rhs, model.initial_conditions or model.variables).

        Parameters
        ----------
        var_eqn_dict : dict
            Equations ({variable: equation} dict) to dicretise
            (can be model.rhs, model.initial_conditions or model.variables)

        Returns
        -------
        var_eqn_dict : dict
            Discretised equations

        """

        for eqn_key, eqn in var_eqn_dict.items():
            # Broadcast if the equation evaluates to a number(e.g. Scalar)

            if eqn.evaluates_to_number():
                if not isinstance(eqn_key, str):
                    if eqn_key.domain == []:
                        eqn = pybamm.Broadcast(eqn, eqn_key.domain)
                    else:
                        eqn = self._spatial_methods[eqn_key.domain[0]].broadcast(
                            eqn, eqn_key.domain
                        )

            # Process symbol (original or broadcasted)
            var_eqn_dict[eqn_key] = self.process_symbol(eqn)
            # note we are sending in the key.id here so we don't have to
            # keep calling .id
        return var_eqn_dict

    def process_symbol(self, symbol):
        """Discretise operators in model equations.

        Parameters
        ----------
        symbol : :class:`pybamm.expression_tree.symbol.Symbol`
            Symbol to discretise

        Returns
        -------
        :class:`pybamm.expression_tree.symbol.Symbol`
            Discretised symbol

        """
        if isinstance(symbol, pybamm.Gradient):
            child = symbol.children[0]
            discretised_child = self.process_symbol(child)
            return self._spatial_methods[child.domain[0]].gradient(
                child, discretised_child, self._bcs
            )

        elif isinstance(symbol, pybamm.Divergence):
            child = symbol.children[0]
            discretised_child = self.process_symbol(child)
            return self._spatial_methods[child.domain[0]].divergence(
                child, discretised_child, self._bcs
            )

        elif isinstance(symbol, pybamm.Integral):
            child = symbol.children[0]
            discretised_child = self.process_symbol(child)
            return self._spatial_methods[child.domain[0]].integral(
                child.domain, child, discretised_child
            )

        elif isinstance(symbol, pybamm.IndefiniteIntegral):
            child = symbol.children[0]
            discretised_child = self.process_symbol(child)
            return self._spatial_methods[child.domain[0]].indefinite_integral(
                child.domain, child, discretised_child
            )

        elif isinstance(symbol, pybamm.Broadcast):
            # Process child first
            new_child = self.process_symbol(symbol.children[0])
            # Broadcast new_child to the domain specified by symbol.domain
            # Different discretisations may broadcast differently
            if symbol.domain == []:
                symbol = pybamm.NumpyBroadcast(new_child, symbol.domain, {})
            else:
                symbol = self._spatial_methods[symbol.domain[0]].broadcast(
                    new_child, symbol.domain
                )
            return symbol

        elif isinstance(symbol, pybamm.BoundaryValue):
            child = symbol.children[0]
            discretised_child = self.process_symbol(child)
            return self._spatial_methods[child.domain[0]].boundary_value(
                child, discretised_child, symbol.side
            )

        elif isinstance(symbol, pybamm.BinaryOperator):
            return self.process_binary_operators(symbol)

        elif isinstance(symbol, pybamm.Function):
            new_child = self.process_symbol(symbol.children[0])
            return pybamm.Function(symbol.func, new_child)

        elif isinstance(symbol, pybamm.UnaryOperator):
            new_child = self.process_symbol(symbol.children[0])
            return symbol.__class__(new_child)

        elif isinstance(symbol, pybamm.Variable):
            return pybamm.StateVector(self._y_slices[symbol.id], domain=symbol.domain)

        elif isinstance(symbol, pybamm.SpatialVariable):
            return self._spatial_methods[symbol.domain[0]].spatial_variable(symbol)

        elif isinstance(symbol, pybamm.Concatenation):
            new_children = [self.process_symbol(child) for child in symbol.children]
            new_symbol = pybamm.DomainConcatenation(new_children, self.mesh)
            return new_symbol

        else:
            new_symbol = copy.deepcopy(symbol)
            new_symbol.parent = None
            return new_symbol

    def process_binary_operators(self, bin_op):
        """Discretise binary operators in model equations.  Performs appropriate
        averaging of diffusivities if one of the children is a gradient operator, so
        that discretised sizes match up.  This is mainly an issue for the Finite Volume
        Discretisation: see
        :meth:`pybamm.FiniteVolumeDiscretisation.compute_diffusivity()`

        Parameters
        ----------
        bin_op : :class:`pybamm.BinaryOperator`
            Binary operator to discretise

        Returns
        -------
        :class:`pybamm.BinaryOperator`
            Discretised binary operator

        """
        # Pre-process children
        left, right = bin_op.children
        new_left = self.process_symbol(left)
        new_right = self.process_symbol(right)
        # Post-processing to make sure discretised dimensions match
        # If neither child has gradients, or both children have gradients
        # no need to do any averaging
        if (
            left.has_gradient_and_not_divergence()
            == right.has_gradient_and_not_divergence()
        ):
            pass
        # If only left child has gradient, compute diffusivity for right child
        elif (
            left.has_gradient_and_not_divergence()
            and not right.has_gradient_and_not_divergence()
        ):
            # Extrapolate at either end depending on the ghost cells (from gradient)
            extrapolate_left = any(
                [x.has_left_ghost_cell for x in new_left.pre_order()]
            )
            extrapolate_right = any(
                [x.has_right_ghost_cell for x in new_left.pre_order()]
            )
            new_right = self._spatial_methods[bin_op.domain[0]].compute_diffusivity(
                new_right, extrapolate_left, extrapolate_right
            )
        # If only right child has gradient, compute diffusivity for left child
        elif (
            right.has_gradient_and_not_divergence()
            and not left.has_gradient_and_not_divergence()
        ):
            # Extrapolate at either end depending on the ghost cells (from gradient)
            extrapolate_left = any(
                [x.has_left_ghost_cell for x in new_right.pre_order()]
            )
            extrapolate_right = any(
                [x.has_right_ghost_cell for x in new_right.pre_order()]
            )
            new_left = self._spatial_methods[bin_op.domain[0]].compute_diffusivity(
                new_left, extrapolate_left, extrapolate_right
            )
        # Return new binary operator with appropriate class
        return bin_op.__class__(new_left, new_right)

    def concatenate(self, *symbols):
        return pybamm.NumpyConcatenation(*symbols)

    def _concatenate_init(self, var_eqn_dict):
        """
        Concatenate a dictionary of {variable: equation} initial conditions using
        self._y_slices

        The keys/variables in `var_eqn_dict` must be the same as the ids in
        `self._y_slices`.
        The resultant concatenation is ordered according to the ordering of the slice
        values in `self._y_slices`

        Parameters
        ----------
        var_eqn_dict : dict
            Equations ({variable: equation} dict) to dicretise

                Returns
        -------
        var_eqn_dict : dict
            Discretised right-hand side equations

        """
        # Unpack symbols in variables that are concatenations of variables
        unpacked_variables = []
        for symbol in var_eqn_dict.keys():
            if isinstance(symbol, pybamm.Concatenation):
                unpacked_variables.extend([var for var in symbol.children])
            else:
                unpacked_variables.append(symbol)
        # Check keys from the given var_eqn_dict against self._y_slices
        ids = {v.id for v in unpacked_variables}
        if ids != self._y_slices.keys():
            given_variable_names = [v.name for v in var_eqn_dict.keys()]
            raise pybamm.ModelError(
                "Initial conditions are insufficient. Only "
                "provided for {} ".format(given_variable_names)
            )

        equations = list(var_eqn_dict.values())
        slices = [self._y_slices[var.id] for var in unpacked_variables]

        # sort equations according to slices
        sorted_equations = [eq for _, eq in sorted(zip(slices, equations))]

        return self.concatenate(*sorted_equations)

    def sparse_stack(self, *symbols):
        return pybamm.SparseStack(*symbols)

    def check_model(self, model):
        """ Perform some basic checks to make sure the discretised model makes sense."""
        # Check initial conditions are a numpy array
        # Individual
        for var, eqn in model.initial_conditions.items():
            assert type(eqn.evaluate(0, None)) is np.ndarray, pybamm.ModelError(
                """
                initial_conditions must be numpy array after discretisation but they are
                {} for variable '{}'.
                """.format(
                    type(eqn.evaluate(0, None)), var
                )
            )
        # Concatenated
        assert (
            type(model.concatenated_initial_conditions) is np.ndarray
        ), pybamm.ModelError(
            """
            Concatenated initial_conditions must be numpy array after discretisation but
            they are {}.
            """.format(
                type(model.concatenated_initial_conditions)
            )
        )

        # Check initial conditions and rhs have the same shape
        y0 = model.concatenated_initial_conditions
        # Individual
        for var in model.rhs.keys():
            assert (
                model.rhs[var].evaluate(0, y0).shape
                == model.initial_conditions[var].evaluate(0, None).shape
            ), pybamm.ModelError(
                """
                rhs and initial_conditions must have the same shape after discretisation
                but rhs.shape = {} and initial_conditions.shape = {} for variable '{}'.
                """.format(
                    model.rhs[var].evaluate(0, y0).shape,
                    model.initial_conditions[var].evaluate(0, None).shape,
                    var,
                )
            )
        # Concatenated
        assert (
            model.concatenated_rhs.evaluate(0, y0).shape[0]
            + model.concatenated_algebraic.evaluate(0, y0).shape[0]
            == y0.shape[0]
        ), pybamm.ModelError(
            """
            Concatenation of (rhs, algebraic) and initial_conditions must have the
            same shape after discretisation but rhs.shape = {}, algebraic.shape = {},
            and initial_conditions.shape = {}.
            """.format(
                model.concatenated_rhs.evaluate(0, y0).shape,
                model.concatenated_algebraic.evaluate(0, y0).shape,
                y0.shape,
            )
        )

        # Check variables in variable list against rhs
        # Be lenient with size check if the variable in model.variables is broadcasted
        for var in model.rhs.keys():
            if var.name in model.variables.keys():
                assert model.rhs[var].evaluate(0, y0).shape == model.variables[
                    var.name
                ].evaluate(0, y0).shape or isinstance(
                    model.variables[var.name], pybamm.NumpyBroadcast
                ), pybamm.ModelError(
                    """
                    variable and its eqn must have the same shape after discretisation
                    but variable.shape = {} and rhs.shape = {} for variable '{}'.
                    """.format(
                        model.variables[var.name].evaluate(0, y0).shape,
                        model.rhs[var].evaluate(0, y0).shape,
                        var,
                    )
                )<|MERGE_RESOLUTION|>--- conflicted
+++ resolved
@@ -167,13 +167,8 @@
 
         Parameters
         ----------
-<<<<<<< HEAD
         model : :class:`pybamm.BaseModel` (or subclass)
             Discretised model. Must have attributes rhs, initial_conditions and
-=======
-        model : :class:`pybamm.BaseModel`
-            Model to dicretise. Must have attributes rhs, initial_conditions and
->>>>>>> 6fb10c0f
             boundary_conditions (all dicts of {variable: equation})
         """
         # Create list of mass matrices for each equation to be put into block
@@ -211,13 +206,8 @@
 
         Parameters
         ----------
-<<<<<<< HEAD
         model : :class:`pybamm.BaseModel` (or subclass)
             Discretised model. Must have attributes rhs, initial_conditions and
-=======
-        model : :class:`pybamm.BaseModel`
-            Model to dicretise. Must have attributes rhs, initial_conditions and
->>>>>>> 6fb10c0f
             boundary_conditions (all dicts of {variable: equation})
         """
         # Get number points in model
