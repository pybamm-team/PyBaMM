--- conflicted
+++ resolved
@@ -892,21 +892,8 @@
                     No key set for variable '{symbol.name}'. Make sure it is included in either
                     model.rhs or model.algebraic in an unmodified form
                     (e.g. not Broadcasted)
-<<<<<<< HEAD
-<<<<<<< HEAD
-                    """.format(symbol.name)
+                    """
                 ) from error
-=======
-                    """
-<<<<<<< HEAD
-=======
-                    """
->>>>>>> 025698b2
-                )
->>>>>>> 58b705e96 (chore: update pre-commit hooks (#3890))
-=======
-                ) from error
->>>>>>> c8b39db3b (Resolve conflicts (B904, B028, B020))
             # Add symbol's reference and multiply by the symbol's scale
             # so that the state vector is of order 1
             return symbol.reference + symbol.scale * pybamm.StateVector(
