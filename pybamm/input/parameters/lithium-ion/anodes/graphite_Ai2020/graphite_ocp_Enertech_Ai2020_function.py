--- conflicted
+++ resolved
@@ -7,14 +7,9 @@
         References
         ----------
         .. [1] Ai, W., Kraft, L., Sturm, J., Jossen, A., & Wu, B. (2020).
-<<<<<<< HEAD
         Electrochemical Thermal-Mechanical Modelling of Stress Inhomogeneity in
         Lithium-Ion Pouch Cells. Journal of The Electrochemical Society, 167(1),
         013512. DOI: 10.1149/2.0122001JES
-=======
-        Electrochemical Thermal-Mechanical Modelling of Stress Inhomogeneity in Lithium-Ion Pouch Cells.
-        Journal of The Electrochemical Society, 167(1), 013512. DOI: 10.1149/2.0122001JES
->>>>>>> 5a216e15
 
     Parameters
     ----------
