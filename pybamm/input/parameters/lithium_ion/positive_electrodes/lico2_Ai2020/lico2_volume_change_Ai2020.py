from pybamm import Parameter


def lico2_volume_change_Ai2020(sto, c_s_max):
    """
    lico2 particle volume change as a function of stochiometry [1, 2].

    References
    ----------
     .. [1] Ai, W., Kraft, L., Sturm, J., Jossen, A., & Wu, B. (2020).
     Electrochemical Thermal-Mechanical Modelling of Stress Inhomogeneity in
     Lithium-Ion Pouch Cells. Journal of The Electrochemical Society, 167(1), 013512
      DOI: 10.1149/2.0122001JES.
     .. [2] Rieger, B., Erhard, S. V., Rumpf, K., & Jossen, A. (2016).
     A new method to model the thickness change of a commercial pouch cell
     during discharge. Journal of The Electrochemical Society, 163(8), A1566-A1575.

    Parameters
    ----------
    sto: :class:`pybamm.Symbol`
        Electrode stochiometry, dimensionless
        should be R-averaged particle concentration
<<<<<<< HEAD
=======
    c_s_max : :class:`pybamm.Symbol`
        Maximum particle concentration [mol.m-3]
>>>>>>> b2407961

    Returns
    -------
    t_change:class:`pybamm.Symbol`
        volume change, dimensionless, normalised by particle volume
    """
    omega = Parameter("Positive electrode partial molar volume [m3.mol-1]")
    t_change = omega * c_s_max * sto
    return t_change<|MERGE_RESOLUTION|>--- conflicted
+++ resolved
@@ -20,11 +20,8 @@
     sto: :class:`pybamm.Symbol`
         Electrode stochiometry, dimensionless
         should be R-averaged particle concentration
-<<<<<<< HEAD
-=======
     c_s_max : :class:`pybamm.Symbol`
         Maximum particle concentration [mol.m-3]
->>>>>>> b2407961
 
     Returns
     -------
