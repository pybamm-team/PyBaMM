--- conflicted
+++ resolved
@@ -1,6 +1,5 @@
 # [Unreleased](https://github.com/pybamm-team/PyBaMM/)
 
-<<<<<<< HEAD
 # [v24.5](https://github.com/pybamm-team/PyBaMM/tree/v24.5) - 2024-07-31
 
 ## Features
@@ -25,6 +24,7 @@
 - Added `WyciskOpenCircuitPotential` for differential capacity hysteresis state open-circuit potential submodel ([#3593](https://github.com/pybamm-team/PyBaMM/pull/3593))
 - Transport efficiency submodel has new options from the literature relating to different tortuosity factor models and also a new option called "tortuosity factor" for specifying the value or function directly as parameters ([#3437](https://github.com/pybamm-team/PyBaMM/pull/3437))
 - Heat of mixing source term can now be included into thermal models ([#2837](https://github.com/pybamm-team/PyBaMM/pull/2837))
+- Added a JAX interface to the IDAKLU solver ([#3658](https://github.com/pybamm-team/PyBaMM/pull/3658))
 
 ## Bug Fixes
 
@@ -65,20 +65,13 @@
 - Integrated the `[latexify]` extra into the core PyBaMM package, deprecating the `pybamm[latexify]` set of optional dependencies. SymPy is now a required dependency and will be installed upon installing PyBaMM ([#3848](https://github.com/pybamm-team/PyBaMM/pull/3848))
 - Renamed "testing" argument for plots to "show_plot" and flipped its meaning (show_plot=True is now the default and shows the plot) ([#3842](https://github.com/pybamm-team/PyBaMM/pull/3842))
 - Dropped support for BPX version 0.3.0 and below ([#3414](https://github.com/pybamm-team/PyBaMM/pull/3414))
+- The function `get_spatial_var` in `pybamm.QuickPlot.py` is made private. ([#3755](https://github.com/pybamm-team/PyBaMM/pull/3755))
 
 # [v24.1](https://github.com/pybamm-team/PyBaMM/tree/v24.1) - 2024-01-31
 
 ## Features
 
-- Added a JAX interface to the IDAKLU solver ([#3658](https://github.com/pybamm-team/PyBaMM/pull/3658))
 - The `pybamm_install_odes` command now includes support for macOS systems and can be used to set up SUNDIALS and install the `scikits.odes` solver on macOS ([#3417](https://github.com/pybamm-team/PyBaMM/pull/3417))
-=======
-# [v24.1](https://github.com/pybamm-team/PyBaMM/tree/v24.1) - 2024-01-31
-
-## Features
-
-- The `pybamm_install_odes` command now includes support for macOS systems and can be used to set up SUNDIALS and install the `scikits.odes` solver on macOS ([#3417](https://github.com/pybamm-team/PyBaMM/pull/3417), [#3706](https://github.com/pybamm-team/PyBaMM/3706]))
->>>>>>> bb6fc9b9
 - Added support for Python 3.12 ([#3531](https://github.com/pybamm-team/PyBaMM/pull/3531))
 - Added method to get QuickPlot axes by variable ([#3596](https://github.com/pybamm-team/PyBaMM/pull/3596))
 - Added custom experiment terminations ([#3596](https://github.com/pybamm-team/PyBaMM/pull/3596))
@@ -92,11 +85,7 @@
 
 - Fixed a bug that lead to a `ShapeError` when specifying "Ambient temperature [K]" as an `Interpolant` with an isothermal model ([#3761](https://github.com/pybamm-team/PyBaMM/pull/3761))
 - Fixed a bug where if the first step(s) in a cycle are skipped then the cycle solution started from the model's initial conditions instead of from the last state of the previous cycle ([#3708](https://github.com/pybamm-team/PyBaMM/pull/3708))
-<<<<<<< HEAD
 - Fixed a bug where the lumped thermal model conflates cell volume with electrode volume ([#3707](https://github.com/pybamm-team/PyBaMM/pull/3707))
-=======
-- Fixed a bug where the lumped thermal model conflates cell volume with electrode volume  ([#3707](https://github.com/pybamm-team/PyBaMM/pull/3707))
->>>>>>> bb6fc9b9
 - Reverted a change to the coupled degradation example notebook that caused it to be unstable for large numbers of cycles ([#3691](https://github.com/pybamm-team/PyBaMM/pull/3691))
 - Fixed a bug where simulations using the CasADi-based solvers would fail randomly with the half-cell model ([#3494](https://github.com/pybamm-team/PyBaMM/pull/3494))
 - Fixed bug that made identical Experiment steps with different end times crash ([#3516](https://github.com/pybamm-team/PyBaMM/pull/3516))
@@ -109,10 +98,6 @@
 
 ## Breaking changes
 
-<<<<<<< HEAD
-- The function `get_spatial_var` in `pybamm.QuickPlot.py` is made private. ([#3755](https://github.com/pybamm-team/PyBaMM/pull/3755))
-=======
->>>>>>> bb6fc9b9
 - The parameters `GeometricParameters.A_cooling` and `GeometricParameters.V_cell` are now automatically computed from the electrode heights, widths and thicknesses if the "cell geometry" option is "pouch" and from the parameters "Cell cooling surface area [m2]" and "Cell volume [m3]", respectively, otherwise. When using the lumped thermal model we recommend using the "arbitrary" cell geometry and specifying the parameters "Cell cooling surface area [m2]", "Cell volume [m3]" and "Total heat transfer coefficient [W.m-2.K-1]" directly. ([#3707](https://github.com/pybamm-team/PyBaMM/pull/3707))
 - Dropped support for the `[jax]` extra, i.e., the Jax solver when running on Python 3.8. The Jax solver is now available on Python 3.9 and above ([#3550](https://github.com/pybamm-team/PyBaMM/pull/3550))
 
