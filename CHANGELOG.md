--- conflicted
+++ resolved
@@ -15,13 +15,9 @@
 
 ## Bug fixes
 
-<<<<<<< HEAD
 -   Improved event handling with casadi safe mode ([#2190](https://github.com/pybamm-team/PyBaMM/pull/2190))
--   Fixed 2D intepolant ([#2180](https://github.com/pybamm-team/PyBaMM/pull/2180))
-=======
 -   Fixed labels and ylims in `plot_voltage_components`([#2183](https://github.com/pybamm-team/PyBaMM/pull/2183))
 -   Fixed 2D interpolant ([#2180](https://github.com/pybamm-team/PyBaMM/pull/2180))
->>>>>>> 468b39f2
 -   Fixes a bug where the SPMe always builds even when `build=False` ([#2169](https://github.com/pybamm-team/PyBaMM/pull/2169))
 -   Some events have been removed in the case where they are constant, i.e. can never be reached ([#2158](https://github.com/pybamm-team/PyBaMM/pull/2158))
 -   Raise explicit `NotImplementedError` if trying to call `bool()` on a pybamm Symbol (e.g. in an if statement condition) ([#2141](https://github.com/pybamm-team/PyBaMM/pull/2141))
