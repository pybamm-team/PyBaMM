--- conflicted
+++ resolved
@@ -2,12 +2,9 @@
 
 ## Features
 
-<<<<<<< HEAD
+-   Added SEI film resistance as an option ([#994](https://github.com/pybamm-team/PyBaMM/pull/994))
 -   Allow symbolic inputs in initial conditions ([#968](https://github.com/pybamm-team/PyBaMM/pull/968))
 -   Added solver-specific input `extra_options` which gets passed down to each solver ([#968](https://github.com/pybamm-team/PyBaMM/pull/968))
-=======
--   Added SEI film resistance as an option ([#994](https://github.com/pybamm-team/PyBaMM/pull/994))
->>>>>>> 05b3f6ce
 -   Added tab, edge, and surface cooling ([#965](https://github.com/pybamm-team/PyBaMM/pull/965))
 -   Added functionality to solver to automatically discretise a 0D model ([#947](https://github.com/pybamm-team/PyBaMM/pull/947))
 -   Added sensitivity to `CasadiAlgebraicSolver` ([#940](https://github.com/pybamm-team/PyBaMM/pull/940))
