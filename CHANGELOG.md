--- conflicted
+++ resolved
@@ -4,15 +4,12 @@
 
 - Added additional user-configurable options to the (`IDAKLUSolver`) and adjusted the default values to improve performance. ([#4282](https://github.com/pybamm-team/PyBaMM/pull/4282))
 
-<<<<<<< HEAD
 ## Optimizations
 
 - Improved performance and reliability of DAE consistent initialization. ([#4301](https://github.com/pybamm-team/PyBaMM/pull/4301))
-=======
 ## Bug Fixes
 
 - Fixed bug where IDAKLU solver failed when `output variables` were specified and an event triggered. ([#4300](https://github.com/pybamm-team/PyBaMM/pull/4300))
->>>>>>> f255c389
 
 # [v24.5](https://github.com/pybamm-team/PyBaMM/tree/v24.5) - 2024-07-26
 
