# [Unreleased](https://github.com/pybamm-team/PyBaMM/)

<<<<<<< HEAD
## Bug Fixes

- Updated `plot_voltage_components.py` to support both `Simulation` and `Solution` objects. Added new methods in both `Simulation` and `Solution` classes for allow the syntax `simulation.plot_voltage_components` and `solution.plot_voltage_components`. Updated `test_plot_voltage_components.py` to reflect these changes ([#3723](https://github.com/pybamm-team/PyBaMM/pull/3723)).
- Fixed a bug where if the first step(s) in a cycle are skipped then the cycle solution started from the model's initial conditions instead of from the last state of the previous cycle ([#3708](https://github.com/pybamm-team/PyBaMM/pull/3708))
# [v24.1rc0](https://github.com/pybamm-team/PyBaMM/tree/v24.1rc0) - 2024-01-31
=======
# [v24.1rc1](https://github.com/pybamm-team/PyBaMM/tree/v24.1rc1) - 2024-01-17
>>>>>>> 40be4bc0

## Features

- The `pybamm_install_odes` command now includes support for macOS systems and can be used to set up SUNDIALS and install the `scikits.odes` solver on macOS ([#3417](https://github.com/pybamm-team/PyBaMM/pull/3417), [#3706](https://github.com/pybamm-team/PyBaMM/3706]))
- Added support for Python 3.12 ([#3531](https://github.com/pybamm-team/PyBaMM/pull/3531))
- Added method to get QuickPlot axes by variable ([#3596](https://github.com/pybamm-team/PyBaMM/pull/3596))
- Added custom experiment terminations ([#3596](https://github.com/pybamm-team/PyBaMM/pull/3596))
- Mechanical parameters are now a function of stoichiometry and temperature ([#3576](https://github.com/pybamm-team/PyBaMM/pull/3576))
- Added a new unary operator, `EvaluateAt`, that evaluates a spatial variable at a given position ([#3573](https://github.com/pybamm-team/PyBaMM/pull/3573))
- Added a method, `insert_reference_electrode`, to `pybamm.lithium_ion.BaseModel` that insert a reference electrode to measure the electrolyte potential at a given position in space and adds new variables that mimic a 3E cell setup. ([#3573](https://github.com/pybamm-team/PyBaMM/pull/3573))
- Serialisation added so models can be written to/read from JSON ([#3397](https://github.com/pybamm-team/PyBaMM/pull/3397))
- Added a `get_parameter_info` method for models and modified "print_parameter_info" functionality to extract all parameters and their type in a tabular and readable format ([#3584](https://github.com/pybamm-team/PyBaMM/pull/3584))
- Mechanical parameters are now a function of stoichiometry and temperature ([#3576](https://github.com/pybamm-team/PyBaMM/pull/3576))


## Bug fixes

- Fixed a bug where if the first step(s) in a cycle are skipped then the cycle solution started from the model's initial conditions instead of from the last state of the previous cycle ([#3708](https://github.com/pybamm-team/PyBaMM/pull/3708))
- Fixed a bug where the lumped thermal model conflates cell volume with electrode volume  ([#3707](https://github.com/pybamm-team/PyBaMM/pull/3707))
- Reverted a change to the coupled degradation example notebook that caused it to be unstable for large numbers of cycles ([#3691](https://github.com/pybamm-team/PyBaMM/pull/3691))
- Fixed a bug where simulations using the CasADi-based solvers would fail randomly with the half-cell model ([#3494](https://github.com/pybamm-team/PyBaMM/pull/3494))
- Fixed bug that made identical Experiment steps with different end times crash ([#3516](https://github.com/pybamm-team/PyBaMM/pull/3516))
- Fixed bug in calculation of theoretical energy that made it very slow ([#3506](https://github.com/pybamm-team/PyBaMM/pull/3506))
- The irreversible plating model now increments `f"{Domain} dead lithium concentration [mol.m-3]"`, not `f"{Domain} lithium plating concentration [mol.m-3]"` as it did previously. ([#3485](https://github.com/pybamm-team/PyBaMM/pull/3485))

## Optimizations

- Updated `jax` and `jaxlib` to the latest available versions and added Windows (Python 3.9+) support for the Jax solver ([#3550](https://github.com/pybamm-team/PyBaMM/pull/3550))

## Breaking changes

- The parameters `GeometricParameters.A_cooling` and `GeometricParameters.V_cell` are now automatically computed from the electrode heights, widths and thicknesses if the "cell geometry" option is "pouch" and from the parameters "Cell cooling surface area [m2]" and "Cell volume [m3]", respectively, otherwise. When using the lumped thermal model we recommend using the "arbitrary" cell geometry and specifying the parameters "Cell cooling surface area [m2]", "Cell volume [m3]" and "Total heat transfer coefficient [W.m-2.K-1]" directly. ([#3707](https://github.com/pybamm-team/PyBaMM/pull/3707))
- Dropped support for the `[jax]` extra, i.e., the Jax solver when running on Python 3.8. The Jax solver is now available on Python 3.9 and above ([#3550](https://github.com/pybamm-team/PyBaMM/pull/3550))

# [v23.9](https://github.com/pybamm-team/PyBaMM/tree/v23.9) - 2023-10-31

## Features

- The parameter "Ambient temperature [K]" can now be given as a function of position `(y,z)` and time `t`. The "edge" and "current collector" heat transfer coefficient parameters can also depend on `(y,z)` ([#3257](https://github.com/pybamm-team/PyBaMM/pull/3257))
- Spherical and cylindrical shell domains can now be solved with any boundary conditions ([#3237](https://github.com/pybamm-team/PyBaMM/pull/3237))
- Processed variables now get the spatial variables automatically, allowing plotting of more generic models ([#3234](https://github.com/pybamm-team/PyBaMM/pull/3234))
- Numpy functions now work with PyBaMM symbols (e.g. `np.exp(pybamm.Symbol("a"))` returns `pybamm.Exp(pybamm.Symbol("a"))`). This means that parameter functions can be specified using numpy functions instead of pybamm functions. Additionally, combining numpy arrays with pybamm objects now works (the numpy array is converted to a pybamm array) ([#3205](https://github.com/pybamm-team/PyBaMM/pull/3205))
- Half-cell models where graphite - or other negative electrode material of choice - is treated as the positive electrode ([#3198](https://github.com/pybamm-team/PyBaMM/pull/3198))
- Degradation mechanisms `SEI`, `SEI on cracks` and `lithium plating` can be made to work on the positive electrode by specifying the relevant options as a 2-tuple. If a tuple is not given and `working electrode` is set to `both`, they will be applied on the negative electrode only. ([#3198](https://github.com/pybamm-team/PyBaMM/pull/3198))
- Added an example notebook to demonstrate how to use half-cell models ([#3198](https://github.com/pybamm-team/PyBaMM/pull/3198))
- Added option to use an empirical hysteresis model for the diffusivity and exchange-current density ([#3194](https://github.com/pybamm-team/PyBaMM/pull/3194))
- Double-layer capacity can now be provided as a function of temperature ([#3174](https://github.com/pybamm-team/PyBaMM/pull/3174))
- `pybamm_install_jax` is deprecated. It is now replaced with `pip install pybamm[jax]` ([#3163](https://github.com/pybamm-team/PyBaMM/pull/3163))
- Implement the MSMR model ([#3116](https://github.com/pybamm-team/PyBaMM/pull/3116))
- Added new example notebook `rpt-experiment` to demonstrate how to set up degradation experiments with RPTs ([#2851](https://github.com/pybamm-team/PyBaMM/pull/2851))

## Bug fixes

- Fixed a bug where the JaxSolver would fails when using GPU support with no input parameters ([#3423](https://github.com/pybamm-team/PyBaMM/pull/3423))
- Make pybamm importable with minimal dependencies ([#3044](https://github.com/pybamm-team/PyBaMM/pull/3044), [#3475](https://github.com/pybamm-team/PyBaMM/pull/3475))
- Fixed a bug where supplying an initial soc did not work with half cell models ([#3456](https://github.com/pybamm-team/PyBaMM/pull/3456))
- Fixed a bug where empty lists passed to QuickPlot resulted in an IndexError and did not return a meaningful error message ([#3359](https://github.com/pybamm-team/PyBaMM/pull/3359))
- Fixed a bug where there was a missing thermal conductivity in the thermal pouch cell models ([#3330](https://github.com/pybamm-team/PyBaMM/pull/3330))
- Fixed a bug that caused incorrect results of “{Domain} electrode thickness change [m]” due to the absence of dimension for the variable `electrode_thickness_change`([#3329](https://github.com/pybamm-team/PyBaMM/pull/3329)).
- Fixed a bug that occured in `check_ys_are_not_too_large` when trying to reference `y-slice` where the referenced variable was not a `pybamm.StateVector` ([#3313](https://github.com/pybamm-team/PyBaMM/pull/3313)
- Fixed a bug with `_Heaviside._evaluate_for_shape` which meant some expressions involving heaviside function and subtractions did not work ([#3306](https://github.com/pybamm-team/PyBaMM/pull/3306))
- Attributes of `pybamm.Simulation` objects (models, parameter values, geometries, choice of solver, and output variables) are now private and as such cannot be edited in-place after the simulation has been created ([#3267](https://github.com/pybamm-team/PyBaMM/pull/3267)
- Fixed bug causing incorrect activation energies using `create_from_bpx()` ([#3242](https://github.com/pybamm-team/PyBaMM/pull/3242))
- Fixed a bug where the "basic" lithium-ion models gave incorrect results when using nonlinear particle diffusivity ([#3207](https://github.com/pybamm-team/PyBaMM/pull/3207))
- Particle size distributions now work with SPMe and NewmanTobias models ([#3207](https://github.com/pybamm-team/PyBaMM/pull/3207))
- Attempting to set `working electrode` to `negative` now triggers an `OptionError`. Instead, set it to `positive` and use what would normally be the negative electrode as the positive electrode. ([#3198](https://github.com/pybamm-team/PyBaMM/pull/3198))
- Fix to simulate c_rate steps with drive cycles ([#3186](https://github.com/pybamm-team/PyBaMM/pull/3186))
- Always save last cycle in experiment, to fix issues with `starting_solution` and `last_state` ([#3177](https://github.com/pybamm-team/PyBaMM/pull/3177))
- Fix simulations with `starting_solution` to work with `start_time` experiments ([#3177](https://github.com/pybamm-team/PyBaMM/pull/3177))
- Fix SEI Example Notebook ([#3166](https://github.com/pybamm-team/PyBaMM/pull/3166))
- Thevenin() model is now constructed with standard variables: `Time [s]`, `Time [min]`, `Time [h]` ([#3143](https://github.com/pybamm-team/PyBaMM/pull/3143))
- Error generated when invalid parameter values are passed ([#3132](https://github.com/pybamm-team/PyBaMM/pull/3132))
- Parameters in `Prada2013` have been updated to better match those given in the paper, which is a 2.3 Ah cell, instead of the mix-and-match with the 1.1 Ah cell from Lain2019 ([#3096](https://github.com/pybamm-team/PyBaMM/pull/3096))
- The `OneDimensionalX` thermal model has been updated to account for edge/tab cooling and account for the current collector volumetric heat capacity. It now gives the correct behaviour compared with a lumped model with the correct total heat transfer coefficient and surface area for cooling. ([#3042](https://github.com/pybamm-team/PyBaMM/pull/3042))

## Optimizations

- Improved how steps are processed in simulations to reduce memory usage ([#3261](https://github.com/pybamm-team/PyBaMM/pull/3261))
- Added parameter list support to JAX solver, permitting multithreading / GPU execution ([#3121](https://github.com/pybamm-team/PyBaMM/pull/3121))

## Breaking changes

- The parameter "Exchange-current density for lithium plating [A.m-2]" has been renamed to "Exchange-current density for lithium metal electrode [A.m-2]" when referring to the lithium plating reaction on the surface of a lithium metal electrode ([#3445](https://github.com/pybamm-team/PyBaMM/pull/3445))
- Dropped support for i686 (32-bit) architectures on GNU/Linux distributions ([#3412](https://github.com/pybamm-team/PyBaMM/pull/3412))
- The class `pybamm.thermal.OneDimensionalX` has been moved to `pybamm.thermal.pouch_cell.OneDimensionalX` to reflect the fact that the model formulation implicitly assumes a pouch cell geometry ([#3257](https://github.com/pybamm-team/PyBaMM/pull/3257))
- The "lumped" thermal option now always used the parameters "Cell cooling surface area [m2]", "Cell volume [m3]" and "Total heat transfer coefficient [W.m-2.K-1]" to compute the cell cooling regardless of the chosen "cell geometry" option. The user must now specify the correct values for these parameters instead of them being calculated based on e.g. a pouch cell. An `OptionWarning` is raised to let users know to update their parameters ([#3257](https://github.com/pybamm-team/PyBaMM/pull/3257))
- Numpy functions now work with PyBaMM symbols (e.g. `np.exp(pybamm.Symbol("a"))` returns `pybamm.Exp(pybamm.Symbol("a"))`). This means that parameter functions can be specified using numpy functions instead of pybamm functions. Additionally, combining numpy arrays with pybamm objects now works (the numpy array is converted to a pybamm array) ([#3205](https://github.com/pybamm-team/PyBaMM/pull/3205))
- The `SEI`, `SEI on cracks` and `lithium plating` submodels can now be used on either electrode, which means the `__init__` functions for the relevant classes now have `domain` as a required argument ([#3198](https://github.com/pybamm-team/PyBaMM/pull/3198))
- Likewise, the names of all variables corresponding to those submodels now have domains. For example, instead of `SEI thickness [m]`, use `Negative SEI thickness [m]` or `Positive SEI thickness [m]`. ([#3198](https://github.com/pybamm-team/PyBaMM/pull/3198))
- If `options["working electrode"] == "both"` and either `SEI`, `SEI on cracks` or `lithium plating` are not provided as tuples, they are automatically made into tuples. This directly modifies `extra_options`, not `default_options` to ensure the other changes to `default_options` still happen when required. ([#3198](https://github.com/pybamm-team/PyBaMM/pull/3198))
- Added option to use an empirical hysteresis model for the diffusivity and exchange-current density ([#3194](https://github.com/pybamm-team/PyBaMM/pull/3194))
- Double-layer capacity can now be provided as a function of temperature ([#3174](https://github.com/pybamm-team/PyBaMM/pull/3174))
- `pybamm_install_jax` is deprecated. It is now replaced with `pip install pybamm[jax]` ([#3163](https://github.com/pybamm-team/PyBaMM/pull/3163))
- PyBaMM now has optional dependencies that can be installed with the pattern `pip install pybamm[option]` e.g. `pybamm[plot]` ([#3044](https://github.com/pybamm-team/PyBaMM/pull/3044), [#3475](https://github.com/pybamm-team/PyBaMM/pull/3475))

# [v23.5](https://github.com/pybamm-team/PyBaMM/tree/v23.5) - 2023-06-18

## Features

- Idaklu solver can be given a list of variables to calculate during the solve ([#3217](https://github.com/pybamm-team/PyBaMM/pull/3217))
- Enable multithreading in IDAKLU solver ([#2947](https://github.com/pybamm-team/PyBaMM/pull/2947))
- If a solution contains cycles and steps, the cycle number and step number are now saved when `solution.save_data()` is called ([#2931](https://github.com/pybamm-team/PyBaMM/pull/2931))
- Experiments can now be given a `start_time` to define when each step should be triggered ([#2616](https://github.com/pybamm-team/PyBaMM/pull/2616))

## Optimizations

- Test `JaxSolver`'s compatibility with Python `3.8`, `3.9`, `3.10`, and `3.11` ([#2958](https://github.com/pybamm-team/PyBaMM/pull/2958))
- Update Jax (0.4.8) and JaxLib (0.4.7) compatibility ([#2927](https://github.com/pybamm-team/PyBaMM/pull/2927))
- Migrate from `tox=3.28` to `nox` ([#3005](https://github.com/pybamm-team/PyBaMM/pull/3005))
- Removed `importlib_metadata` as a required dependency for user installations ([#3050](https://github.com/pybamm-team/PyBaMM/pull/3050))

## Bug fixes

- Realign 'count' increment in CasadiSolver.\_integrate() ([#2986](https://github.com/pybamm-team/PyBaMM/pull/2986))
- Fix `pybamm_install_odes` and update the required SUNDIALS version ([#2958](https://github.com/pybamm-team/PyBaMM/pull/2958))
- Fixed a bug where all data included in a BPX was incorrectly assumed to be given as a function of time.([#2957](https://github.com/pybamm-team/PyBaMM/pull/2957))
- Remove brew install for Mac from the recommended developer installation options for SUNDIALS ([#2925](https://github.com/pybamm-team/PyBaMM/pull/2925))
- Fix `bpx.py` to correctly generate parameters for "lumped" thermal model ([#2860](https://github.com/pybamm-team/PyBaMM/issues/2860))

## Breaking changes

- Deprecate functionality to load parameter set from a csv file. Parameter sets must now be provided as python dictionaries ([#2959](https://github.com/pybamm-team/PyBaMM/pull/2959))
- Tox support for Installation & testing has now been replaced by Nox ([#3005](https://github.com/pybamm-team/PyBaMM/pull/3005))

# [v23.4.1](https://github.com/pybamm-team/PyBaMM/tree/v23.4) - 2023-05-01

## Bug fixes

- Fixed a performance regression introduced by citation tags ([#2862](https://github.com/pybamm-team/PyBaMM/pull/2862)). Citations tags functionality is removed for now.

# [v23.4](https://github.com/pybamm-team/PyBaMM/tree/v23.4) - 2023-04-30

## Features

- Added verbose logging to `pybamm.print_citations()` and citation tags for the `pybamm.Citations` class so that users can now see where the citations were registered when running simulations ([#2862](https://github.com/pybamm-team/PyBaMM/pull/2862))
- Updated to casadi 3.6, which required some changes to the casadi integrator ([#2859](https://github.com/pybamm-team/PyBaMM/pull/2859))
- PyBaMM is now natively supported on Apple silicon chips (`M1/M2`) ([#2435](https://github.com/pybamm-team/PyBaMM/pull/2435))
- PyBaMM is now supported on Python `3.10` and `3.11` ([#2435](https://github.com/pybamm-team/PyBaMM/pull/2435))

## Optimizations

- Fixed deprecated `interp2d` method by switching to `xarray.DataArray` as the backend for `ProcessedVariable` ([#2907](https://github.com/pybamm-team/PyBaMM/pull/2907))

## Bug fixes

- Initial conditions for sensitivity equations calculated correctly ([#2920](https://github.com/pybamm-team/PyBaMM/pull/2920))
- Parameter sets can now contain the key "chemistry", and will ignore its value (this previously would give errors in some cases) ([#2901](https://github.com/pybamm-team/PyBaMM/pull/2901))
- Fixed keyerror on "all" when getting sensitivities from IDAKLU solver([#2883](https://github.com/pybamm-team/PyBaMM/pull/2883))
- Fixed a bug in the discretisation of initial conditions of a scaled variable ([#2856](https://github.com/pybamm-team/PyBaMM/pull/2856))

## Breaking changes

- Made `Jupyter` a development only dependency. Now `Jupyter` would not be a required dependency for users while installing `PyBaMM`. ([#2846](https://github.com/pybamm-team/PyBaMM/pull/2846))

# [v23.3](https://github.com/pybamm-team/PyBaMM/tree/v23.3) - 2023-03-31

## Features

- Added option to limit the number of integrators stored in CasadiSolver, which is particularly relevant when running simulations back-to-back [#2823](https://github.com/pybamm-team/PyBaMM/pull/2823)
- Added new variables, related to electrode balance, for the `ElectrodeSOH` model ([#2807](https://github.com/pybamm-team/PyBaMM/pull/2807))
- Added method to calculate maximum theoretical energy. ([#2777](https://github.com/pybamm-team/PyBaMM/pull/2777)) and add to summary variables ([#2781](https://github.com/pybamm-team/PyBaMM/pull/2781))
- Renamed "Terminal voltage [V]" to just "Voltage [V]". "Terminal voltage [V]" can still be used and will return the same value as "Voltage [V]". ([#2740](https://github.com/pybamm-team/PyBaMM/pull/2740))
- Added "Negative electrode surface potential difference at separator interface [V]", which is the value of the surface potential difference (`phi_s - phi_e`) at the anode/separator interface, commonly controlled in fast-charging algorithms to avoid plating. Also added "Positive electrode surface potential difference at separator interface [V]". ([#2740](https://github.com/pybamm-team/PyBaMM/pull/2740))
- Added "Bulk open-circuit voltage [V]", which is the open-circuit voltage as calculated from the bulk particle concentrations. The old variable "Measured open circuit voltage [V]", which referred to the open-circuit potential as calculated from the surface particle concentrations, has been renamed to "Surface open-circuit voltage [V]". ([#2740](https://github.com/pybamm-team/PyBaMM/pull/2740)) "Bulk open-circuit voltage [V]" was briefly named "Open-circuit voltage [V]", but this was changed in ([#2845](https://github.com/pybamm-team/PyBaMM/pull/2845))
- Added an example for `plot_voltage_components`, explaining what the different voltage components are. ([#2740](https://github.com/pybamm-team/PyBaMM/pull/2740))

## Bug fixes

- Fix non-deteministic outcome of some tests in the test suite ([#2844](https://github.com/pybamm-team/PyBaMM/pull/2844))
- Fixed excessive RAM consumption when running multiple simulations ([#2823](https://github.com/pybamm-team/PyBaMM/pull/2823))
- Fixed use of `last_state` as `starting_solution` in `Simulation.solve()` ([#2822](https://github.com/pybamm-team/PyBaMM/pull/2822))
- Fixed a bug where variable bounds could not contain `InputParameters` ([#2795](https://github.com/pybamm-team/PyBaMM/pull/2795))
- Improved `model.latexify()` to have a cleaner and more readable output ([#2764](https://github.com/pybamm-team/PyBaMM/pull/2764))
- Fixed electrolyte conservation in the case of concentration-dependent transference number ([#2758](https://github.com/pybamm-team/PyBaMM/pull/2758))
- Fixed `plot_voltage_components` so that the sum of overpotentials is now equal to the voltage ([#2740](https://github.com/pybamm-team/PyBaMM/pull/2740))

## Optimizations

- Migrated to [Lychee](https://github.com/lycheeverse/lychee-action) workflow for checking URLs ([#2734](https://github.com/pybamm-team/PyBaMM/pull/2734))

## Breaking changes

- `ElectrodeSOH.solve` now returns a `{str: float}` dict instead of a `pybamm.Solution` object (to avoid having to do `.data[0]` every time). In any code that uses `sol = ElectrodeSOH.solve()`, `sol[key].data[0]` should be replaced with `sol[key]`. ([#2779](https://github.com/pybamm-team/PyBaMM/pull/2779))
- Removed "... cation signed stoichiometry" and "... electrons in reaction" parameters, they are now hardcoded. ([#2778](https://github.com/pybamm-team/PyBaMM/pull/2778))
- When using `solver.step()`, the first time point in the step is shifted by `pybamm.settings.step_start_offset` (default 1 ns) to avoid having duplicate times in the solution steps from the end of one step and the start of the next. ([#2773](https://github.com/pybamm-team/PyBaMM/pull/2773))
- Renamed "Measured open circuit voltage [V]" to "Surface open-circuit voltage [V]". This variable was calculated from surface particle concentrations, and hence "hid" the overpotential from particle gradients. The new variable "Bulk open-circuit voltage [V]" is calculated from bulk particle concentrations instead. ([#2740](https://github.com/pybamm-team/PyBaMM/pull/2740))
- Renamed all references to "open circuit" to be "open-circuit" instead. ([#2740](https://github.com/pybamm-team/PyBaMM/pull/2740))
- Renamed parameter "1 + dlnf/dlnc" to "Thermodynamic factor". ([#2727](https://github.com/pybamm-team/PyBaMM/pull/2727))
- All PyBaMM models are now dimensional. This has been benchmarked against dimensionless models and found to give around the same solve time. Implementing dimensional models greatly reduces the barrier to entry for adding new models. However, this comes with several breaking changes: (i) the `timescale` and `length_scales` attributes of a model have been removed (they are no longer needed) (ii) several dimensionless variables are no longer defined, but the corresponding dimensional variables can still be accessed by adding the units to the name (iii) some parameters used only for non-dimensionalization, such as "Typical current [A]", have been removed ([#2419](https://github.com/pybamm-team/PyBaMM/pull/2419))

# [v23.2](https://github.com/pybamm-team/PyBaMM/tree/v23.2) - 2023-02-28

## Features

- Added an option for using a banded jacobian and sundials banded solvers for the IDAKLU solve ([#2677](https://github.com/pybamm-team/PyBaMM/pull/2677))
- The "particle size" option can now be a tuple to allow different behaviour in each electrode ([#2672](https://github.com/pybamm-team/PyBaMM/pull/2672)).
- Added temperature control to experiment class. ([#2518](https://github.com/pybamm-team/PyBaMM/pull/2518))

## Bug fixes

- Fixed current_sigmoid_ocp to be valid for both electrodes ([#2719](https://github.com/pybamm-team/PyBaMM/pull/2719)).
- Fixed the length scaling for the first dimension of r-R plots ([#2663](https://github.com/pybamm-team/PyBaMM/pull/2663)).

# [v23.1](https://github.com/pybamm-team/PyBaMM/tree/v23.1) - 2023-01-31

## Features

- Changed linting from `flake8` to `ruff` ([#2630](https://github.com/pybamm-team/PyBaMM/pull/2630)).
- Changed docs theme to pydata theme and start to improve docs in general ([#2618](https://github.com/pybamm-team/PyBaMM/pull/2618)).
- New `contact resistance` option, new parameter `Contact resistance [Ohm]` and new variable `Contact overpotential [V]` ([#2598](https://github.com/pybamm-team/PyBaMM/pull/2598)).
- Steps in `Experiment` can now be tagged and cycle numbers be searched based on those tags ([#2593](https://github.com/pybamm-team/PyBaMM/pull/2593)).

## Bug fixes

- Fixed a bug where the solid phase conductivity was double-corrected for tortuosity when loading parameters from a BPX file ([#2638](https://github.com/pybamm-team/PyBaMM/pull/2638)).
- Changed termination from "success" to "final time" for algebraic solvers to match ODE/DAE solvers ([#2613](https://github.com/pybamm-team/PyBaMM/pull/2613)).

# [v22.12](https://github.com/pybamm-team/PyBaMM/tree/v22.12) - 2022-12-31

## Features

- Added functionality to create `pybamm.ParameterValues` from a [BPX standard](https://github.com/pybamm-team/BPX) JSON file ([#2555](https://github.com/pybamm-team/PyBaMM/pull/2555)).
- Allow the option "surface form" to be "differential" in the `MPM` ([#2533](https://github.com/pybamm-team/PyBaMM/pull/2533))
- Added variables "Loss of lithium due to loss of active material in negative/positive electrode [mol]". These should be included in the calculation of "total lithium in system" to make sure that lithium is truly conserved. ([#2529](https://github.com/pybamm-team/PyBaMM/pull/2529))
- `initial_soc` can now be a string "x V", in which case the simulation is initialized to start from that voltage ([#2508](https://github.com/pybamm-team/PyBaMM/pull/2508))
- The `ElectrodeSOH` solver can now calculate electrode balance based on a target "cell capacity" (requires cell capacity "Q" as input), as well as the default "cyclable cell capacity" (requires cyclable lithium capacity "Q_Li" as input). Use the keyword argument `known_value` to control which is used. ([#2508](https://github.com/pybamm-team/PyBaMM/pull/2508))

## Bug fixes

- Allow models that subclass `BaseBatteryModel` to use custom options classes ([#2571](https://github.com/pybamm-team/PyBaMM/pull/2571))
- Fixed bug with `EntryPoints` in Spyder IDE ([#2584](https://github.com/pybamm-team/PyBaMM/pull/2584))
- Fixed electrolyte conservation when options {"surface form": "algebraic"} are used
- Fixed "constant concentration" electrolyte model so that "porosity times concentration" is conserved when porosity changes ([#2529](https://github.com/pybamm-team/PyBaMM/pull/2529))
- Fix installation on `Google Colab` (`pybtex` and `Colab` issue) ([#2526](https://github.com/pybamm-team/PyBaMM/pull/2526))

## Breaking changes

- Renamed "Negative/Positive electrode SOC" to "Negative/Positive electrode stoichiometry" to avoid confusion with cell SOC ([#2529](https://github.com/pybamm-team/PyBaMM/pull/2529))
- Removed external variables and submodels. InputParameter should now be used in all cases ([#2502](https://github.com/pybamm-team/PyBaMM/pull/2502))
- Trying to use a solver to solve multiple models results in a RuntimeError exception ([#2481](https://github.com/pybamm-team/PyBaMM/pull/2481))
- Inputs for the `ElectrodeSOH` solver are now (i) "Q_Li", the total cyclable capacity of lithium in the electrodes (previously "n_Li", the total number of moles, n_Li = 3600/F \* Q_Li) (ii) "Q_n", the capacity of the negative electrode (previously "C_n"), and "Q_p", the capacity of the positive electrode (previously "C_p") ([#2508](https://github.com/pybamm-team/PyBaMM/pull/2508))

# [v22.11.1](https://github.com/pybamm-team/PyBaMM/tree/v22.11.1) - 2022-12-13

## Bug fixes

- Fixed installation on Google Colab (`pybtex` issues) ([#2547](https://github.com/pybamm-team/PyBaMM/pull/2547/files))

# [v22.11](https://github.com/pybamm-team/PyBaMM/tree/v22.11) - 2022-11-30

## Features

- Updated parameter sets so that interpolants are created explicitly in the parameter set python file. This does not change functionality but allows finer control, e.g. specifying a "cubic" interpolator instead of the default "linear" ([#2510](https://github.com/pybamm-team/PyBaMM/pull/2510))
- Equivalent circuit models ([#2478](https://github.com/pybamm-team/PyBaMM/pull/2478))
- New Idaklu solver options for jacobian type and linear solver, support Sundials v6 ([#2444](https://github.com/pybamm-team/PyBaMM/pull/2444))
- Added `scale` and `reference` attributes to `Variable` objects, which can be use to make the ODE/DAE solver better conditioned ([#2440](https://github.com/pybamm-team/PyBaMM/pull/2440))
- SEI reactions can now be asymmetric ([#2425](https://github.com/pybamm-team/PyBaMM/pull/2425))

## Bug fixes

- Switched from `pkg_resources` to `importlib_metadata` for handling entry points ([#2500](https://github.com/pybamm-team/PyBaMM/pull/2500))
- Fixed some bugs related to processing `FunctionParameter` to `Interpolant` ([#2494](https://github.com/pybamm-team/PyBaMM/pull/2494))

## Optimizations

- `ParameterValues` now avoids trying to process children if a function parameter is an object that doesn't depend on its children ([#2477](https://github.com/pybamm-team/PyBaMM/pull/2477))
- Implemented memoization via `cache` and `cached_property` from functools ([#2465](https://github.com/pybamm-team/PyBaMM/pull/2465))
- Added more rules for simplifying expressions, especially around Concatenations. Also, meshes constructed from multiple domains are now cached ([#2443](https://github.com/pybamm-team/PyBaMM/pull/2443))
- Added more rules for simplifying expressions. Constants in binary operators are now moved to the left by default (e.g. `x*2` returns `2*x`) ([#2424](https://github.com/pybamm-team/PyBaMM/pull/2424))

## Breaking changes

- Interpolants created from parameter data are now "linear" by default (was "cubic") ([#2494](https://github.com/pybamm-team/PyBaMM/pull/2494))
- Renamed entry point for parameter sets to `pybamm_parameter_sets` ([#2475](https://github.com/pybamm-team/PyBaMM/pull/2475))
- Removed code for generating `ModelingToolkit` problems ([#2432](https://github.com/pybamm-team/PyBaMM/pull/2432))
- Removed `FirstOrder` and `Composite` lead-acid models, and some submodels specific to those models ([#2431](https://github.com/pybamm-team/PyBaMM/pull/2431))

# [v22.10.post1](https://github.com/pybamm-team/PyBaMM/tree/v22.10.post1) - 2022-10-31

## Breaking changes

- Removed all julia generation code ([#2453](https://github.com/pybamm-team/PyBaMM/pull/2453)). Julia code will be hosted at [PyBaMM.jl](https://github.com/tinosulzer/PyBaMM.jl) from now on.

# [v22.10](https://github.com/pybamm-team/PyBaMM/tree/v22.10) - 2022-10-31

## Features

- Third-party parameter sets can be added by registering entry points to ~~`pybamm_parameter_set`~~`pybamm_parameter_sets` ([#2396](https://github.com/pybamm-team/PyBaMM/pull/2396), changed in [#2475](https://github.com/pybamm-team/PyBaMM/pull/2475))
- Added three-dimensional interpolation ([#2380](https://github.com/pybamm-team/PyBaMM/pull/2380))

## Bug fixes

- `pybamm.have_julia()` now checks that julia is properly configured ([#2402](https://github.com/pybamm-team/PyBaMM/pull/2402))
- For simulations with events that cause the simulation to stop early, the sensitivities could be evaluated incorrectly to zero ([#2337](https://github.com/pybamm-team/PyBaMM/pull/2337))

## Optimizations

- Reformatted how simulations with experiments are built ([#2395](https://github.com/pybamm-team/PyBaMM/pull/2395))
- Added small perturbation to initial conditions for casadi solver. This seems to help the solver converge better in some cases ([#2356](https://github.com/pybamm-team/PyBaMM/pull/2356))
- Added `ExplicitTimeIntegral` functionality to move variables which do not appear anywhere on the rhs to a new location, and to integrate those variables explicitly when `get` is called by the solution object. ([#2348](https://github.com/pybamm-team/PyBaMM/pull/2348))
- Added more rules for simplifying expressions ([#2211](https://github.com/pybamm-team/PyBaMM/pull/2211))
- Sped up calculations of Electrode SOH variables for summary variables ([#2210](https://github.com/pybamm-team/PyBaMM/pull/2210))

## Breaking change

- Removed `pybamm.SymbolReplacer` as it is no longer needed to set up simulations with experiments, which is the only place where it was being used ([#2395](https://github.com/pybamm-team/PyBaMM/pull/2395))
- Removed `get_infinite_nested_dict`, `BaseModel.check_default_variables_dictionaries`, and `Discretisation.create_jacobian` methods, which were not used by any other functionality in the repository ([#2384](https://github.com/pybamm-team/PyBaMM/pull/2384))
- Dropped support for Python 3.7 after the release of Numpy v1.22.0 ([#2379](https://github.com/pybamm-team/PyBaMM/pull/2379))
- Removed parameter cli tools (add/edit/remove parameters). Parameter sets can now more easily be added via python scripts. ([#2342](https://github.com/pybamm-team/PyBaMM/pull/2342))
- Parameter sets should now be provided as single python files containing all parameters and functions. Parameters provided as "data" (e.g. OCP vs SOC) can still be csv files, but must be either in the same folder as the parameter file or in a subfolder called "data/". See for example [Ai2020](https://github.com/pybamm-team/PyBaMM/tree/develop/pybamm/input/parameters/lithium_ion/Ai2020.py) ([#2342](https://github.com/pybamm-team/PyBaMM/pull/2342))

# [v22.9](https://github.com/pybamm-team/PyBaMM/tree/v22.9) - 2022-09-30

## Features

- Added function `pybamm.get_git_commit_info()`, which returns information about the last git commit, useful for reproducibility ([#2293](https://github.com/pybamm-team/PyBaMM/pull/2293))
- Added SEI model for composite electrodes ([#2290](https://github.com/pybamm-team/PyBaMM/pull/2290))
- For experiments, the simulation now automatically checks and skips steps that cannot be performed (e.g. "Charge at 1C until 4.2V" from 100% SOC) ([#2212](https://github.com/pybamm-team/PyBaMM/pull/2212))

## Bug fixes

- Arrhenius function for `nmc_OKane2022` positive electrode actually gets used now ([#2309](https://github.com/pybamm-team/PyBaMM/pull/2309))
- Added `SEI on cracks` to loop over all interfacial reactions ([#2262](https://github.com/pybamm-team/PyBaMM/pull/2262))
- Fixed `X-averaged SEI on cracks concentration` so it's an average over x only, not y and z ([#2262](https://github.com/pybamm-team/PyBaMM/pull/2262))
- Corrected initial state for SEI on cracks ([#2262](https://github.com/pybamm-team/PyBaMM/pull/2262))

## Optimizations

- Default options for `particle mechanics` now dealt with differently in each electrode ([#2262](https://github.com/pybamm-team/PyBaMM/pull/2262))
- Sped up calculations of Electrode SOH variables for summary variables ([#2210](https://github.com/pybamm-team/PyBaMM/pull/2210))

## Breaking changes

- When creating a `pybamm.Interpolant` the default interpolator is now "linear". Passing data directly to `ParameterValues` using the `[data]` tag will be still used to create a cubic spline interpolant, as before ([#2258](https://github.com/pybamm-team/PyBaMM/pull/2258))
- Events must now be defined in such a way that they are positive at the initial conditions (events will be triggered when they become negative, instead of when they change sign in either direction) ([#2212](https://github.com/pybamm-team/PyBaMM/pull/2212))

# [v22.8](https://github.com/pybamm-team/PyBaMM/tree/v22.8) - 2022-08-31

## Features

- Added `CurrentSigmoidOpenCircuitPotential` model to model voltage hysteresis for charge/discharge ([#2256](https://github.com/pybamm-team/PyBaMM/pull/2256))
- Added "Chen2020_composite" parameter set for a composite graphite/silicon electrode. ([#2256](https://github.com/pybamm-team/PyBaMM/pull/2256))
- Added new cumulative variables `Throughput capacity [A.h]` and `Throughput energy [W.h]` to standard variables and summary variables, to assist with degradation studies. Throughput variables are only calculated if `calculate discharge energy` is set to `true`. `Time [s]` and `Time [h]` also added to summary variables. ([#2249](https://github.com/pybamm-team/PyBaMM/pull/2249))
- Added `lipf6_OKane2022` electrolyte to `OKane2022` parameter set ([#2249](https://github.com/pybamm-team/PyBaMM/pull/2249))
- Reformated submodel structure to allow composite electrodes. Composite positive electrode is now also possible. With current implementation, electrodes can have at most two phases. ([#2248](https://github.com/pybamm-team/PyBaMM/pull/2248))

## Bug fixes

- Added new parameter `Ratio of lithium moles to SEI moles` (short name z_sei) to fix a bug where this number was incorrectly hardcoded to 1. ([#2222](https://github.com/pybamm-team/PyBaMM/pull/2222))
- Changed short name of parameter `Inner SEI reaction proportion` from alpha_SEI to inner_sei_proportion, to avoid confusion with transfer coefficients. ([#2222](https://github.com/pybamm-team/PyBaMM/pull/2222))
- Deleted legacy parameters with short names beta_sei and beta_plating. ([#2222](https://github.com/pybamm-team/PyBaMM/pull/2222))
- Corrected initial SEI thickness for OKane2022 parameter set. ([#2218](https://github.com/pybamm-team/PyBaMM/pull/2218))

## Optimizations

- Simplified scaling for the exchange-current density. The dimensionless parameter `C_r` is kept, but no longer used anywhere ([#2238](https://github.com/pybamm-team/PyBaMM/pull/2238))
- Added limits for variables in some functions to avoid division by zero, sqrt(negative number), etc ([#2213](https://github.com/pybamm-team/PyBaMM/pull/2213))

## Breaking changes

- Parameters specific to a (primary/secondary) phase in a domain are doubly nested. e.g. `param.c_n_max` is now `param.n.prim.c_max` ([#2248](https://github.com/pybamm-team/PyBaMM/pull/2248))

# [v22.7](https://github.com/pybamm-team/PyBaMM/tree/v22.7) - 2022-07-31

## Features

- Moved general code about submodels to `BaseModel` instead of `BaseBatteryModel`, making it easier to build custom models from submodels. ([#2169](https://github.com/pybamm-team/PyBaMM/pull/2169))
- Events can now be plotted as a regular variable (under the name "Event: event_name", e.g. "Event: Minimum voltage [V]") ([#2158](https://github.com/pybamm-team/PyBaMM/pull/2158))
- Added example showing how to print whether a model is compatible with a parameter set ([#2112](https://github.com/pybamm-team/PyBaMM/pull/2112))
- Added SEI growth on cracks ([#2104](https://github.com/pybamm-team/PyBaMM/pull/2104))
- Added Arrhenius temperature dependence of SEI growth ([#2104](https://github.com/pybamm-team/PyBaMM/pull/2104))
- The "Inner SEI reaction proportion" parameter actually gets used now ([#2104](https://github.com/pybamm-team/PyBaMM/pull/2104))
- New OKane2022 parameter set replaces Chen2020_plating ([#2104](https://github.com/pybamm-team/PyBaMM/pull/2104))
- SEI growth, lithium plating and porosity change can now be set to distributed in `SPMe`. There is an additional option called `x-average side reactions` which allows to set this (note that for `SPM` it is always x-averaged). ([#2099](https://github.com/pybamm-team/PyBaMM/pull/2099))

## Optimizations

- Improved eSOH calculations to be more robust ([#2192](https://github.com/pybamm-team/PyBaMM/pull/2192),[#2199](https://github.com/pybamm-team/PyBaMM/pull/2199))
- The (2x2x2=8) particle diffusion submodels have been consolidated into just three submodels (Fickian diffusion, polynomial profile, and x-averaged polynomial profile) with optional x-averaging and size distribution. Polynomial profile and x-averaged polynomial profile are still two separate submodels, since they deal with surface concentration differently.
- Added error for when solution vector gets too large, to help debug solver errors ([#2138](https://github.com/pybamm-team/PyBaMM/pull/2138))

## Bug fixes

- Fixed error reporting for simulation with experiment ([#2213](https://github.com/pybamm-team/PyBaMM/pull/2213))
- Fixed a bug in `Simulation` that caused initial conditions to change when solving an experiment multiple times ([#2204](https://github.com/pybamm-team/PyBaMM/pull/2204))
- Fixed labels and ylims in `plot_voltage_components`([#2183](https://github.com/pybamm-team/PyBaMM/pull/2183))
- Fixed 2D interpolant ([#2180](https://github.com/pybamm-team/PyBaMM/pull/2180))
- Fixes a bug where the SPMe always builds even when `build=False` ([#2169](https://github.com/pybamm-team/PyBaMM/pull/2169))
- Some events have been removed in the case where they are constant, i.e. can never be reached ([#2158](https://github.com/pybamm-team/PyBaMM/pull/2158))
- Raise explicit `NotImplementedError` if trying to call `bool()` on a pybamm Symbol (e.g. in an if statement condition) ([#2141](https://github.com/pybamm-team/PyBaMM/pull/2141))
- Fixed bug causing cut-off voltage to change after setting up a simulation with a model ([#2138](https://github.com/pybamm-team/PyBaMM/pull/2138))
- A single solution cycle can now be used as a starting solution for a simulation ([#2138](https://github.com/pybamm-team/PyBaMM/pull/2138))

## Breaking changes

- Exchange-current density functions (and some other functions) now take an additional argument, the maximum particle concentration for that phase ([#2134](https://github.com/pybamm-team/PyBaMM/pull/2134))
- Loss of lithium to SEI on cracks is now a degradation variable, so setting a particle mechanics submodel is now compulsory (NoMechanics will suffice) ([#2104](https://github.com/pybamm-team/PyBaMM/pull/2104))

# [v22.6](https://github.com/pybamm-team/PyBaMM/tree/v22.6) - 2022-06-30

## Features

- Added open-circuit potential as a separate submodel ([#2094](https://github.com/pybamm-team/PyBaMM/pull/2094))
- Added partially reversible lithium plating model and new `OKane2022` parameter set to go with it ([#2043](https://github.com/pybamm-team/PyBaMM/pull/2043))
- Added `__eq__` and `__hash__` methods for `Symbol` objects, using `.id` ([#1978](https://github.com/pybamm-team/PyBaMM/pull/1978))

## Optimizations

- Stoichiometry inputs to OCP functions are now bounded between 1e-10 and 1-1e-10, with singularities at 0 and 1 so that OCP goes to +- infinity ([#2095](https://github.com/pybamm-team/PyBaMM/pull/2095))

## Breaking changes

- Changed some dictionary keys to `Symbol` instead of `Symbol.id` (internal change only, should not affect external facing functions) ([#1978](https://github.com/pybamm-team/PyBaMM/pull/1978))

# [v22.5](https://github.com/pybamm-team/PyBaMM/tree/v22.5) - 2022-05-31

## Features

- Added a casadi version of the IDKLU solver, which is used for `model.convert_to_format = "casadi"` ([#2002](https://github.com/pybamm-team/PyBaMM/pull/2002))
- Added functionality to generate Julia expressions from a model. See [PyBaMM.jl](https://github.com/tinosulzer/PyBaMM.jl) for how to use these ([#1942](https://github.com/pybamm-team/PyBaMM/pull/1942)))
- Added basic callbacks to the Simulation class, and a LoggingCallback ([#1880](https://github.com/pybamm-team/PyBaMM/pull/1880)))

## Bug fixes

- Corrected legend order in "plot_voltage_components.py", so each entry refers to the correct overpotential. ([#2061](https://github.com/pybamm-team/PyBaMM/pull/2061))

## Breaking changes

- Changed domain-specific parameter names to a nested attribute. `param.n.l_n` is now `param.n.l` ([#2063](https://github.com/pybamm-team/PyBaMM/pull/2063))

# [v22.4](https://github.com/pybamm-team/PyBaMM/tree/v22.4) - 2022-04-30

## Features

- Added a casadi version of the IDKLU solver, which is used for `model.convert_to_format = "casadi"` ([#2002](https://github.com/pybamm-team/PyBaMM/pull/2002))

## Bug fixes

- Remove old deprecation errors, including those in `parameter_values.py` that caused the simulation if, for example, the reaction rate is re-introduced manually ([#2022](https://github.com/pybamm-team/PyBaMM/pull/2022))

# [v22.3](https://github.com/pybamm-team/PyBaMM/tree/v22.3) - 2022-03-31

## Features

- Added "Discharge energy [W.h]", which is the integral of the power in Watts, as an optional output. Set the option "calculate discharge energy" to "true" to get this output ("false" by default, since it can slow down some of the simple models) ([#1969](https://github.com/pybamm-team/PyBaMM/pull/1969)))
- Added an option "calculate heat source for isothermal models" to choose whether or not the heat generation terms are computed when running models with the option `thermal="isothermal"` ([#1958](https://github.com/pybamm-team/PyBaMM/pull/1958))

## Optimizations

- Simplified `model.new_copy()` ([#1977](https://github.com/pybamm-team/PyBaMM/pull/1977))

## Bug fixes

- Fix bug where sensitivity calculation failed if len of `calculate_sensitivities` was less than `inputs` ([#1897](https://github.com/pybamm-team/PyBaMM/pull/1897))
- Fixed a bug in the eSOH variable calculation when OCV is given as data ([#1975](https://github.com/pybamm-team/PyBaMM/pull/1975))
- Fixed a bug where isothermal models did not compute any heat source terms ([#1958](https://github.com/pybamm-team/PyBaMM/pull/1958))

## Breaking changes

- Removed `model.new_empty_copy()` (use `model.new_copy()` instead) ([#1977](https://github.com/pybamm-team/PyBaMM/pull/1977))
- Dropped support for Windows 32-bit architecture ([#1964](https://github.com/pybamm-team/PyBaMM/pull/1964))

# [v22.2](https://github.com/pybamm-team/PyBaMM/tree/v22.2) - 2022-02-28

## Features

- Isothermal models now calculate heat source terms (but the temperature remains constant). The models now also account for current collector heating when `dimensionality=0` ([#1929](https://github.com/pybamm-team/PyBaMM/pull/1929))
- Added new models for power control and resistance control ([#1917](https://github.com/pybamm-team/PyBaMM/pull/1917))
- Initial concentrations can now be provided as a function of `r` as well as `x` ([#1866](https://github.com/pybamm-team/PyBaMM/pull/1866))

## Bug fixes

- Fixed a bug where thermal submodels could not be used with half-cells ([#1929](https://github.com/pybamm-team/PyBaMM/pull/1929))
- Parameters can now be imported from a directory having "pybamm" in its name ([#1919](https://github.com/pybamm-team/PyBaMM/pull/1919))
- `scikit.odes` and `SUNDIALS` can now be installed using `pybamm_install_odes` ([#1916](https://github.com/pybamm-team/PyBaMM/pull/1916))

## Breaking changes

- The `domain` setter and `auxiliary_domains` getter have been deprecated, `domains` setter/getter should be used instead. The `domain` getter is still active. We now recommend creating symbols with `domains={...}` instead of `domain=..., auxiliary_domains={...}`, but the latter is not yet deprecated ([#1866](https://github.com/pybamm-team/PyBaMM/pull/1866))

# [v22.1](https://github.com/pybamm-team/PyBaMM/tree/v22.1) - 2022-01-31

## Features

- Half-cell models can now be run with "surface form" ([#1913](https://github.com/pybamm-team/PyBaMM/pull/1913))
- Added option for different kinetics on anode and cathode ([#1913](https://github.com/pybamm-team/PyBaMM/pull/1913))
- Allow `pybamm.Solution.save_data()` to return a string if filename is None, and added json to_format option ([#1909](https://github.com/pybamm-team/PyBaMM/pull/1909))
- Added an option to force install compatible versions of jax and jaxlib if already installed using CLI ([#1881](https://github.com/pybamm-team/PyBaMM/pull/1881))

## Optimizations

- The `Symbol` nodes no longer subclasses `anytree.NodeMixIn`. This removes some checks that were not really needed ([#1912](https://github.com/pybamm-team/PyBaMM/pull/1912))

## Bug fixes

- Parameters can now be imported from any given path in `Windows` ([#1900](https://github.com/pybamm-team/PyBaMM/pull/1900))
- Fixed initial conditions for the EC SEI model ([#1895](https://github.com/pybamm-team/PyBaMM/pull/1895))
- Fixed issue in extraction of sensitivites ([#1894](https://github.com/pybamm-team/PyBaMM/pull/1894))

# [v21.12](https://github.com/pybamm-team/PyBaMM/tree/v21.11) - 2021-12-29

## Features

- Added new kinetics models for asymmetric Butler-Volmer, linear kinetics, and Marcus-Hush-Chidsey ([#1858](https://github.com/pybamm-team/PyBaMM/pull/1858))
- Experiments can be set to terminate when a voltage is reached (across all steps) ([#1832](https://github.com/pybamm-team/PyBaMM/pull/1832))
- Added cylindrical geometry and finite volume method ([#1824](https://github.com/pybamm-team/PyBaMM/pull/1824))

## Bug fixes

- `PyBaMM` is now importable in `Linux` systems where `jax` is already installed ([#1874](https://github.com/pybamm-team/PyBaMM/pull/1874))
- Simulations with drive cycles now support `initial_soc` ([#1842](https://github.com/pybamm-team/PyBaMM/pull/1842))
- Fixed bug in expression tree simplification ([#1831](https://github.com/pybamm-team/PyBaMM/pull/1831))
- Solid tortuosity is now correctly calculated with Bruggeman coefficient of the respective electrode ([#1773](https://github.com/pybamm-team/PyBaMM/pull/1773))

# [v21.11](https://github.com/pybamm-team/PyBaMM/tree/v21.11) - 2021-11-30

## Features

- The name of a parameter set can be passed to `ParameterValues` as a string, e.g. `ParameterValues("Chen2020")` ([#1822](https://github.com/pybamm-team/PyBaMM/pull/1822))
- Added submodels for interface utilisation ([#1821](https://github.com/pybamm-team/PyBaMM/pull/1821))
- Reformatted SEI growth models into a single submodel with conditionals ([#1808](https://github.com/pybamm-team/PyBaMM/pull/1808))
- Stress-induced diffusion is now a separate model option instead of being automatically included when using the particle mechanics submodels ([#1797](https://github.com/pybamm-team/PyBaMM/pull/1797))
- `Experiment`s with drive cycles can be solved ([#1793](https://github.com/pybamm-team/PyBaMM/pull/1793))
- Added surface area to volume ratio as a factor to the SEI equations ([#1790](https://github.com/pybamm-team/PyBaMM/pull/1790))
- Half-cell SPM and SPMe have been implemented ([#1731](https://github.com/pybamm-team/PyBaMM/pull/1731))

## Bug fixes

- Fixed `sympy` operators for `Arctan` and `Exponential` ([#1786](https://github.com/pybamm-team/PyBaMM/pull/1786))
- Fixed finite volume discretization in spherical polar coordinates ([#1782](https://github.com/pybamm-team/PyBaMM/pull/1782))
- Fixed bug when using `Experiment` with a pouch cell model ([#1707](https://github.com/pybamm-team/PyBaMM/pull/1707))
- Fixed bug when using `Experiment` with a plating model ([#1707](https://github.com/pybamm-team/PyBaMM/pull/1707))
- Fixed hack for potentials in the SPMe model ([#1707](https://github.com/pybamm-team/PyBaMM/pull/1707))

## Breaking changes

- The `chemistry` keyword argument in `ParameterValues` has been deprecated. Use `ParameterValues(chem)` instead of `ParameterValues(chemistry=chem)` ([#1822](https://github.com/pybamm-team/PyBaMM/pull/1822))
- Raise error when trying to convert an `Interpolant` with the "pchip" interpolator to CasADI ([#1791](https://github.com/pybamm-team/PyBaMM/pull/1791))
- Raise error if `Concatenation` is used directly with `Variable` objects (`concatenation` should be used instead) ([#1789](https://github.com/pybamm-team/PyBaMM/pull/1789))
- Made jax, jaxlib and the PyBaMM JaxSolver optional ([#1767](https://github.com/pybamm-team/PyBaMM/pull/1767), [#1803](https://github.com/pybamm-team/PyBaMM/pull/1803))

# [v21.10](https://github.com/pybamm-team/PyBaMM/tree/v21.10) - 2021-10-31

## Features

- Summary variables can now be user-determined ([#1760](https://github.com/pybamm-team/PyBaMM/pull/1760))
- Added `all_first_states` to the `Solution` object for a simulation with experiment ([#1759](https://github.com/pybamm-team/PyBaMM/pull/1759))
- Added a new method (`create_gif`) in `QuickPlot`, `Simulation` and `BatchStudy` to create a GIF of a simulation ([#1754](https://github.com/pybamm-team/PyBaMM/pull/1754))
- Added more examples for the `BatchStudy` class ([#1747](https://github.com/pybamm-team/PyBaMM/pull/1747))
- SEI models can now be included in the half-cell model ([#1705](https://github.com/pybamm-team/PyBaMM/pull/1705))

## Bug fixes

- Half-cell model and lead-acid models can now be simulated with `Experiment`s ([#1759](https://github.com/pybamm-team/PyBaMM/pull/1759))
- Removed in-place modification of the solution objects by `QuickPlot` ([#1747](https://github.com/pybamm-team/PyBaMM/pull/1747))
- Fixed vector-vector multiplication bug that was causing errors in the SPM with constant voltage or power ([#1735](https://github.com/pybamm-team/PyBaMM/pull/1735))

# [v21.9](https://github.com/pybamm-team/PyBaMM/tree/v21.9) - 2021-09-30

## Features

- Added thermal parameters (thermal conductivity, specific heat, etc.) to the `Ecker2015` parameter set from Zhao et al. (2018) and Hales et al. (2019) ([#1683](https://github.com/pybamm-team/PyBaMM/pull/1683))
- Added `plot_summary_variables` to plot and compare summary variables ([#1678](https://github.com/pybamm-team/PyBaMM/pull/1678))
- The DFN model can now be used directly (instead of `BasicDFNHalfCell`) to simulate a half-cell ([#1600](https://github.com/pybamm-team/PyBaMM/pull/1600))

## Breaking changes

- Dropped support for Python 3.6 ([#1696](https://github.com/pybamm-team/PyBaMM/pull/1696))
- The substring 'negative electrode' has been removed from variables related to SEI and lithium plating (e.g. 'Total negative electrode SEI thickness [m]' replaced by 'Total SEI thickness [m]') ([#1654](https://github.com/pybamm-team/PyBaMM/pull/1654))

# [v21.08](https://github.com/pybamm-team/PyBaMM/tree/v21.08) - 2021-08-26

This release introduces:

- the switch to calendar versioning: from now on we will use year.month version number
- sensitivity analysis of solutions with respect to input parameters
- several new models, including many-particle and state-of-health models
- improvement on how CasADI solver's handle events, including a new "fast with events" mode
- several other new features, optimizations, and bug fixes, summarized below

## Features

- Added submodels and functionality for particle-size distributions in the DFN model, including an
  example notebook ([#1602](https://github.com/pybamm-team/PyBaMM/pull/1602))
- Added UDDS and WLTC drive cycles ([#1601](https://github.com/pybamm-team/PyBaMM/pull/1601))
- Added LG M50 (NMC811 and graphite + SiOx) parameter set from O'Regan 2022 ([#1594](https://github.com/pybamm-team/PyBaMM/pull/1594))
- `pybamm.base_solver.solve` function can take a list of input parameters to calculate the sensitivities of the solution with respect to. Alternatively, it can be set to `True` to calculate the sensitivities for all input parameters ([#1552](https://github.com/pybamm-team/PyBaMM/pull/1552))
- Added capability for `quaternary` domains (in addition to `primary`, `secondary` and `tertiary`), increasing the maximum number of domains that a `Symbol` can have to 4. ([#1580](https://github.com/pybamm-team/PyBaMM/pull/1580))
- Tabs can now be placed at the bottom of the cell in 1+1D thermal models ([#1581](https://github.com/pybamm-team/PyBaMM/pull/1581))
- Added temperature dependence on electrode electronic conductivity ([#1570](https://github.com/pybamm-team/PyBaMM/pull/1570))
- `pybamm.base_solver.solve` function can take a list of input parameters to calculate the sensitivities of the solution with respect to. Alternatively, it can be set to `True` to calculate the sensitivities for all input parameters ([#1552](https://github.com/pybamm-team/PyBaMM/pull/1552))
- Added a new lithium-ion model `MPM` or Many-Particle Model, with a distribution of particle sizes in each electrode. ([#1529](https://github.com/pybamm-team/PyBaMM/pull/1529))
- Added 2 new submodels for lithium transport in a size distribution of electrode particles: Fickian diffusion (`FickianSingleSizeDistribution`) and uniform concentration profile (`FastSingleSizeDistribution`). ([#1529](https://github.com/pybamm-team/PyBaMM/pull/1529))
- Added a "particle size" domain to the default lithium-ion geometry, including plotting capabilities (`QuickPlot`) and processing of variables (`ProcessedVariable`). ([#1529](https://github.com/pybamm-team/PyBaMM/pull/1529))
- Added fitted expressions for OCPs for the Chen2020 parameter set ([#1526](https://github.com/pybamm-team/PyBaMM/pull/1497))
- Added `initial_soc` argument to `Simualtion.solve` for specifying the initial SOC when solving a model ([#1512](https://github.com/pybamm-team/PyBaMM/pull/1512))
- Added `print_name` to some symbols ([#1495](https://github.com/pybamm-team/PyBaMM/pull/1495), [#1497](https://github.com/pybamm-team/PyBaMM/pull/1497))
- Added Base Parameters class and SymPy in dependencies ([#1495](https://github.com/pybamm-team/PyBaMM/pull/1495))
- Added a new "reaction-driven" model for LAM from Reniers et al (2019) ([#1490](https://github.com/pybamm-team/PyBaMM/pull/1490))
- Some features ("loss of active material" and "particle mechanics") can now be specified separately for the negative electrode and positive electrode by passing a 2-tuple ([#1490](https://github.com/pybamm-team/PyBaMM/pull/1490))
- `plot` and `plot2D` now take and return a matplotlib Axis to allow for easier customization ([#1472](https://github.com/pybamm-team/PyBaMM/pull/1472))
- `ParameterValues.evaluate` can now return arrays to allow function parameters to be easily evaluated ([#1472](https://github.com/pybamm-team/PyBaMM/pull/1472))
- Added option to save only specific cycle numbers when simulating an `Experiment` ([#1459](https://github.com/pybamm-team/PyBaMM/pull/1459))
- Added capacity-based termination conditions when simulating an `Experiment` ([#1459](https://github.com/pybamm-team/PyBaMM/pull/1459))
- Added "summary variables" to track degradation over several cycles ([#1459](https://github.com/pybamm-team/PyBaMM/pull/1459))
- Added `ElectrodeSOH` model for calculating capacities and stoichiometric limits ([#1459](https://github.com/pybamm-team/PyBaMM/pull/1459))
- Added Batch Study class ([#1455](https://github.com/pybamm-team/PyBaMM/pull/1455))
- Added `ConcatenationVariable`, which is automatically created when variables are concatenated ([#1453](https://github.com/pybamm-team/PyBaMM/pull/1453))
- Added "fast with events" mode for the CasADi solver, which solves a model and finds events more efficiently than "safe" mode. As of PR #1450 this feature is still being tested and "safe" mode remains the default ([#1450](https://github.com/pybamm-team/PyBaMM/pull/1450))

## Optimizations

- Models that mostly use x-averaged quantities (SPM and SPMe) now use x-averaged degradation models ([#1490](https://github.com/pybamm-team/PyBaMM/pull/1490))
- Improved how the CasADi solver's "safe" mode finds events ([#1450](https://github.com/pybamm-team/PyBaMM/pull/1450))
- Perform more automatic simplifications of the expression tree ([#1449](https://github.com/pybamm-team/PyBaMM/pull/1449))
- Reduce time taken to hash a sparse `Matrix` object ([#1449](https://github.com/pybamm-team/PyBaMM/pull/1449))

## Bug fixes

- Fixed bug with `load_function` ([#1675](https://github.com/pybamm-team/PyBaMM/pull/1675))
- Updated documentation to include some previously missing functions, such as `erf` and `tanh` ([#1628](https://github.com/pybamm-team/PyBaMM/pull/1628))
- Fixed reading citation file without closing ([#1620](https://github.com/pybamm-team/PyBaMM/pull/1620))
- Porosity variation for SEI and plating models is calculated from the film thickness rather than from a separate ODE ([#1617](https://github.com/pybamm-team/PyBaMM/pull/1617))
- Fixed a bug where the order of the indexing for the entries of variables discretised using FEM was incorrect ([#1556](https://github.com/pybamm-team/PyBaMM/pull/1556))
- Fix broken module import for spyder when running a script twice ([#1555](https://github.com/pybamm-team/PyBaMM/pull/1555))
- Fixed ElectrodeSOH model for multi-dimensional simulations ([#1548](https://github.com/pybamm-team/PyBaMM/pull/1548))
- Removed the overly-restrictive check "each variable in the algebraic eqn keys must appear in the eqn" ([#1510](https://github.com/pybamm-team/PyBaMM/pull/1510))
- Made parameters importable through pybamm ([#1475](https://github.com/pybamm-team/PyBaMM/pull/1475))

## Breaking changes

- Refactored the `particle` submodel module, with the models having no size distribution now found in `particle.no_distribution`, and those with a size distribution in `particle.size_distribution`. Renamed submodels to indicate the transport model (Fickian diffusion, polynomial profile) and if they are "x-averaged". E.g., `FickianManyParticles` and `FickianSingleParticle` are now `no_distribution.FickianDiffusion` and `no_distribution.XAveragedFickianDiffusion` ([#1602](https://github.com/pybamm-team/PyBaMM/pull/1602))
- Changed sensitivity API. Removed `ProcessedSymbolicVariable`, all sensitivity now handled within the solvers and `ProcessedVariable` ([#1552](https://github.com/pybamm-team/PyBaMM/pull/1552),[#2276](https://github.com/pybamm-team/PyBaMM/pull/2276))
- The `Yang2017` parameter set has been removed as the complete parameter set is not publicly available in the literature ([#1577](https://github.com/pybamm-team/PyBaMM/pull/1577))
- Changed how options are specified for the "loss of active material" and "particle cracking" submodels. "loss of active material" can now be one of "none", "stress-driven", or "reaction-driven", or a 2-tuple for different options in negative and positive electrode. Similarly "particle cracking" (now called "particle mechanics") can now be "none", "swelling only", "swelling and cracking", or a 2-tuple ([#1490](https://github.com/pybamm-team/PyBaMM/pull/1490))
- Changed the variable in the full diffusion model from "Electrolyte concentration" to "Porosity times concentration" ([#1476](https://github.com/pybamm-team/PyBaMM/pull/1476))
- Renamed `lithium-ion` folder to `lithium_ion` and `lead-acid` folder to `lead_acid` in parameters ([#1464](https://github.com/pybamm-team/PyBaMM/pull/1464))

# [v0.4.0](https://github.com/pybamm-team/PyBaMM/tree/v0.4.0) - 2021-03-28

This release introduces:

- several new models, including reversible and irreversible plating submodels, submodels for loss of active material, Yang et al.'s (2017) coupled SEI/plating/pore clogging model, and the Newman-Tobias model
- internal optimizations for solving models, particularly for simulating experiments, with more accurate event detection and more efficient numerical methods and post-processing
- parallel solutions of a model with different inputs
- a cleaner installation process for Mac when installing from PyPI, no longer requiring a Homebrew installation of Sundials
- improved plotting functionality, including adding a new 'voltage component' plot
- several other new features, optimizations, and bug fixes, summarized below

## Features

- Added `NewmanTobias` li-ion battery model ([#1423](https://github.com/pybamm-team/PyBaMM/pull/1423))
- Added `plot_voltage_components` to easily plot the component overpotentials that make up the voltage ([#1419](https://github.com/pybamm-team/PyBaMM/pull/1419))
- Made `QuickPlot` more customizable and added an example ([#1419](https://github.com/pybamm-team/PyBaMM/pull/1419))
- `Solution` objects can now be created by stepping _different_ models ([#1408](https://github.com/pybamm-team/PyBaMM/pull/1408))
- Added Yang et al 2017 model that couples irreversible lithium plating, SEI growth and change in porosity which produces a transition from linear to nonlinear degradation pattern of lithium-ion battery over extended cycles([#1398](https://github.com/pybamm-team/PyBaMM/pull/1398))
- Added support for Python 3.9 and dropped support for Python 3.6. Python 3.6 may still work but is now untested ([#1370](https://github.com/pybamm-team/PyBaMM/pull/1370))
- Added the electrolyte overpotential and Ohmic losses for full conductivity, including surface form ([#1350](https://github.com/pybamm-team/PyBaMM/pull/1350))
- Added functionality to `Citations` to print formatted citations ([#1340](https://github.com/pybamm-team/PyBaMM/pull/1340))
- Updated the way events are handled in `CasadiSolver` for more accurate event location ([#1328](https://github.com/pybamm-team/PyBaMM/pull/1328))
- Added error message if initial conditions are outside the bounds of a variable ([#1326](https://github.com/pybamm-team/PyBaMM/pull/1326))
- Added temperature dependence to density, heat capacity and thermal conductivity ([#1323](https://github.com/pybamm-team/PyBaMM/pull/1323))
- Added temperature dependence to the transference number (`t_plus`) ([#1317](https://github.com/pybamm-team/PyBaMM/pull/1317))
- Added new functionality for `Interpolant` ([#1312](https://github.com/pybamm-team/PyBaMM/pull/1312))
- Added option to express experiments (and extract solutions) in terms of cycles of operating condition ([#1309](https://github.com/pybamm-team/PyBaMM/pull/1309))
- The event time and state are now returned as part of `Solution.t` and `Solution.y` so that the event is accurately captured in the returned solution ([#1300](https://github.com/pybamm-team/PyBaMM/pull/1300))
- Added reversible and irreversible lithium plating models ([#1287](https://github.com/pybamm-team/PyBaMM/pull/1287))
- Reformatted the `BasicDFNHalfCell` to be consistent with the other models ([#1282](https://github.com/pybamm-team/PyBaMM/pull/1282))
- Added option to make the total interfacial current density a state ([#1280](https://github.com/pybamm-team/PyBaMM/pull/1280))
- Added functionality to initialize a model using the solution from another model ([#1278](https://github.com/pybamm-team/PyBaMM/pull/1278))
- Added submodels for active material ([#1262](https://github.com/pybamm-team/PyBaMM/pull/1262))
- Updated solvers' method `solve()` so it can take a list of inputs dictionaries as the `inputs` keyword argument. In this case the model is solved for each input set in the list, and a list of solutions mapping the set of inputs to the solutions is returned. Note that `solve()` can still take a single dictionary as the `inputs` keyword argument. In this case the behaviour is unchanged compared to previous versions.([#1261](https://github.com/pybamm-team/PyBaMM/pull/1261))
- Added composite surface form electrolyte models: `CompositeDifferential` and `CompositeAlgebraic` ([#1207](https://github.com/pybamm-team/PyBaMM/issues/1207))

## Optimizations

- Improved the way an `Experiment` is simulated to reduce solve time (at the cost of slightly higher set-up time) ([#1408](https://github.com/pybamm-team/PyBaMM/pull/1408))
- Add script and workflow to automatically update parameter_sets.py docstrings ([#1371](https://github.com/pybamm-team/PyBaMM/pull/1371))
- Add URLs checker in workflows ([#1347](https://github.com/pybamm-team/PyBaMM/pull/1347))
- The `Solution` class now only creates the concatenated `y` when the user asks for it. This is an optimization step as the concatenation can be slow, especially with larger experiments ([#1331](https://github.com/pybamm-team/PyBaMM/pull/1331))
- If solver method `solve()` is passed a list of inputs as the `inputs` keyword argument, the resolution of the model for each input set is spread across several Python processes, usually running in parallel on different processors. The default number of processes is the number of processors available. `solve()` takes a new keyword argument `nproc` which can be used to set this number a manually.
- Variables are now post-processed using CasADi ([#1316](https://github.com/pybamm-team/PyBaMM/pull/1316))
- Operations such as `1*x` and `0+x` now directly return `x` ([#1252](https://github.com/pybamm-team/PyBaMM/pull/1252))

## Bug fixes

- Fixed a bug on the boundary conditions of `FickianSingleParticle` and `FickianManyParticles` to ensure mass is conserved ([#1421](https://github.com/pybamm-team/PyBaMM/pull/1421))
- Fixed a bug where the `PolynomialSingleParticle` submodel gave incorrect results with "dimensionality" equal to 2 ([#1411](https://github.com/pybamm-team/PyBaMM/pull/1411))
- Fixed a bug where volume averaging in 0D gave the wrong result ([#1411](https://github.com/pybamm-team/PyBaMM/pull/1411))
- Fixed a sign error in the positive electrode ohmic losses ([#1407](https://github.com/pybamm-team/PyBaMM/pull/1407))
- Fixed the formulation of the EC reaction SEI model ([#1397](https://github.com/pybamm-team/PyBaMM/pull/1397))
- Simulations now stop when an experiment becomes infeasible ([#1395](https://github.com/pybamm-team/PyBaMM/pull/1395))
- Added a check for domains in `Concatenation` ([#1368](https://github.com/pybamm-team/PyBaMM/pull/1368))
- Differentiation now works even when the differentiation variable is a constant ([#1294](https://github.com/pybamm-team/PyBaMM/pull/1294))
- Fixed a bug where the event time and state were no longer returned as part of the solution ([#1344](https://github.com/pybamm-team/PyBaMM/pull/1344))
- Fixed a bug in `CasadiSolver` safe mode which crashed when there were extrapolation events but no termination events ([#1321](https://github.com/pybamm-team/PyBaMM/pull/1321))
- When an `Interpolant` is extrapolated an error is raised for `CasadiSolver` (and a warning is raised for the other solvers) ([#1315](https://github.com/pybamm-team/PyBaMM/pull/1315))
- Fixed `Simulation` and `model.new_copy` to fix a bug where changes to the model were overwritten ([#1278](https://github.com/pybamm-team/PyBaMM/pull/1278))

## Breaking changes

- Removed `Simplification` class and `.simplify()` function ([#1369](https://github.com/pybamm-team/PyBaMM/pull/1369))
- All example notebooks in PyBaMM's GitHub repository must now include the command `pybamm.print_citations()`, otherwise the tests will fail. This is to encourage people to use this command to cite the relevant papers ([#1340](https://github.com/pybamm-team/PyBaMM/pull/1340))
- Notation has been homogenised to use positive and negative electrode (instead of cathode and anode). This applies to the parameter folders (now called `'positive_electrodes'` and `'negative_electrodes'`) and the options of `active_material` and `particle_cracking` submodels (now called `'positive'` and `'negative'`) ([#1337](https://github.com/pybamm-team/PyBaMM/pull/1337))
- `Interpolant` now takes `x` and `y` instead of a single `data` entry ([#1312](https://github.com/pybamm-team/PyBaMM/pull/1312))
- Boolean model options ('sei porosity change', 'convection') must now be given in string format ('true' or 'false' instead of True or False) ([#1280](https://github.com/pybamm-team/PyBaMM/pull/1280))
- Operations such as `1*x` and `0+x` now directly return `x`. This can be bypassed by explicitly creating the binary operators, e.g. `pybamm.Multiplication(1, x)` ([#1252](https://github.com/pybamm-team/PyBaMM/pull/1252))
- `'Cell capacity [A.h]'` has been renamed to `'Nominal cell capacity [A.h]'`. `'Cell capacity [A.h]'` will be deprecated in the next release. ([#1352](https://github.com/pybamm-team/PyBaMM/pull/1352))

# [v0.3.0](https://github.com/pybamm-team/PyBaMM/tree/v0.3.0) - 2020-12-01

This release introduces a new aging model for particle mechanics, a new reduced-order model (TSPMe), and a parameter set for A123 LFP cells. Additionally, there have been several backend optimizations to speed up model creation and solving, and other minor features and bug fixes.

## Features

- Added a submodel for particle mechanics ([#1232](https://github.com/pybamm-team/PyBaMM/pull/1232))
- Added a notebook on how to speed up the solver and handle instabilities ([#1223](https://github.com/pybamm-team/PyBaMM/pull/1223))
- Improve string printing of `BinaryOperator`, `Function`, and `Concatenation` objects ([#1223](https://github.com/pybamm-team/PyBaMM/pull/1223))
- Added `Solution.integration_time`, which is the time taken just by the integration subroutine, without extra setups ([#1223](https://github.com/pybamm-team/PyBaMM/pull/1223))
- Added parameter set for an A123 LFP cell ([#1209](https://github.com/pybamm-team/PyBaMM/pull/1209))
- Added variables related to equivalent circuit models ([#1204](https://github.com/pybamm-team/PyBaMM/pull/1204))
- Added the `Integrated` electrolyte conductivity submodel ([#1188](https://github.com/pybamm-team/PyBaMM/pull/1188))
- Added an example script to check conservation of lithium ([#1186](https://github.com/pybamm-team/PyBaMM/pull/1186))
- Added `erf` and `erfc` functions ([#1184](https://github.com/pybamm-team/PyBaMM/pull/1184))

## Optimizations

- Add (optional) smooth approximations for the `Minimum`, `Maximum`, `Heaviside`, and `AbsoluteValue` operators ([#1223](https://github.com/pybamm-team/PyBaMM/pull/1223))
- Avoid unnecessary repeated computations in the solvers ([#1222](https://github.com/pybamm-team/PyBaMM/pull/1222))
- Rewrite `Symbol.is_constant` to be more efficient ([#1222](https://github.com/pybamm-team/PyBaMM/pull/1222))
- Cache shape and size calculations ([#1222](https://github.com/pybamm-team/PyBaMM/pull/1222))
- Only instantiate the geometric, electrical and thermal parameter classes once ([#1222](https://github.com/pybamm-team/PyBaMM/pull/1222))

## Bug fixes

- Quickplot now works when timescale or lengthscale is a function of an input parameter ([#1234](https://github.com/pybamm-team/PyBaMM/pull/1234))
- Fix bug that was slowing down creation of the EC reaction SEI submodel ([#1227](https://github.com/pybamm-team/PyBaMM/pull/1227))
- Add missing separator thermal parameters for the Ecker parameter set ([#1226](https://github.com/pybamm-team/PyBaMM/pull/1226))
- Make sure simulation solves when evaluated timescale is a function of an input parameter ([#1218](https://github.com/pybamm-team/PyBaMM/pull/1218))
- Raise error if saving to MATLAB with variable names that MATLAB can't read, and give option of providing alternative variable names ([#1206](https://github.com/pybamm-team/PyBaMM/pull/1206))
- Raise error if the boundary condition at the origin in a spherical domain is other than no-flux ([#1175](https://github.com/pybamm-team/PyBaMM/pull/1175))
- Fix boundary conditions at r = 0 for Creating Models notebooks ([#1173](https://github.com/pybamm-team/PyBaMM/pull/1173))

## Breaking changes

- The parameters "Positive/Negative particle distribution in x" and "Positive/Negative surface area to volume ratio distribution in x" have been deprecated. Instead, users can provide "Positive/Negative particle radius [m]" and "Positive/Negative surface area to volume ratio [m-1]" directly as functions of through-cell position (x [m]) ([#1237](https://github.com/pybamm-team/PyBaMM/pull/1237))

# [v0.2.4](https://github.com/pybamm-team/PyBaMM/tree/v0.2.4) - 2020-09-07

This release adds new operators for more complex models, some basic sensitivity analysis, and a spectral volumes spatial method, as well as some small bug fixes.

## Features

- Added variables which track the total amount of lithium in the system ([#1136](https://github.com/pybamm-team/PyBaMM/pull/1136))
- Added `Upwind` and `Downwind` operators for convection ([#1134](https://github.com/pybamm-team/PyBaMM/pull/1134))
- Added Getting Started notebook on solver options and changing the mesh. Also added a notebook detailing the different thermal options, and a notebook explaining the steps that occur behind the scenes in the `Simulation` class ([#1131](https://github.com/pybamm-team/PyBaMM/pull/1131))
- Added particle submodel that use a polynomial approximation to the concentration within the electrode particles ([#1130](https://github.com/pybamm-team/PyBaMM/pull/1130))
- Added `Modulo`, `Floor` and `Ceiling` operators ([#1121](https://github.com/pybamm-team/PyBaMM/pull/1121))
- Added DFN model for a half cell ([#1121](https://github.com/pybamm-team/PyBaMM/pull/1121))
- Automatically compute surface area to volume ratio based on particle shape for li-ion models ([#1120](https://github.com/pybamm-team/PyBaMM/pull/1120))
- Added "R-averaged particle concentration" variables ([#1118](https://github.com/pybamm-team/PyBaMM/pull/1118))
- Added support for sensitivity calculations to the casadi solver ([#1109](https://github.com/pybamm-team/PyBaMM/pull/1109))
- Added support for index 1 semi-explicit dae equations and sensitivity calculations to JAX BDF solver ([#1107](https://github.com/pybamm-team/PyBaMM/pull/1107))
- Allowed keyword arguments to be passed to `Simulation.plot()` ([#1099](https://github.com/pybamm-team/PyBaMM/pull/1099))
- Added the Spectral Volumes spatial method and the submesh that it works with ([#900](https://github.com/pybamm-team/PyBaMM/pull/900))

## Bug fixes

- Fixed bug where some parameters were not being set by the `EcReactionLimited` SEI model ([#1136](https://github.com/pybamm-team/PyBaMM/pull/1136))
- Fixed bug on electrolyte potential for `BasicDFNHalfCell` ([#1133](https://github.com/pybamm-team/PyBaMM/pull/1133))
- Fixed `r_average` to work with `SecondaryBroadcast` ([#1118](https://github.com/pybamm-team/PyBaMM/pull/1118))
- Fixed finite volume discretisation of spherical integrals ([#1118](https://github.com/pybamm-team/PyBaMM/pull/1118))
- `t_eval` now gets changed to a `linspace` if a list of length 2 is passed ([#1113](https://github.com/pybamm-team/PyBaMM/pull/1113))
- Fixed bug when setting a function with an `InputParameter` ([#1111](https://github.com/pybamm-team/PyBaMM/pull/1111))

## Breaking changes

- The "fast diffusion" particle option has been renamed "uniform profile" ([#1130](https://github.com/pybamm-team/PyBaMM/pull/1130))
- The modules containing standard parameters are now classes so they can take options
  (e.g. `standard_parameters_lithium_ion` is now `LithiumIonParameters`) ([#1120](https://github.com/pybamm-team/PyBaMM/pull/1120))
- Renamed `quick_plot_vars` to `output_variables` in `Simulation` to be consistent with `QuickPlot`. Passing `quick_plot_vars` to `Simulation.plot()` has been deprecated and `output_variables` should be passed instead ([#1099](https://github.com/pybamm-team/PyBaMM/pull/1099))

# [v0.2.3](https://github.com/pybamm-team/PyBaMM/tree/v0.2.3) - 2020-07-01

This release enables the use of [Google Colab](https://colab.research.google.com/github/pybamm-team/PyBaMM/blob/main/) for running example notebooks, and adds some small new features and bug fixes.

## Features

- Added JAX evaluator, and ODE solver ([#1038](https://github.com/pybamm-team/PyBaMM/pull/1038))
- Reformatted Getting Started notebooks ([#1083](https://github.com/pybamm-team/PyBaMM/pull/1083))
- Reformatted Landesfeind electrolytes ([#1064](https://github.com/pybamm-team/PyBaMM/pull/1064))
- Adapted examples to be run in Google Colab ([#1061](https://github.com/pybamm-team/PyBaMM/pull/1061))
- Added some new solvers for algebraic models ([#1059](https://github.com/pybamm-team/PyBaMM/pull/1059))
- Added `length_scales` attribute to models ([#1058](https://github.com/pybamm-team/PyBaMM/pull/1058))
- Added averaging in secondary dimensions ([#1057](https://github.com/pybamm-team/PyBaMM/pull/1057))
- Added SEI reaction based on Yang et. al. 2017 and reduction in porosity ([#1009](https://github.com/pybamm-team/PyBaMM/issues/1009))

## Optimizations

- Reformatted CasADi "safe" mode to deal with events better ([#1089](https://github.com/pybamm-team/PyBaMM/pull/1089))

## Bug fixes

- Fixed a bug in `InterstitialDiffusionLimited` ([#1097](https://github.com/pybamm-team/PyBaMM/pull/1097))
- Fixed `Simulation` to keep different copies of the model so that parameters can be changed between simulations ([#1090](https://github.com/pybamm-team/PyBaMM/pull/1090))
- Fixed `model.new_copy()` to keep custom submodels ([#1090](https://github.com/pybamm-team/PyBaMM/pull/1090))
- 2D processed variables can now be evaluated at the domain boundaries ([#1088](https://github.com/pybamm-team/PyBaMM/pull/1088))
- Update the default variable points to better capture behaviour in the solid particles in li-ion models ([#1081](https://github.com/pybamm-team/PyBaMM/pull/1081))
- Fix `QuickPlot` to display variables discretised by FEM (in y-z) properly ([#1078](https://github.com/pybamm-team/PyBaMM/pull/1078))
- Add length scales to `EffectiveResistance` models ([#1071](https://github.com/pybamm-team/PyBaMM/pull/1071))
- Allowed for pybamm functions exp, sin, cos, sqrt to be used in expression trees that
  are converted to casadi format ([#1067](https://github.com/pybamm-team/PyBaMM/pull/1067))
- Fix a bug where variables that depend on y and z were transposed in `QuickPlot` ([#1055](https://github.com/pybamm-team/PyBaMM/pull/1055))

## Breaking changes

- `Simulation.specs` and `Simulation.set_defaults` have been deprecated. Users should create a new `Simulation` object for each different case instead ([#1090](https://github.com/pybamm-team/PyBaMM/pull/1090))
- The solution times `t_eval` must now be provided to `Simulation.solve()` when not using an experiment or prescribing the current using drive cycle data ([#1086](https://github.com/pybamm-team/PyBaMM/pull/1086))

# [v0.2.2](https://github.com/pybamm-team/PyBaMM/tree/v0.2.2) - 2020-06-01

New SEI models, simplification of submodel structure, as well as optimisations and general bug fixes.

## Features

- Reformatted `Geometry` and `Mesh` classes ([#1032](https://github.com/pybamm-team/PyBaMM/pull/1032))
- Added arbitrary geometry to the lumped thermal model ([#718](https://github.com/pybamm-team/PyBaMM/issues/718))
- Allowed `ProcessedVariable` to handle cases where `len(solution.t)=1` ([#1020](https://github.com/pybamm-team/PyBaMM/pull/1020))
- Added `BackwardIndefiniteIntegral` symbol ([#1014](https://github.com/pybamm-team/PyBaMM/pull/1014))
- Added `plot` and `plot2D` to enable easy plotting of `pybamm.Array` objects ([#1008](https://github.com/pybamm-team/PyBaMM/pull/1008))
- Updated effective current collector models and added example notebook ([#1007](https://github.com/pybamm-team/PyBaMM/pull/1007))
- Added SEI film resistance as an option ([#994](https://github.com/pybamm-team/PyBaMM/pull/994))
- Added `parameters` attribute to `pybamm.BaseModel` and `pybamm.Geometry` that lists all of the required parameters ([#993](https://github.com/pybamm-team/PyBaMM/pull/993))
- Added tab, edge, and surface cooling ([#965](https://github.com/pybamm-team/PyBaMM/pull/965))
- Added functionality to solver to automatically discretise a 0D model ([#947](https://github.com/pybamm-team/PyBaMM/pull/947))
- Added sensitivity to `CasadiAlgebraicSolver` ([#940](https://github.com/pybamm-team/PyBaMM/pull/940))
- Added `ProcessedSymbolicVariable` class, which can handle symbolic variables (i.e. variables for which the inputs are symbolic) ([#940](https://github.com/pybamm-team/PyBaMM/pull/940))
- Made `QuickPlot` compatible with Google Colab ([#935](https://github.com/pybamm-team/PyBaMM/pull/935))
- Added `BasicFull` model for lead-acid ([#932](https://github.com/pybamm-team/PyBaMM/pull/932))
- Added 'arctan' function ([#973](https://github.com/pybamm-team/PyBaMM/pull/973))

## Optimizations

- Implementing the use of GitHub Actions for CI ([#855](https://github.com/pybamm-team/PyBaMM/pull/855))
- Changed default solver for DAE models to `CasadiSolver` ([#978](https://github.com/pybamm-team/PyBaMM/pull/978))
- Added some extra simplifications to the expression tree ([#971](https://github.com/pybamm-team/PyBaMM/pull/971))
- Changed the behaviour of "safe" mode in `CasadiSolver` ([#956](https://github.com/pybamm-team/PyBaMM/pull/956))
- Sped up model building ([#927](https://github.com/pybamm-team/PyBaMM/pull/927))
- Changed default solver for lead-acid to `CasadiSolver` ([#927](https://github.com/pybamm-team/PyBaMM/pull/927))

## Bug fixes

- Fix a bug where slider plots do not update properly in notebooks ([#1041](https://github.com/pybamm-team/PyBaMM/pull/1041))
- Fix storing and plotting external variables in the solution ([#1026](https://github.com/pybamm-team/PyBaMM/pull/1026))
- Fix running a simulation with a model that is already discretized ([#1025](https://github.com/pybamm-team/PyBaMM/pull/1025))
- Fix CI not triggering for PR. ([#1013](https://github.com/pybamm-team/PyBaMM/pull/1013))
- Fix schedule testing running too often. ([#1010](https://github.com/pybamm-team/PyBaMM/pull/1010))
- Fix doctests failing due to mismatch in unsorted output.([#990](https://github.com/pybamm-team/PyBaMM/pull/990))
- Added extra checks when creating a model, for clearer errors ([#971](https://github.com/pybamm-team/PyBaMM/pull/971))
- Fixed `Interpolant` ids to allow processing ([#962](https://github.com/pybamm-team/PyBaMM/pull/962))
- Fixed a bug in the initial conditions of the potential pair model ([#954](https://github.com/pybamm-team/PyBaMM/pull/954))
- Changed simulation attributes to assign copies rather than the objects themselves ([#952](https://github.com/pybamm-team/PyBaMM/pull/952))
- Added default values to base model so that it works with the `Simulation` class ([#952](https://github.com/pybamm-team/PyBaMM/pull/952))
- Fixed solver to recompute initial conditions when inputs are changed ([#951](https://github.com/pybamm-team/PyBaMM/pull/951))
- Reformatted thermal submodels ([#938](https://github.com/pybamm-team/PyBaMM/pull/938))
- Reformatted electrolyte submodels ([#927](https://github.com/pybamm-team/PyBaMM/pull/927))
- Reformatted convection submodels ([#635](https://github.com/pybamm-team/PyBaMM/pull/635))

## Breaking changes

- Geometry should no longer be given keys 'primary' or 'secondary' ([#1032](https://github.com/pybamm-team/PyBaMM/pull/1032))
- Calls to `ProcessedVariable` objects are now made using dimensional time and space ([#1028](https://github.com/pybamm-team/PyBaMM/pull/1028))
- For variables discretised using finite elements the result returned by calling `ProcessedVariable` is now transposed ([#1020](https://github.com/pybamm-team/PyBaMM/pull/1020))
- Renamed "surface area density" to "surface area to volume ratio" ([#975](https://github.com/pybamm-team/PyBaMM/pull/975))
- Replaced "reaction rate" with "exchange-current density" ([#975](https://github.com/pybamm-team/PyBaMM/pull/975))
- Changed the implementation of reactions in submodels ([#948](https://github.com/pybamm-team/PyBaMM/pull/948))
- Removed some inputs like `T_inf`, `R_g` and activation energies to some of the standard function parameters. This is because each of those inputs is specific to a particular function (e.g. the reference temperature at which the function was measured). To change a property such as the activation energy, users should create a new function, specifying the relevant property as a `Parameter` or `InputParameter` ([#942](https://github.com/pybamm-team/PyBaMM/pull/942))
- The thermal option 'xyz-lumped' has been removed. The option 'thermal current collector' has also been removed ([#938](https://github.com/pybamm-team/PyBaMM/pull/938))
- The 'C-rate' parameter has been deprecated. Use 'Current function [A]' instead. The cell capacity can be accessed as 'Cell capacity [A.h]', and used to calculate current from C-rate ([#952](https://github.com/pybamm-team/PyBaMM/pull/952))

# [v0.2.1](https://github.com/pybamm-team/PyBaMM/tree/v0.2.1) - 2020-03-31

New expression tree node types, models, parameter sets and solvers, as well as general bug fixes and new examples.

## Features

- Store variable slices in model for inspection ([#925](https://github.com/pybamm-team/PyBaMM/pull/925))
- Added LiNiCoO2 parameter set from Ecker et. al. ([#922](https://github.com/pybamm-team/PyBaMM/pull/922))
- Made t_plus (optionally) a function of electrolyte concentration, and added (1 + dlnf/dlnc) to models ([#921](https://github.com/pybamm-team/PyBaMM/pull/921))
- Added `DummySolver` for empty models ([#915](https://github.com/pybamm-team/PyBaMM/pull/915))
- Added functionality to broadcast to edges ([#891](https://github.com/pybamm-team/PyBaMM/pull/891))
- Reformatted and cleaned up `QuickPlot` ([#886](https://github.com/pybamm-team/PyBaMM/pull/886))
- Added thermal effects to lead-acid models ([#885](https://github.com/pybamm-team/PyBaMM/pull/885))
- Added a helper function for info on function parameters ([#881](https://github.com/pybamm-team/PyBaMM/pull/881))
- Added additional notebooks showing how to create and compare models ([#877](https://github.com/pybamm-team/PyBaMM/pull/877))
- Added `Minimum`, `Maximum` and `Sign` operators
  ([#876](https://github.com/pybamm-team/PyBaMM/pull/876))
- Added a search feature to `FuzzyDict` ([#875](https://github.com/pybamm-team/PyBaMM/pull/875))
- Add ambient temperature as a function of time ([#872](https://github.com/pybamm-team/PyBaMM/pull/872))
- Added `CasadiAlgebraicSolver` for solving algebraic systems with CasADi ([#868](https://github.com/pybamm-team/PyBaMM/pull/868))
- Added electrolyte functions from Landesfeind ([#860](https://github.com/pybamm-team/PyBaMM/pull/860))
- Add new symbols `VariableDot`, representing the derivative of a variable wrt time,
  and `StateVectorDot`, representing the derivative of a state vector wrt time
  ([#858](https://github.com/pybamm-team/PyBaMM/issues/858))

## Bug fixes

- Filter out discontinuities that occur after solve times
  ([#941](https://github.com/pybamm-team/PyBaMM/pull/945))
- Fixed tight layout for QuickPlot in jupyter notebooks ([#930](https://github.com/pybamm-team/PyBaMM/pull/930))
- Fixed bug raised if function returns a scalar ([#919](https://github.com/pybamm-team/PyBaMM/pull/919))
- Fixed event handling in `ScipySolver` ([#905](https://github.com/pybamm-team/PyBaMM/pull/905))
- Made input handling clearer in solvers ([#905](https://github.com/pybamm-team/PyBaMM/pull/905))
- Updated Getting started notebook 2 ([#903](https://github.com/pybamm-team/PyBaMM/pull/903))
- Reformatted external circuit submodels ([#879](https://github.com/pybamm-team/PyBaMM/pull/879))
- Some bug fixes to generalize specifying models that aren't battery models, see [#846](https://github.com/pybamm-team/PyBaMM/issues/846)
- Reformatted interface submodels to be more readable ([#866](https://github.com/pybamm-team/PyBaMM/pull/866))
- Removed double-counted "number of electrodes connected in parallel" from simulation ([#864](https://github.com/pybamm-team/PyBaMM/pull/864))

## Breaking changes

- Changed keyword argument `u` for inputs (when evaluating an object) to `inputs` ([#905](https://github.com/pybamm-team/PyBaMM/pull/905))
- Removed "set external temperature" and "set external potential" options. Use "external submodels" option instead ([#862](https://github.com/pybamm-team/PyBaMM/pull/862))

# [v0.2.0](https://github.com/pybamm-team/PyBaMM/tree/v0.2.0) - 2020-02-26

This release introduces many new features and optimizations. All models can now be solved using the pip installation - in particular, the DFN can be solved in around 0.1s. Other highlights include an improved user interface, simulations of experimental protocols (GITT, CCCV, etc), new parameter sets for NCA and LGM50, drive cycles, "input parameters" and "external variables" for quickly solving models with different parameter values and coupling with external software, and general bug fixes and optimizations.

## Features

- Added LG M50 parameter set from Chen 2020 ([#854](https://github.com/pybamm-team/PyBaMM/pull/854))
- Changed rootfinding algorithm to CasADi, scipy.optimize.root still accessible as an option ([#844](https://github.com/pybamm-team/PyBaMM/pull/844))
- Added capacitance effects to lithium-ion models ([#842](https://github.com/pybamm-team/PyBaMM/pull/842))
- Added NCA parameter set ([#824](https://github.com/pybamm-team/PyBaMM/pull/824))
- Added functionality to `Solution` that automatically gets `t_eval` from the data when simulating drive cycles and performs checks to ensure the output has the required resolution to accurately capture the input current ([#819](https://github.com/pybamm-team/PyBaMM/pull/819))
- Added `Citations` object to print references when specific functionality is used ([#818](https://github.com/pybamm-team/PyBaMM/pull/818))
- Updated `Solution` to allow exporting to matlab and csv formats ([#811](https://github.com/pybamm-team/PyBaMM/pull/811))
- Allow porosity to vary in space ([#809](https://github.com/pybamm-team/PyBaMM/pull/809))
- Added functionality to solve DAE models with non-smooth current inputs ([#808](https://github.com/pybamm-team/PyBaMM/pull/808))
- Added functionality to simulate experiments and testing protocols ([#807](https://github.com/pybamm-team/PyBaMM/pull/807))
- Added fuzzy string matching for parameters and variables ([#796](https://github.com/pybamm-team/PyBaMM/pull/796))
- Changed ParameterValues to raise an error when a parameter that wasn't previously defined is updated ([#796](https://github.com/pybamm-team/PyBaMM/pull/796))
- Added some basic models (BasicSPM and BasicDFN) in order to clearly demonstrate the PyBaMM model structure for battery models ([#795](https://github.com/pybamm-team/PyBaMM/pull/795))
- Allow initial conditions in the particle to depend on x ([#786](https://github.com/pybamm-team/PyBaMM/pull/786))
- Added the harmonic mean to the Finite Volume method, which is now used when computing fluxes ([#783](https://github.com/pybamm-team/PyBaMM/pull/783))
- Refactored `Solution` to make it a dictionary that contains all of the solution variables. This automatically creates `ProcessedVariable` objects when required, so that the solution can be obtained much more easily. ([#781](https://github.com/pybamm-team/PyBaMM/pull/781))
- Added notebook to explain broadcasts ([#776](https://github.com/pybamm-team/PyBaMM/pull/776))
- Added a step to discretisation that automatically compute the inverse of the mass matrix of the differential part of the problem so that the underlying DAEs can be provided in semi-explicit form, as required by the CasADi solver ([#769](https://github.com/pybamm-team/PyBaMM/pull/769))
- Added the gradient operation for the Finite Element Method ([#767](https://github.com/pybamm-team/PyBaMM/pull/767))
- Added `InputParameter` node for quickly changing parameter values ([#752](https://github.com/pybamm-team/PyBaMM/pull/752))
- Added submodels for operating modes other than current-controlled ([#751](https://github.com/pybamm-team/PyBaMM/pull/751))
- Changed finite volume discretisation to use exact values provided by Neumann boundary conditions when computing the gradient instead of adding ghost nodes([#748](https://github.com/pybamm-team/PyBaMM/pull/748))
- Added optional R(x) distribution in particle models ([#745](https://github.com/pybamm-team/PyBaMM/pull/745))
- Generalized importing of external variables ([#728](https://github.com/pybamm-team/PyBaMM/pull/728))
- Separated active and inactive material volume fractions ([#726](https://github.com/pybamm-team/PyBaMM/pull/726))
- Added submodels for tortuosity ([#726](https://github.com/pybamm-team/PyBaMM/pull/726))
- Simplified the interface for setting current functions ([#723](https://github.com/pybamm-team/PyBaMM/pull/723))
- Added Heaviside operator ([#723](https://github.com/pybamm-team/PyBaMM/pull/723))
- New extrapolation methods ([#707](https://github.com/pybamm-team/PyBaMM/pull/707))
- Added some "Getting Started" documentation ([#703](https://github.com/pybamm-team/PyBaMM/pull/703))
- Allow abs tolerance to be set by variable for IDA KLU solver ([#700](https://github.com/pybamm-team/PyBaMM/pull/700))
- Added Simulation class ([#693](https://github.com/pybamm-team/PyBaMM/pull/693)) with load/save functionality ([#732](https://github.com/pybamm-team/PyBaMM/pull/732))
- Added interface to CasADi solver ([#687](https://github.com/pybamm-team/PyBaMM/pull/687), [#691](https://github.com/pybamm-team/PyBaMM/pull/691), [#714](https://github.com/pybamm-team/PyBaMM/pull/714)). This makes the SUNDIALS DAE solvers (Scikits and KLU) truly optional (though IDA KLU is recommended for solving the DFN).
- Added option to use CasADi's Algorithmic Differentiation framework to calculate Jacobians ([#687](https://github.com/pybamm-team/PyBaMM/pull/687))
- Added method to evaluate parameters more easily ([#669](https://github.com/pybamm-team/PyBaMM/pull/669))
- Added `Jacobian` class to reuse known Jacobians of expressions ([#665](https://github.com/pybamm-team/PyBaMM/pull/670))
- Added `Interpolant` class to interpolate experimental data (e.g. OCP curves) ([#661](https://github.com/pybamm-team/PyBaMM/pull/661))
- Added interface (via pybind11) to sundials with the IDA KLU sparse linear solver ([#657](https://github.com/pybamm-team/PyBaMM/pull/657))
- Allowed parameters to be set by material or by specifying a particular paper ([#647](https://github.com/pybamm-team/PyBaMM/pull/647))
- Set relative and absolute tolerances independently in solvers ([#645](https://github.com/pybamm-team/PyBaMM/pull/645))
- Added basic method to allow (a part of) the State Vector to be updated with results obtained from another solution or package ([#624](https://github.com/pybamm-team/PyBaMM/pull/624))
- Added some non-uniform meshes in 1D and 2D ([#617](https://github.com/pybamm-team/PyBaMM/pull/617))

## Optimizations

- Now simplifying objects that are constant as soon as they are created ([#801](https://github.com/pybamm-team/PyBaMM/pull/801))
- Simplified solver interface ([#800](https://github.com/pybamm-team/PyBaMM/pull/800))
- Added caching for shape evaluation, used during discretisation ([#780](https://github.com/pybamm-team/PyBaMM/pull/780))
- Added an option to skip model checks during discretisation, which could be slow for large models ([#739](https://github.com/pybamm-team/PyBaMM/pull/739))
- Use CasADi's automatic differentation algorithms by default when solving a model ([#714](https://github.com/pybamm-team/PyBaMM/pull/714))
- Avoid re-checking size when making a copy of an `Index` object ([#656](https://github.com/pybamm-team/PyBaMM/pull/656))
- Avoid recalculating `_evaluation_array` when making a copy of a `StateVector` object ([#653](https://github.com/pybamm-team/PyBaMM/pull/653))

## Bug fixes

- Fixed a bug where current loaded from data was incorrectly scaled with the cell capacity ([#852](https://github.com/pybamm-team/PyBaMM/pull/852))
- Moved evaluation of initial conditions to solver ([#839](https://github.com/pybamm-team/PyBaMM/pull/839))
- Fixed a bug where the first line of the data wasn't loaded when parameters are loaded from data ([#819](https://github.com/pybamm-team/PyBaMM/pull/819))
- Made `graphviz` an optional dependency ([#810](https://github.com/pybamm-team/PyBaMM/pull/810))
- Fixed examples to run with basic pip installation ([#800](https://github.com/pybamm-team/PyBaMM/pull/800))
- Added events for CasADi solver when stepping ([#800](https://github.com/pybamm-team/PyBaMM/pull/800))
- Improved implementation of broadcasts ([#776](https://github.com/pybamm-team/PyBaMM/pull/776))
- Fixed a bug which meant that the Ohmic heating in the current collectors was incorrect if using the Finite Element Method ([#767](https://github.com/pybamm-team/PyBaMM/pull/767))
- Improved automatic broadcasting ([#747](https://github.com/pybamm-team/PyBaMM/pull/747))
- Fixed bug with wrong temperature in initial conditions ([#737](https://github.com/pybamm-team/PyBaMM/pull/737))
- Improved flexibility of parameter values so that parameters (such as diffusivity or current) can be set as functions or scalars ([#723](https://github.com/pybamm-team/PyBaMM/pull/723))
- Fixed a bug where boundary conditions were sometimes handled incorrectly in 1+1D models ([#713](https://github.com/pybamm-team/PyBaMM/pull/713))
- Corrected a sign error in Dirichlet boundary conditions in the Finite Element Method ([#706](https://github.com/pybamm-team/PyBaMM/pull/706))
- Passed the correct dimensional temperature to open circuit potential ([#702](https://github.com/pybamm-team/PyBaMM/pull/702))
- Added missing temperature dependence in electrolyte and interface submodels ([#698](https://github.com/pybamm-team/PyBaMM/pull/698))
- Fixed differentiation of functions that have more than one argument ([#687](https://github.com/pybamm-team/PyBaMM/pull/687))
- Added warning if `ProcessedVariable` is called outside its interpolation range ([#681](https://github.com/pybamm-team/PyBaMM/pull/681))
- Updated installation instructions for Mac OS ([#680](https://github.com/pybamm-team/PyBaMM/pull/680))
- Improved the way `ProcessedVariable` objects are created in higher dimensions ([#581](https://github.com/pybamm-team/PyBaMM/pull/581))

## Breaking changes

- Time for solver should now be given in seconds ([#832](https://github.com/pybamm-team/PyBaMM/pull/832))
- Model events are now represented as a list of `pybamm.Event` ([#759](https://github.com/pybamm-team/PyBaMM/issues/759)
- Removed `ParameterValues.update_model`, whose functionality is now replaced by `InputParameter` ([#801](https://github.com/pybamm-team/PyBaMM/pull/801))
- Removed `Outer` and `Kron` nodes as no longer used ([#777](https://github.com/pybamm-team/PyBaMM/pull/777))
- Moved `results` to separate repositories ([#761](https://github.com/pybamm-team/PyBaMM/pull/761))
- The parameters "Bruggeman coefficient" must now be specified separately as "Bruggeman coefficient (electrolyte)" and "Bruggeman coefficient (electrode)"
- The current classes (`GetConstantCurrent`, `GetUserCurrent` and `GetUserData`) have now been removed. Please refer to the [`change-input-current` notebook](https://github.com/pybamm-team/PyBaMM/blob/develop/docs/source/examples/notebooks/change-input-current.ipynb) for information on how to specify an input current
- Parameter functions must now use pybamm functions instead of numpy functions (e.g. `pybamm.exp` instead of `numpy.exp`), as these are then used to construct the expression tree directly. Generally, pybamm syntax follows numpy syntax; please get in touch if a function you need is missing.
- The current must now be updated by changing "Current function [A]" or "C-rate" instead of "Typical current [A]"

# [v0.1.0](https://github.com/pybamm-team/PyBaMM/tree/v0.1.0) - 2019-10-08

This is the first official version of PyBaMM.
Please note that PyBaMM in still under active development, and so the API may change in the future.

## Features

### Models

#### Lithium-ion

- Single Particle Model (SPM)
- Single Particle Model with electrolyte (SPMe)
- Doyle-Fuller-Newman (DFN) model

with the following optional physics:

- Thermal effects
- Fast diffusion in particles
- 2+1D (pouch cell)

#### Lead-acid

- Leading-Order Quasi-Static model
- First-Order Quasi-Static model
- Composite model
- Full model

with the following optional physics:

- Hydrolysis side reaction
- Capacitance effects
- 2+1D

### Spatial discretisations

- Finite Volume (1D only)
- Finite Element (scikit, 2D only)

### Solvers

- Scipy
- Scikits ODE
- Scikits DAE
- IDA KLU sparse linear solver (Sundials)
- Algebraic (root-finding)<|MERGE_RESOLUTION|>--- conflicted
+++ resolved
@@ -1,14 +1,10 @@
 # [Unreleased](https://github.com/pybamm-team/PyBaMM/)
 
-<<<<<<< HEAD
 ## Bug Fixes
 
 - Updated `plot_voltage_components.py` to support both `Simulation` and `Solution` objects. Added new methods in both `Simulation` and `Solution` classes for allow the syntax `simulation.plot_voltage_components` and `solution.plot_voltage_components`. Updated `test_plot_voltage_components.py` to reflect these changes ([#3723](https://github.com/pybamm-team/PyBaMM/pull/3723)).
-- Fixed a bug where if the first step(s) in a cycle are skipped then the cycle solution started from the model's initial conditions instead of from the last state of the previous cycle ([#3708](https://github.com/pybamm-team/PyBaMM/pull/3708))
-# [v24.1rc0](https://github.com/pybamm-team/PyBaMM/tree/v24.1rc0) - 2024-01-31
-=======
+
 # [v24.1rc1](https://github.com/pybamm-team/PyBaMM/tree/v24.1rc1) - 2024-01-17
->>>>>>> 40be4bc0
 
 ## Features
 
