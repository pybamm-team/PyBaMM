--- conflicted
+++ resolved
@@ -5,11 +5,8 @@
 - Added a `Constant` symbol for named constants. This is a subclass of `Scalar` and is used to represent named constants such as the gas constant. This avoids constants being simplified out when constructing expressions. ([#5070](https://github.com/pybamm-team/PyBaMM/pull/5070))
 - Generalise `pybamm.DiscreteTimeSum` to allow it to be embedded in other expressions ([#5044](https://github.com/pybamm-team/PyBaMM/pull/5044))
 - Adds `all` key-value pair to `output_variables` sensitivity dictionaries, accessible through `solution[var].sensitivities['all']`. Aligns shape with conventional solution sensitivities object. ([#5067](https://github.com/pybamm-team/PyBaMM/pull/5067))
-<<<<<<< HEAD
 - Added a new `BaseHysteresisOpenCircuitPotential` class that sets variables for the lithiation and delithiation OCP and the hysteresis voltage (`H = U_lith - U_delith`). Allow the initial hysteresis state to be a function of position through the electrode. Allow the hysteresis decay rates of the Axen and Wycisk models to be a function of stoichiometry and temperature. Added a heat source term in each active material phase `Q_hys = i_vol * (U - U_eq)` where `i_vol` is the volumetric interfacial current density, `U` is the OCP (i.e. includes hysteresis), and `U_eq` is the "equilibrium OCP" ([#4893](https://github.com/pybamm-team/PyBaMM/pull/4893))
-=======
 - Add support for `output_variables` to `pybamm.DiscreteTimeSum` and `pybamm.ExplicitTimeIntegral` expressions. ([#5071](https://github.com/pybamm-team/PyBaMM/pull/5071))
->>>>>>> c0528c28
 
 ## Bug fixes
 
