# [Unreleased](https://github.com/pybamm-team/PyBaMM/)

## Features

- Added a `dt_min` option to the (`IDAKLUSolver`). ([#4736](https://github.com/pybamm-team/PyBaMM/pull/4736))
- Enabled using SEI models with particle size distributions. ([#4693](https://github.com/pybamm-team/PyBaMM/pull/4693))
- Added symbolic mesh which allows for using InputParameters for geometric parameters ([#4665](https://github.com/pybamm-team/PyBaMM/pull/4665))
- Enhanced the `search` method to accept multiple search terms in the form of a string or a list. ([#4650](https://github.com/pybamm-team/PyBaMM/pull/4650))
- Made composite electrode model compatible with particle size distribution ([#4687](https://github.com/pybamm-team/PyBaMM/pull/4687))
- Added `Symbol.post_order()` method to return an iterable that steps through the tree in post-order fashion. ([#4684](https://github.com/pybamm-team/PyBaMM/pull/4684))
- Added two more submodels (options) for the SEI: Lars von Kolzenberg (2020) model and Tunneling Limit model ([#4394](https://github.com/pybamm-team/PyBaMM/pull/4394))
<<<<<<< HEAD
- Porosity change now works for composite electrode ([#4417](https://github.com/pybamm-team/PyBaMM/pull/4417))

=======
- Automatically add state variables of the model to the output variables if they are not already present ([#4700](https://github.com/pybamm-team/PyBaMM/pull/4700))
>>>>>>> 3dccd521

## Breaking changes

- Updated BPX to v0.5.0 and made changes for the switch to Pydantic V2 ([#4701](https://github.com/pybamm-team/PyBaMM/pull/4701))
- Summary variables now calculated only when called, accessed via a class in the same manner as other variables rather than a dictionary. ([#4621](https://github.com/pybamm-team/PyBaMM/pull/4621))
- The conda distribution (`pybamm`) now installs all optional dependencies available on conda-forge. Use the new `pybamm-base` conda
package to install PyBaMM with only the required dependencies. ([conda-forge/pybamm-feedstock#70](https://github.com/conda-forge/pybamm-feedstock/pull/70))
- Separated extrapolation options for `pybamm.BoundaryValue` and `pybamm.BoundaryGradient`, and updated the default to be "linear" for the value and "quadratic" for the gradient. ([#4614](https://github.com/pybamm-team/PyBaMM/pull/4614))
- Double-layer SEI models have been removed (with the corresponding parameters). All models assume now a single SEI layer. ([#4470](https://github.com/pybamm-team/PyBaMM/pull/4470))
- Moved the IDAKLU solver to a standalone `pybammsolvers` package. This will
  make PyBaMM a pure Python package and make installing and using the solver
  easier. ([#4487](https://github.com/pybamm-team/PyBaMM/pull/4487))
- Wycisk OCP model now requires an parameter to set the initial condition. ([#4374](https://github.com/pybamm-team/PyBaMM/pull/4374))

## Bug fixes

- Fixed bug when using stoichiometry-dependent diffusivity with the DFN model with a particle size distribution. ([#4726](https://github.com/pybamm-team/PyBaMM/pull/4726))
- Remove internal use of deprecated `set_parameters` function in the `Simulation` class which caused warnings. ([#4638](https://github.com/pybamm-team/PyBaMM/pull/4638))
- Provide default value for `Symbol.mesh` attribute to avoid errors when adding variables after discretisation. ([#4644](https://github.com/pybamm-team/PyBaMM/pull/4644))

# [v24.11.2](https://github.com/pybamm-team/PyBaMM/tree/v24.11.2) - 2024-11-27

## Bug fixes

- Reverted modifications to quickplot from [#4529](https://github.com/pybamm-team/PyBaMM/pull/4529) which caused issues with the plots displaying correct variable names. ([#4622](https://github.com/pybamm-team/PyBaMM/pull/4622))

# [v24.11.1](https://github.com/pybamm-team/PyBaMM/tree/v24.11.1) - 2024-11-22

## Features

- Modified `quick_plot.plot` to accept a list of times and generate superimposed graphs for specified time points. ([#4529](https://github.com/pybamm-team/PyBaMM/pull/4529))

## Bug Fixes

- Added some dependencies which were left out of the `pyproject.toml` file ([#4602](https://github.com/pybamm-team/PyBaMM/pull/4602))

# [v24.11.0](https://github.com/pybamm-team/PyBaMM/tree/v24.11.0) - 2024-11-20

## Features

- Added `CoupledVariable` which provides a placeholder variable whose equation can be elsewhere in the model. ([#4556](https://github.com/pybamm-team/PyBaMM/pull/4556))
- Adds support to `pybamm.Experiment` for the `output_variables` option in the `IDAKLUSolver`. ([#4534](https://github.com/pybamm-team/PyBaMM/pull/4534))
- Adds an option "voltage as a state" that can be "false" (default) or "true". If "true" adds an explicit algebraic equation for the voltage. ([#4507](https://github.com/pybamm-team/PyBaMM/pull/4507))
- Improved `QuickPlot` accuracy for simulations with Hermite interpolation. ([#4483](https://github.com/pybamm-team/PyBaMM/pull/4483))
- Added Hermite interpolation to the (`IDAKLUSolver`) that improves the accuracy and performance of post-processing variables. ([#4464](https://github.com/pybamm-team/PyBaMM/pull/4464))
- Added basic telemetry to record which functions are being run. See [Telemetry section in the User Guide](https://docs.pybamm.org/en/latest/source/user_guide/index.html#telemetry) for more information. ([#4441](https://github.com/pybamm-team/PyBaMM/pull/4441))
- Added `BasicDFN` model for sodium-ion batteries ([#4451](https://github.com/pybamm-team/PyBaMM/pull/4451))
- Added sensitivity calculation support for `pybamm.Simulation` and `pybamm.Experiment` ([#4415](https://github.com/pybamm-team/PyBaMM/pull/4415))
- Added OpenMP parallelization to IDAKLU solver for lists of input parameters ([#4449](https://github.com/pybamm-team/PyBaMM/pull/4449))
- Added phase-dependent particle options to LAM ([#4369](https://github.com/pybamm-team/PyBaMM/pull/4369))
- Added a lithium ion equivalent circuit model with split open circuit voltages for each electrode (`SplitOCVR`). ([#4330](https://github.com/pybamm-team/PyBaMM/pull/4330))
- Added the `pybamm.DiscreteTimeSum` expression node to sum an expression over a sequence of data times, and accompanying `pybamm.DiscreteTimeData` class to store the data times and values ([#4501](https://github.com/pybamm-team/PyBaMM/pull/4501))

## Optimizations

- Performance refactor of JAX BDF Solver with default Jax method set to `"BDF"`. ([#4456](https://github.com/pybamm-team/PyBaMM/pull/4456))
- Improved performance of initialization and reinitialization of ODEs in the (`IDAKLUSolver`). ([#4453](https://github.com/pybamm-team/PyBaMM/pull/4453))
- Removed the `start_step_offset` setting and disabled minimum `dt` warnings for drive cycles with the (`IDAKLUSolver`). ([#4416](https://github.com/pybamm-team/PyBaMM/pull/4416))

## Bug Fixes
- Added error for binary operators on two concatenations with different numbers of children. Previously, the extra children were dropped. Also fixed bug where Q_rxn was dropped from the total heating term in half-cell models. ([#4562](https://github.com/pybamm-team/PyBaMM/pull/4562))
- Fixed bug where Q_rxn was set to 0 for the negative electrode in half-cell models. ([#4557](https://github.com/pybamm-team/PyBaMM/pull/4557))
- Fixed bug in post-processing solutions with infeasible experiments using the (`IDAKLUSolver`). ([#4541](https://github.com/pybamm-team/PyBaMM/pull/4541))
- Disabled IREE on MacOS due to compatibility issues and added the CasADI
  path to the environment to resolve issues on MacOS and Linux. Windows
  users may still experience issues with interpolation. ([#4528](https://github.com/pybamm-team/PyBaMM/pull/4528))
- Added `_from_json()` functionality to `Sign` which was erroneously omitted previously. ([#4517](https://github.com/pybamm-team/PyBaMM/pull/4517))
- Fixed bug where IDAKLU solver failed when `output variables` were specified and an extrapolation event is present. ([#4440](https://github.com/pybamm-team/PyBaMM/pull/4440))

## Breaking changes

- Deprecated `pybamm.Simulation.set_parameters` and `pybamm.Simulation.     set_up_and_parameterise_experiment` functions in `pybamm.simulation.py`. ([#3752](https://github.com/pybamm-team/PyBaMM/pull/3752))
- Removed all instances of `param = self.param` and now directly access `self.param` across the codebase. This change simplifies parameter references and enhances readability. ([#4484](https://github.com/pybamm-team/PyBaMM/pull/4494))
- Removed the deprecation warning for the chemistry argument in
  ParameterValues ([#4466](https://github.com/pybamm-team/PyBaMM/pull/4466))
- The parameters "... electrode OCP entropic change [V.K-1]" and "... electrode volume change" are now expected to be functions of stoichiometry only instead of functions of both stoichiometry and maximum concentration ([#4427](https://github.com/pybamm-team/PyBaMM/pull/4427))
- Renamed `set_events` function to `add_events_from` to better reflect its purpose. ([#4421](https://github.com/pybamm-team/PyBaMM/pull/4421))

# [v24.9.0](https://github.com/pybamm-team/PyBaMM/tree/v24.9.0) - 2024-09-03

## Features

- Added additional user-configurable options to the (`IDAKLUSolver`) and adjusted the default values to improve performance. ([#4282](https://github.com/pybamm-team/PyBaMM/pull/4282))
- Added the diffusion element to be used in the Thevenin model. ([#4254](https://github.com/pybamm-team/PyBaMM/pull/4254))
- Added lumped surface thermal model ([#4203](https://github.com/pybamm-team/PyBaMM/pull/4203))

## Optimizations

- Update `IDAKLU` tests and benchmarks to use adaptive time stepping. ([#4390](https://github.com/pybamm-team/PyBaMM/pull/4390))
- Improved adaptive time-stepping performance of the (`IDAKLUSolver`). ([#4351](https://github.com/pybamm-team/PyBaMM/pull/4351))
- Improved performance and reliability of DAE consistent initialization. ([#4301](https://github.com/pybamm-team/PyBaMM/pull/4301))
- Replaced rounded Faraday constant with its exact value in `bpx.py` for better comparison between different tools. ([#4290](https://github.com/pybamm-team/PyBaMM/pull/4290))

## Bug Fixes

- Fixed memory issue that caused failure when `output variables` were specified with (`IDAKLUSolver`). ([#4379](https://github.com/pybamm-team/PyBaMM/pull/4379))
- Fixed bug where IDAKLU solver failed when `output variables` were specified and an event triggered. ([#4300](https://github.com/pybamm-team/PyBaMM/pull/4300))

## Breaking changes

- Replaced `have_jax` with `has_jax`, `have_idaklu` with `has_idaklu`, and
  `have_iree` with `has_iree` ([#4398](https://github.com/pybamm-team/PyBaMM/pull/4398))
- Remove deprecated function `pybamm_install_jax` ([#4362](https://github.com/pybamm-team/PyBaMM/pull/4362))
- Removed legacy python-IDAKLU solver. ([#4326](https://github.com/pybamm-team/PyBaMM/pull/4326))

# [v24.5](https://github.com/pybamm-team/PyBaMM/tree/v24.5) - 2024-07-26

## Features

- Added functionality to pass in arbitrary functions of time as the argument for a (`pybamm.step`). ([#4222](https://github.com/pybamm-team/PyBaMM/pull/4222))
- Added new parameters `"f{pref]Initial inner SEI on cracks thickness [m]"` and `"f{pref]Initial outer SEI on cracks thickness [m]"`, instead of hardcoding these to `L_inner_0 / 10000` and `L_outer_0 / 10000`. ([#4168](https://github.com/pybamm-team/PyBaMM/pull/4168))
- Added `pybamm.DataLoader` class to fetch data files from [pybamm-data](https://github.com/pybamm-team/pybamm-data/releases/tag/v1.0.0) and store it under local cache. ([#4098](https://github.com/pybamm-team/PyBaMM/pull/4098))
- Added `time` as an option for `Experiment.termination`. Now allows solving up to a user-specified time while also allowing different cycles and steps in an experiment to be handled normally. ([#4073](https://github.com/pybamm-team/PyBaMM/pull/4073))
- Added `plot_thermal_components` to plot the contributions to the total heat generation in a battery ([#4021](https://github.com/pybamm-team/PyBaMM/pull/4021))
- Added functions for normal probability density function (`pybamm.normal_pdf`) and cumulative distribution function (`pybamm.normal_cdf`) ([#3999](https://github.com/pybamm-team/PyBaMM/pull/3999))
- "Basic" models are now compatible with experiments ([#3995](https://github.com/pybamm-team/PyBaMM/pull/3995))
- Updates multiprocess `Pool` in `BaseSolver.solve()` to be constructed with context `fork`. Adds small example for multiprocess inputs. ([#3974](https://github.com/pybamm-team/PyBaMM/pull/3974))
- Lithium plating now works on composite electrodes ([#3919](https://github.com/pybamm-team/PyBaMM/pull/3919))
- Added lithium plating parameters to `Ecker2015` and `Ecker2015_graphite_halfcell` parameter sets ([#3919](https://github.com/pybamm-team/PyBaMM/pull/3919))
- Added custom experiment steps ([#3835](https://github.com/pybamm-team/PyBaMM/pull/3835))
- MSMR open-circuit voltage model now depends on the temperature ([#3832](https://github.com/pybamm-team/PyBaMM/pull/3832))
- Added support for macOS arm64 (M-series) platforms. ([#3789](https://github.com/pybamm-team/PyBaMM/pull/3789))
- Added the ability to specify a custom solver tolerance in `get_initial_stoichiometries` and related functions ([#3714](https://github.com/pybamm-team/PyBaMM/pull/3714))
- Added a JAX interface to the IDAKLU solver ([#3658](https://github.com/pybamm-team/PyBaMM/pull/3658))
- Modified `step` function to take an array of time `t_eval` as an argument and deprecated use of `npts`. ([#3627](https://github.com/pybamm-team/PyBaMM/pull/3627))
- Renamed "electrode diffusivity" to "particle diffusivity" as a non-breaking change with a deprecation warning ([#3624](https://github.com/pybamm-team/PyBaMM/pull/3624))
- Add support for BPX version 0.4.0 which allows for blended electrodes and user-defined parameters in BPX([#3414](https://github.com/pybamm-team/PyBaMM/pull/3414))
- Added `by_submodel` feature in `print_parameter_info` method to allow users to print parameters and types of submodels in a tabular and readable format ([#3628](https://github.com/pybamm-team/PyBaMM/pull/3628))
- Added `WyciskOpenCircuitPotential` for differential capacity hysteresis state open-circuit potential submodel ([#3593](https://github.com/pybamm-team/PyBaMM/pull/3593))
- Transport efficiency submodel has new options from the literature relating to different tortuosity factor models and also a new option called "tortuosity factor" for specifying the value or function directly as parameters ([#3437](https://github.com/pybamm-team/PyBaMM/pull/3437))
- Heat of mixing source term can now be included into thermal models ([#2837](https://github.com/pybamm-team/PyBaMM/pull/2837))

## Bug Fixes

- Fixed bug where passing deprecated `electrode diffusivity` parameter resulted in a breaking change and/or the corresponding diffusivity parameter not updating. Improved the deprecated translation around BPX. ([#4176](https://github.com/pybamm-team/PyBaMM/pull/4176))
- Fixed a bug where a factor of electrode surface area to volume ratio is missing in the rhs of the LeadingOrderDifferential conductivity model ([#4139](https://github.com/pybamm-team/PyBaMM/pull/4139))
- Fixes the breaking changes caused by [#3624](https://github.com/pybamm-team/PyBaMM/pull/3624), specifically enables the deprecated parameter `electrode diffusivity` to be used by `ParameterValues.update({name:value})` and `Solver.solve(inputs={name:value})`. Fixes parameter translation from old name to new name, with corrected tests. ([#4072](https://github.com/pybamm-team/PyBaMM/pull/4072)
- Set the `remove_independent_variables_from_rhs` to `False` by default, and moved the option from `Discretisation.process_model` to `Discretisation.__init__`. This fixes a bug related to the discharge capacity, but may make the simulation slower in some cases. To set the option to `True`, use `Simulation(..., discretisation_kwargs={"remove_independent_variables_from_rhs": True})`. ([#4020](https://github.com/pybamm-team/PyBaMM/pull/4020))
- Fixed a bug where independent variables were removed from models even if they appeared in events ([#4019](https://github.com/pybamm-team/PyBaMM/pull/4019))
- Fix bug with upwind and downwind schemes producing the wrong discretised system ([#3979](https://github.com/pybamm-team/PyBaMM/pull/3979))
- Allow evaluation of an `Interpolant` object with a number ([#3932](https://github.com/pybamm-team/PyBaMM/pull/3932))
- Added scale to dead lithium variable ([#3919](https://github.com/pybamm-team/PyBaMM/pull/3919))
- `plot_voltage_components` now works even if the time does not start at 0 ([#3915](https://github.com/pybamm-team/PyBaMM/pull/3915))
- Fixed bug where separator porosity was used in calculation instead of transport efficiency ([#3905](https://github.com/pybamm-team/PyBaMM/pull/3905))
- Initial voltage can now match upper or lower cut-offs exactly ([#3842](https://github.com/pybamm-team/PyBaMM/pull/3842))
- Fixed a bug where 1+1D and 2+1D models would not work with voltage or power controlled experiments([#3829](https://github.com/pybamm-team/PyBaMM/pull/3829))
- Update IDAKLU solver to fail gracefully when a variable is requested that was not in the solves `output_variables` list ([#3803](https://github.com/pybamm-team/PyBaMM/pull/3803))
- Updated `_steps_util.py` to throw a specific exception when drive cycle starts at t>0 ([#3756](https://github.com/pybamm-team/PyBaMM/pull/3756))
- Updated `plot_voltage_components.py` to support both `Simulation` and `Solution` objects. Added new methods in both `Simulation` and `Solution` classes for allow the syntax `simulation.plot_voltage_components` and `solution.plot_voltage_components`. Updated `test_plot_voltage_components.py` to reflect these changes ([#3723](https://github.com/pybamm-team/PyBaMM/pull/3723)).
- The SEI thickness decreased at some intervals when the 'electron-migration limited' model was used. It has been corrected ([#3622](https://github.com/pybamm-team/PyBaMM/pull/3622))
- Allow input parameters in ESOH model ([#3921](https://github.com/pybamm-team/PyBaMM/pull/3921))
- Use casadi MX.interpn_linear function instead of plugin to fix casadi_interpolant_linear.dll not found on Windows ([#4077](https://github.com/pybamm-team/PyBaMM/pull/4077))

## Optimizations

- Sped up initialization of a `ProcessedVariable` by making the internal `xarray.DataArray` initialization lazy (only gets created if interpolation is needed) ([#3862](https://github.com/pybamm-team/PyBaMM/pull/3862))

## Breaking changes

- Functions that are created using `pybamm.Function(function_object, children)` can no longer be differentiated symbolically (e.g. to compute the Jacobian). This should affect no users, since function derivatives for all "standard" functions are explicitly implemented ([#4196](https://github.com/pybamm-team/PyBaMM/pull/4196))
- Removed data files under `pybamm/input` and released them in a separate repository upstream at [pybamm-data](https://github.com/pybamm-team/pybamm-data/releases/tag/v1.0.0). Note that data files under `pybamm/input/parameters` have not been removed. ([#4098](https://github.com/pybamm-team/PyBaMM/pull/4098))
- Removed `check_model` argument from `Simulation.solve`. To change the `check_model` option, use `Simulation(..., discretisation_kwargs={"check_model": False})`. ([#4020](https://github.com/pybamm-team/PyBaMM/pull/4020))
- Removed multiple Docker images. Here on, a single Docker image tagged `pybamm/pybamm:latest` will be provided with both solvers (`IDAKLU` and `JAX`) pre-installed. ([#3992](https://github.com/pybamm-team/PyBaMM/pull/3992))
- Removed support for Python 3.8 ([#3961](https://github.com/pybamm-team/PyBaMM/pull/3961))
- Renamed "ocp_soc_0_dimensional" to "ocp_soc_0" and "ocp_soc_100_dimensional" to "ocp_soc_100" ([#3942](https://github.com/pybamm-team/PyBaMM/pull/3942))
- The ODES solver was removed due to compatibility issues. Users should use IDAKLU, Casadi, or JAX instead. ([#3932](https://github.com/pybamm-team/PyBaMM/pull/3932))
- Integrated the `[pandas]` extra into the core PyBaMM package, deprecating the `pybamm[pandas]` optional dependency. Pandas is now a required dependency and will be installed upon installing PyBaMM ([#3892](https://github.com/pybamm-team/PyBaMM/pull/3892))
- Renamed "have_optional_dependency" to "import_optional_dependency" ([#3866](https://github.com/pybamm-team/PyBaMM/pull/3866))
- Integrated the `[latexify]` extra into the core PyBaMM package, deprecating the `pybamm[latexify]` set of optional dependencies. SymPy is now a required dependency and will be installed upon installing PyBaMM ([#3848](https://github.com/pybamm-team/PyBaMM/pull/3848))
- Renamed "testing" argument for plots to "show_plot" and flipped its meaning (show_plot=True is now the default and shows the plot) ([#3842](https://github.com/pybamm-team/PyBaMM/pull/3842))
- The function `get_spatial_var` in `pybamm.QuickPlot.py` is made private. ([#3755](https://github.com/pybamm-team/PyBaMM/pull/3755))
- Dropped support for BPX version 0.3.0 and below ([#3414](https://github.com/pybamm-team/PyBaMM/pull/3414))

# [v24.1](https://github.com/pybamm-team/PyBaMM/tree/v24.1) - 2024-01-31

## Features

- The `pybamm_install_odes` command now includes support for macOS systems and can be used to set up SUNDIALS and install the `scikits.odes` solver on macOS ([#3417](https://github.com/pybamm-team/PyBaMM/pull/3417))
- Added support for Python 3.12 ([#3531](https://github.com/pybamm-team/PyBaMM/pull/3531))
- Added method to get QuickPlot axes by variable ([#3596](https://github.com/pybamm-team/PyBaMM/pull/3596))
- Added custom experiment terminations ([#3596](https://github.com/pybamm-team/PyBaMM/pull/3596))
- Mechanical parameters are now a function of stoichiometry and temperature ([#3576](https://github.com/pybamm-team/PyBaMM/pull/3576))
- Added a new unary operator, `EvaluateAt`, that evaluates a spatial variable at a given position ([#3573](https://github.com/pybamm-team/PyBaMM/pull/3573))
- Added a method, `insert_reference_electrode`, to `pybamm.lithium_ion.BaseModel` that insert a reference electrode to measure the electrolyte potential at a given position in space and adds new variables that mimic a 3E cell setup. ([#3573](https://github.com/pybamm-team/PyBaMM/pull/3573))
- Serialisation added so models can be written to/read from JSON ([#3397](https://github.com/pybamm-team/PyBaMM/pull/3397))
- Added a `get_parameter_info` method for models and modified "print_parameter_info" functionality to extract all parameters and their type in a tabular and readable format ([#3584](https://github.com/pybamm-team/PyBaMM/pull/3584))

## Bug fixes

- Fixed a bug that lead to a `ShapeError` when specifying "Ambient temperature [K]" as an `Interpolant` with an isothermal model ([#3761](https://github.com/pybamm-team/PyBaMM/pull/3761))
- Fixed a bug where if the first step(s) in a cycle are skipped then the cycle solution started from the model's initial conditions instead of from the last state of the previous cycle ([#3708](https://github.com/pybamm-team/PyBaMM/pull/3708))
- Fixed a bug where the lumped thermal model conflates cell volume with electrode volume ([#3707](https://github.com/pybamm-team/PyBaMM/pull/3707))
- Reverted a change to the coupled degradation example notebook that caused it to be unstable for large numbers of cycles ([#3691](https://github.com/pybamm-team/PyBaMM/pull/3691))
- Fixed a bug where simulations using the CasADi-based solvers would fail randomly with the half-cell model ([#3494](https://github.com/pybamm-team/PyBaMM/pull/3494))
- Fixed bug that made identical Experiment steps with different end times crash ([#3516](https://github.com/pybamm-team/PyBaMM/pull/3516))
- Fixed bug in calculation of theoretical energy that made it very slow ([#3506](https://github.com/pybamm-team/PyBaMM/pull/3506))
- The irreversible plating model now increments `f"{Domain} dead lithium concentration [mol.m-3]"`, not `f"{Domain} lithium plating concentration [mol.m-3]"` as it did previously. ([#3485](https://github.com/pybamm-team/PyBaMM/pull/3485))

## Optimizations

- Updated `jax` and `jaxlib` to the latest available versions and added Windows (Python 3.9+) support for the Jax solver ([#3550](https://github.com/pybamm-team/PyBaMM/pull/3550))

## Breaking changes

- The parameters `GeometricParameters.A_cooling` and `GeometricParameters.V_cell` are now automatically computed from the electrode heights, widths and thicknesses if the "cell geometry" option is "pouch" and from the parameters "Cell cooling surface area [m2]" and "Cell volume [m3]", respectively, otherwise. When using the lumped thermal model we recommend using the "arbitrary" cell geometry and specifying the parameters "Cell cooling surface area [m2]", "Cell volume [m3]" and "Total heat transfer coefficient [W.m-2.K-1]" directly. ([#3707](https://github.com/pybamm-team/PyBaMM/pull/3707))
- Dropped support for the `[jax]` extra, i.e., the Jax solver when running on Python 3.8. The Jax solver is now available on Python 3.9 and above ([#3550](https://github.com/pybamm-team/PyBaMM/pull/3550))

# [v23.9](https://github.com/pybamm-team/PyBaMM/tree/v23.9) - 2023-10-31

## Features

- The parameter "Ambient temperature [K]" can now be given as a function of position `(y,z)` and time `t`. The "edge" and "current collector" heat transfer coefficient parameters can also depend on `(y,z)` ([#3257](https://github.com/pybamm-team/PyBaMM/pull/3257))
- Spherical and cylindrical shell domains can now be solved with any boundary conditions ([#3237](https://github.com/pybamm-team/PyBaMM/pull/3237))
- Processed variables now get the spatial variables automatically, allowing plotting of more generic models ([#3234](https://github.com/pybamm-team/PyBaMM/pull/3234))
- Numpy functions now work with PyBaMM symbols (e.g. `np.exp(pybamm.Symbol("a"))` returns `pybamm.Exp(pybamm.Symbol("a"))`). This means that parameter functions can be specified using numpy functions instead of pybamm functions. Additionally, combining numpy arrays with pybamm objects now works (the numpy array is converted to a pybamm array) ([#3205](https://github.com/pybamm-team/PyBaMM/pull/3205))
- Half-cell models where graphite - or other negative electrode material of choice - is treated as the positive electrode ([#3198](https://github.com/pybamm-team/PyBaMM/pull/3198))
- Degradation mechanisms `SEI`, `SEI on cracks` and `lithium plating` can be made to work on the positive electrode by specifying the relevant options as a 2-tuple. If a tuple is not given and `working electrode` is set to `both`, they will be applied on the negative electrode only. ([#3198](https://github.com/pybamm-team/PyBaMM/pull/3198))
- Added an example notebook to demonstrate how to use half-cell models ([#3198](https://github.com/pybamm-team/PyBaMM/pull/3198))
- Added option to use an empirical hysteresis model for the diffusivity and exchange-current density ([#3194](https://github.com/pybamm-team/PyBaMM/pull/3194))
- Double-layer capacity can now be provided as a function of temperature ([#3174](https://github.com/pybamm-team/PyBaMM/pull/3174))
- `pybamm_install_jax` is deprecated. It is now replaced with `pip install pybamm[jax]` ([#3163](https://github.com/pybamm-team/PyBaMM/pull/3163))
- Implement the MSMR model ([#3116](https://github.com/pybamm-team/PyBaMM/pull/3116))
- Added new example notebook `rpt-experiment` to demonstrate how to set up degradation experiments with RPTs ([#2851](https://github.com/pybamm-team/PyBaMM/pull/2851))

## Bug fixes

- Fixed a bug where the JaxSolver would fails when using GPU support with no input parameters ([#3423](https://github.com/pybamm-team/PyBaMM/pull/3423))
- Make pybamm importable with minimal dependencies ([#3044](https://github.com/pybamm-team/PyBaMM/pull/3044), [#3475](https://github.com/pybamm-team/PyBaMM/pull/3475))
- Fixed a bug where supplying an initial soc did not work with half cell models ([#3456](https://github.com/pybamm-team/PyBaMM/pull/3456))
- Fixed a bug where empty lists passed to QuickPlot resulted in an IndexError and did not return a meaningful error message ([#3359](https://github.com/pybamm-team/PyBaMM/pull/3359))
- Fixed a bug where there was a missing thermal conductivity in the thermal pouch cell models ([#3330](https://github.com/pybamm-team/PyBaMM/pull/3330))
- Fixed a bug that caused incorrect results of “{Domain} electrode thickness change [m]” due to the absence of dimension for the variable `electrode_thickness_change`([#3329](https://github.com/pybamm-team/PyBaMM/pull/3329)).
- Fixed a bug that occured in `check_ys_are_not_too_large` when trying to reference `y-slice` where the referenced variable was not a `pybamm.StateVector` ([#3313](https://github.com/pybamm-team/PyBaMM/pull/3313)
- Fixed a bug with `_Heaviside._evaluate_for_shape` which meant some expressions involving heaviside function and subtractions did not work ([#3306](https://github.com/pybamm-team/PyBaMM/pull/3306))
- Attributes of `pybamm.Simulation` objects (models, parameter values, geometries, choice of solver, and output variables) are now private and as such cannot be edited in-place after the simulation has been created ([#3267](https://github.com/pybamm-team/PyBaMM/pull/3267)
- Fixed bug causing incorrect activation energies using `create_from_bpx()` ([#3242](https://github.com/pybamm-team/PyBaMM/pull/3242))
- Fixed a bug where the "basic" lithium-ion models gave incorrect results when using nonlinear particle diffusivity ([#3207](https://github.com/pybamm-team/PyBaMM/pull/3207))
- Particle size distributions now work with SPMe and NewmanTobias models ([#3207](https://github.com/pybamm-team/PyBaMM/pull/3207))
- Attempting to set `working electrode` to `negative` now triggers an `OptionError`. Instead, set it to `positive` and use what would normally be the negative electrode as the positive electrode. ([#3198](https://github.com/pybamm-team/PyBaMM/pull/3198))
- Fix to simulate c_rate steps with drive cycles ([#3186](https://github.com/pybamm-team/PyBaMM/pull/3186))
- Always save last cycle in experiment, to fix issues with `starting_solution` and `last_state` ([#3177](https://github.com/pybamm-team/PyBaMM/pull/3177))
- Fix simulations with `starting_solution` to work with `start_time` experiments ([#3177](https://github.com/pybamm-team/PyBaMM/pull/3177))
- Fix SEI Example Notebook ([#3166](https://github.com/pybamm-team/PyBaMM/pull/3166))
- Thevenin() model is now constructed with standard variables: `Time [s]`, `Time [min]`, `Time [h]` ([#3143](https://github.com/pybamm-team/PyBaMM/pull/3143))
- Error generated when invalid parameter values are passed ([#3132](https://github.com/pybamm-team/PyBaMM/pull/3132))
- Parameters in `Prada2013` have been updated to better match those given in the paper, which is a 2.3 Ah cell, instead of the mix-and-match with the 1.1 Ah cell from Lain2019 ([#3096](https://github.com/pybamm-team/PyBaMM/pull/3096))
- The `OneDimensionalX` thermal model has been updated to account for edge/tab cooling and account for the current collector volumetric heat capacity. It now gives the correct behaviour compared with a lumped model with the correct total heat transfer coefficient and surface area for cooling. ([#3042](https://github.com/pybamm-team/PyBaMM/pull/3042))

## Optimizations

- Improved how steps are processed in simulations to reduce memory usage ([#3261](https://github.com/pybamm-team/PyBaMM/pull/3261))
- Added parameter list support to JAX solver, permitting multithreading / GPU execution ([#3121](https://github.com/pybamm-team/PyBaMM/pull/3121))

## Breaking changes

- The parameter "Exchange-current density for lithium plating [A.m-2]" has been renamed to "Exchange-current density for lithium metal electrode [A.m-2]" when referring to the lithium plating reaction on the surface of a lithium metal electrode ([#3445](https://github.com/pybamm-team/PyBaMM/pull/3445))
- Dropped support for i686 (32-bit) architectures on GNU/Linux distributions ([#3412](https://github.com/pybamm-team/PyBaMM/pull/3412))
- The class `pybamm.thermal.OneDimensionalX` has been moved to `pybamm.thermal.pouch_cell.OneDimensionalX` to reflect the fact that the model formulation implicitly assumes a pouch cell geometry ([#3257](https://github.com/pybamm-team/PyBaMM/pull/3257))
- The "lumped" thermal option now always used the parameters "Cell cooling surface area [m2]", "Cell volume [m3]" and "Total heat transfer coefficient [W.m-2.K-1]" to compute the cell cooling regardless of the chosen "cell geometry" option. The user must now specify the correct values for these parameters instead of them being calculated based on e.g. a pouch cell. An `OptionWarning` is raised to let users know to update their parameters ([#3257](https://github.com/pybamm-team/PyBaMM/pull/3257))
- Numpy functions now work with PyBaMM symbols (e.g. `np.exp(pybamm.Symbol("a"))` returns `pybamm.Exp(pybamm.Symbol("a"))`). This means that parameter functions can be specified using numpy functions instead of pybamm functions. Additionally, combining numpy arrays with pybamm objects now works (the numpy array is converted to a pybamm array) ([#3205](https://github.com/pybamm-team/PyBaMM/pull/3205))
- The `SEI`, `SEI on cracks` and `lithium plating` submodels can now be used on either electrode, which means the `__init__` functions for the relevant classes now have `domain` as a required argument ([#3198](https://github.com/pybamm-team/PyBaMM/pull/3198))
- Likewise, the names of all variables corresponding to those submodels now have domains. For example, instead of `SEI thickness [m]`, use `Negative SEI thickness [m]` or `Positive SEI thickness [m]`. ([#3198](https://github.com/pybamm-team/PyBaMM/pull/3198))
- If `options["working electrode"] == "both"` and either `SEI`, `SEI on cracks` or `lithium plating` are not provided as tuples, they are automatically made into tuples. This directly modifies `extra_options`, not `default_options` to ensure the other changes to `default_options` still happen when required. ([#3198](https://github.com/pybamm-team/PyBaMM/pull/3198))
- Added option to use an empirical hysteresis model for the diffusivity and exchange-current density ([#3194](https://github.com/pybamm-team/PyBaMM/pull/3194))
- Double-layer capacity can now be provided as a function of temperature ([#3174](https://github.com/pybamm-team/PyBaMM/pull/3174))
- `pybamm_install_jax` is deprecated. It is now replaced with `pip install pybamm[jax]` ([#3163](https://github.com/pybamm-team/PyBaMM/pull/3163))
- PyBaMM now has optional dependencies that can be installed with the pattern `pip install pybamm[option]` e.g. `pybamm[plot]` ([#3044](https://github.com/pybamm-team/PyBaMM/pull/3044), [#3475](https://github.com/pybamm-team/PyBaMM/pull/3475))

# [v23.5](https://github.com/pybamm-team/PyBaMM/tree/v23.5) - 2023-06-18

## Features

- Idaklu solver can be given a list of variables to calculate during the solve ([#3217](https://github.com/pybamm-team/PyBaMM/pull/3217))
- Enable multithreading in IDAKLU solver ([#2947](https://github.com/pybamm-team/PyBaMM/pull/2947))
- If a solution contains cycles and steps, the cycle number and step number are now saved when `solution.save_data()` is called ([#2931](https://github.com/pybamm-team/PyBaMM/pull/2931))
- Experiments can now be given a `start_time` to define when each step should be triggered ([#2616](https://github.com/pybamm-team/PyBaMM/pull/2616))

## Optimizations

- Test `JaxSolver`'s compatibility with Python `3.8`, `3.9`, `3.10`, and `3.11` ([#2958](https://github.com/pybamm-team/PyBaMM/pull/2958))
- Update Jax (0.4.8) and JaxLib (0.4.7) compatibility ([#2927](https://github.com/pybamm-team/PyBaMM/pull/2927))
- Migrate from `tox=3.28` to `nox` ([#3005](https://github.com/pybamm-team/PyBaMM/pull/3005))
- Removed `importlib_metadata` as a required dependency for user installations ([#3050](https://github.com/pybamm-team/PyBaMM/pull/3050))

## Bug fixes

- Realign 'count' increment in CasadiSolver.\_integrate() ([#2986](https://github.com/pybamm-team/PyBaMM/pull/2986))
- Fix `pybamm_install_odes` and update the required SUNDIALS version ([#2958](https://github.com/pybamm-team/PyBaMM/pull/2958))
- Fixed a bug where all data included in a BPX was incorrectly assumed to be given as a function of time.([#2957](https://github.com/pybamm-team/PyBaMM/pull/2957))
- Remove brew install for Mac from the recommended developer installation options for SUNDIALS ([#2925](https://github.com/pybamm-team/PyBaMM/pull/2925))
- Fix `bpx.py` to correctly generate parameters for "lumped" thermal model ([#2860](https://github.com/pybamm-team/PyBaMM/issues/2860))

## Breaking changes

- Deprecate functionality to load parameter set from a csv file. Parameter sets must now be provided as python dictionaries ([#2959](https://github.com/pybamm-team/PyBaMM/pull/2959))
- Tox support for Installation & testing has now been replaced by Nox ([#3005](https://github.com/pybamm-team/PyBaMM/pull/3005))

# [v23.4.1](https://github.com/pybamm-team/PyBaMM/tree/v23.4) - 2023-05-01

## Bug fixes

- Fixed a performance regression introduced by citation tags ([#2862](https://github.com/pybamm-team/PyBaMM/pull/2862)). Citations tags functionality is removed for now.

# [v23.4](https://github.com/pybamm-team/PyBaMM/tree/v23.4) - 2023-04-30

## Features

- Added verbose logging to `pybamm.print_citations()` and citation tags for the `pybamm.Citations` class so that users can now see where the citations were registered when running simulations ([#2862](https://github.com/pybamm-team/PyBaMM/pull/2862))
- Updated to casadi 3.6, which required some changes to the casadi integrator ([#2859](https://github.com/pybamm-team/PyBaMM/pull/2859))
- PyBaMM is now natively supported on Apple silicon chips (`M1/M2`) ([#2435](https://github.com/pybamm-team/PyBaMM/pull/2435))
- PyBaMM is now supported on Python `3.10` and `3.11` ([#2435](https://github.com/pybamm-team/PyBaMM/pull/2435))

## Optimizations

- Fixed deprecated `interp2d` method by switching to `xarray.DataArray` as the backend for `ProcessedVariable` ([#2907](https://github.com/pybamm-team/PyBaMM/pull/2907))

## Bug fixes

- Initial conditions for sensitivity equations calculated correctly ([#2920](https://github.com/pybamm-team/PyBaMM/pull/2920))
- Parameter sets can now contain the key "chemistry", and will ignore its value (this previously would give errors in some cases) ([#2901](https://github.com/pybamm-team/PyBaMM/pull/2901))
- Fixed keyerror on "all" when getting sensitivities from IDAKLU solver([#2883](https://github.com/pybamm-team/PyBaMM/pull/2883))
- Fixed a bug in the discretisation of initial conditions of a scaled variable ([#2856](https://github.com/pybamm-team/PyBaMM/pull/2856))

## Breaking changes

- Made `Jupyter` a development only dependency. Now `Jupyter` would not be a required dependency for users while installing `PyBaMM`. ([#2846](https://github.com/pybamm-team/PyBaMM/pull/2846))

# [v23.3](https://github.com/pybamm-team/PyBaMM/tree/v23.3) - 2023-03-31

## Features

- Added option to limit the number of integrators stored in CasadiSolver, which is particularly relevant when running simulations back-to-back [#2823](https://github.com/pybamm-team/PyBaMM/pull/2823)
- Added new variables, related to electrode balance, for the `ElectrodeSOH` model ([#2807](https://github.com/pybamm-team/PyBaMM/pull/2807))
- Added method to calculate maximum theoretical energy. ([#2777](https://github.com/pybamm-team/PyBaMM/pull/2777)) and add to summary variables ([#2781](https://github.com/pybamm-team/PyBaMM/pull/2781))
- Renamed "Terminal voltage [V]" to just "Voltage [V]". "Terminal voltage [V]" can still be used and will return the same value as "Voltage [V]". ([#2740](https://github.com/pybamm-team/PyBaMM/pull/2740))
- Added "Negative electrode surface potential difference at separator interface [V]", which is the value of the surface potential difference (`phi_s - phi_e`) at the anode/separator interface, commonly controlled in fast-charging algorithms to avoid plating. Also added "Positive electrode surface potential difference at separator interface [V]". ([#2740](https://github.com/pybamm-team/PyBaMM/pull/2740))
- Added "Bulk open-circuit voltage [V]", which is the open-circuit voltage as calculated from the bulk particle concentrations. The old variable "Measured open circuit voltage [V]", which referred to the open-circuit potential as calculated from the surface particle concentrations, has been renamed to "Surface open-circuit voltage [V]". ([#2740](https://github.com/pybamm-team/PyBaMM/pull/2740)) "Bulk open-circuit voltage [V]" was briefly named "Open-circuit voltage [V]", but this was changed in ([#2845](https://github.com/pybamm-team/PyBaMM/pull/2845))
- Added an example for `plot_voltage_components`, explaining what the different voltage components are. ([#2740](https://github.com/pybamm-team/PyBaMM/pull/2740))

## Bug fixes

- Fix non-deteministic outcome of some tests in the test suite ([#2844](https://github.com/pybamm-team/PyBaMM/pull/2844))
- Fixed excessive RAM consumption when running multiple simulations ([#2823](https://github.com/pybamm-team/PyBaMM/pull/2823))
- Fixed use of `last_state` as `starting_solution` in `Simulation.solve()` ([#2822](https://github.com/pybamm-team/PyBaMM/pull/2822))
- Fixed a bug where variable bounds could not contain `InputParameters` ([#2795](https://github.com/pybamm-team/PyBaMM/pull/2795))
- Improved `model.latexify()` to have a cleaner and more readable output ([#2764](https://github.com/pybamm-team/PyBaMM/pull/2764))
- Fixed electrolyte conservation in the case of concentration-dependent transference number ([#2758](https://github.com/pybamm-team/PyBaMM/pull/2758))
- Fixed `plot_voltage_components` so that the sum of overpotentials is now equal to the voltage ([#2740](https://github.com/pybamm-team/PyBaMM/pull/2740))

## Optimizations

- Migrated to [Lychee](https://github.com/lycheeverse/lychee-action) workflow for checking URLs ([#2734](https://github.com/pybamm-team/PyBaMM/pull/2734))

## Breaking changes

- `ElectrodeSOH.solve` now returns a `{str: float}` dict instead of a `pybamm.Solution` object (to avoid having to do `.data[0]` every time). In any code that uses `sol = ElectrodeSOH.solve()`, `sol[key].data[0]` should be replaced with `sol[key]`. ([#2779](https://github.com/pybamm-team/PyBaMM/pull/2779))
- Removed "... cation signed stoichiometry" and "... electrons in reaction" parameters, they are now hardcoded. ([#2778](https://github.com/pybamm-team/PyBaMM/pull/2778))
- When using `solver.step()`, the first time point in the step is shifted by `pybamm.settings.step_start_offset` (default 1 ns) to avoid having duplicate times in the solution steps from the end of one step and the start of the next. ([#2773](https://github.com/pybamm-team/PyBaMM/pull/2773))
- Renamed "Measured open circuit voltage [V]" to "Surface open-circuit voltage [V]". This variable was calculated from surface particle concentrations, and hence "hid" the overpotential from particle gradients. The new variable "Bulk open-circuit voltage [V]" is calculated from bulk particle concentrations instead. ([#2740](https://github.com/pybamm-team/PyBaMM/pull/2740))
- Renamed all references to "open circuit" to be "open-circuit" instead. ([#2740](https://github.com/pybamm-team/PyBaMM/pull/2740))
- Renamed parameter "1 + dlnf/dlnc" to "Thermodynamic factor". ([#2727](https://github.com/pybamm-team/PyBaMM/pull/2727))
- All PyBaMM models are now dimensional. This has been benchmarked against dimensionless models and found to give around the same solve time. Implementing dimensional models greatly reduces the barrier to entry for adding new models. However, this comes with several breaking changes: (i) the `timescale` and `length_scales` attributes of a model have been removed (they are no longer needed) (ii) several dimensionless variables are no longer defined, but the corresponding dimensional variables can still be accessed by adding the units to the name (iii) some parameters used only for non-dimensionalization, such as "Typical current [A]", have been removed ([#2419](https://github.com/pybamm-team/PyBaMM/pull/2419))

# [v23.2](https://github.com/pybamm-team/PyBaMM/tree/v23.2) - 2023-02-28

## Features

- Added an option for using a banded jacobian and sundials banded solvers for the IDAKLU solve ([#2677](https://github.com/pybamm-team/PyBaMM/pull/2677))
- The "particle size" option can now be a tuple to allow different behaviour in each electrode ([#2672](https://github.com/pybamm-team/PyBaMM/pull/2672)).
- Added temperature control to experiment class. ([#2518](https://github.com/pybamm-team/PyBaMM/pull/2518))

## Bug fixes

- Fixed current_sigmoid_ocp to be valid for both electrodes ([#2719](https://github.com/pybamm-team/PyBaMM/pull/2719)).
- Fixed the length scaling for the first dimension of r-R plots ([#2663](https://github.com/pybamm-team/PyBaMM/pull/2663)).

# [v23.1](https://github.com/pybamm-team/PyBaMM/tree/v23.1) - 2023-01-31

## Features

- Changed linting from `flake8` to `ruff` ([#2630](https://github.com/pybamm-team/PyBaMM/pull/2630)).
- Changed docs theme to pydata theme and start to improve docs in general ([#2618](https://github.com/pybamm-team/PyBaMM/pull/2618)).
- New `contact resistance` option, new parameter `Contact resistance [Ohm]` and new variable `Contact overpotential [V]` ([#2598](https://github.com/pybamm-team/PyBaMM/pull/2598)).
- Steps in `Experiment` can now be tagged and cycle numbers be searched based on those tags ([#2593](https://github.com/pybamm-team/PyBaMM/pull/2593)).

## Bug fixes

- Fixed a bug where the solid phase conductivity was double-corrected for tortuosity when loading parameters from a BPX file ([#2638](https://github.com/pybamm-team/PyBaMM/pull/2638)).
- Changed termination from "success" to "final time" for algebraic solvers to match ODE/DAE solvers ([#2613](https://github.com/pybamm-team/PyBaMM/pull/2613)).

# [v22.12](https://github.com/pybamm-team/PyBaMM/tree/v22.12) - 2022-12-31

## Features

- Added functionality to create `pybamm.ParameterValues` from a [BPX standard](https://github.com/pybamm-team/BPX) JSON file ([#2555](https://github.com/pybamm-team/PyBaMM/pull/2555)).
- Allow the option "surface form" to be "differential" in the `MPM` ([#2533](https://github.com/pybamm-team/PyBaMM/pull/2533))
- Added variables "Loss of lithium due to loss of active material in negative/positive electrode [mol]". These should be included in the calculation of "total lithium in system" to make sure that lithium is truly conserved. ([#2529](https://github.com/pybamm-team/PyBaMM/pull/2529))
- `initial_soc` can now be a string "x V", in which case the simulation is initialized to start from that voltage ([#2508](https://github.com/pybamm-team/PyBaMM/pull/2508))
- The `ElectrodeSOH` solver can now calculate electrode balance based on a target "cell capacity" (requires cell capacity "Q" as input), as well as the default "cyclable cell capacity" (requires cyclable lithium capacity "Q_Li" as input). Use the keyword argument `known_value` to control which is used. ([#2508](https://github.com/pybamm-team/PyBaMM/pull/2508))

## Bug fixes

- Allow models that subclass `BaseBatteryModel` to use custom options classes ([#2571](https://github.com/pybamm-team/PyBaMM/pull/2571))
- Fixed bug with `EntryPoints` in Spyder IDE ([#2584](https://github.com/pybamm-team/PyBaMM/pull/2584))
- Fixed electrolyte conservation when options {"surface form": "algebraic"} are used
- Fixed "constant concentration" electrolyte model so that "porosity times concentration" is conserved when porosity changes ([#2529](https://github.com/pybamm-team/PyBaMM/pull/2529))
- Fix installation on `Google Colab` (`pybtex` and `Colab` issue) ([#2526](https://github.com/pybamm-team/PyBaMM/pull/2526))

## Breaking changes

- Renamed "Negative/Positive electrode SOC" to "Negative/Positive electrode stoichiometry" to avoid confusion with cell SOC ([#2529](https://github.com/pybamm-team/PyBaMM/pull/2529))
- Removed external variables and submodels. InputParameter should now be used in all cases ([#2502](https://github.com/pybamm-team/PyBaMM/pull/2502))
- Trying to use a solver to solve multiple models results in a RuntimeError exception ([#2481](https://github.com/pybamm-team/PyBaMM/pull/2481))
- Inputs for the `ElectrodeSOH` solver are now (i) "Q_Li", the total cyclable capacity of lithium in the electrodes (previously "n_Li", the total number of moles, n_Li = 3600/F \* Q_Li) (ii) "Q_n", the capacity of the negative electrode (previously "C_n"), and "Q_p", the capacity of the positive electrode (previously "C_p") ([#2508](https://github.com/pybamm-team/PyBaMM/pull/2508))

# [v22.11.1](https://github.com/pybamm-team/PyBaMM/tree/v22.11.1) - 2022-12-13

## Bug fixes

- Fixed installation on Google Colab (`pybtex` issues) ([#2547](https://github.com/pybamm-team/PyBaMM/pull/2547/files))

# [v22.11](https://github.com/pybamm-team/PyBaMM/tree/v22.11) - 2022-11-30

## Features

- Updated parameter sets so that interpolants are created explicitly in the parameter set python file. This does not change functionality but allows finer control, e.g. specifying a "cubic" interpolator instead of the default "linear" ([#2510](https://github.com/pybamm-team/PyBaMM/pull/2510))
- Equivalent circuit models ([#2478](https://github.com/pybamm-team/PyBaMM/pull/2478))
- New Idaklu solver options for jacobian type and linear solver, support Sundials v6 ([#2444](https://github.com/pybamm-team/PyBaMM/pull/2444))
- Added `scale` and `reference` attributes to `Variable` objects, which can be use to make the ODE/DAE solver better conditioned ([#2440](https://github.com/pybamm-team/PyBaMM/pull/2440))
- SEI reactions can now be asymmetric ([#2425](https://github.com/pybamm-team/PyBaMM/pull/2425))

## Bug fixes

- Switched from `pkg_resources` to `importlib_metadata` for handling entry points ([#2500](https://github.com/pybamm-team/PyBaMM/pull/2500))
- Fixed some bugs related to processing `FunctionParameter` to `Interpolant` ([#2494](https://github.com/pybamm-team/PyBaMM/pull/2494))

## Optimizations

- `ParameterValues` now avoids trying to process children if a function parameter is an object that doesn't depend on its children ([#2477](https://github.com/pybamm-team/PyBaMM/pull/2477))
- Implemented memoization via `cache` and `cached_property` from functools ([#2465](https://github.com/pybamm-team/PyBaMM/pull/2465))
- Added more rules for simplifying expressions, especially around Concatenations. Also, meshes constructed from multiple domains are now cached ([#2443](https://github.com/pybamm-team/PyBaMM/pull/2443))
- Added more rules for simplifying expressions. Constants in binary operators are now moved to the left by default (e.g. `x*2` returns `2*x`) ([#2424](https://github.com/pybamm-team/PyBaMM/pull/2424))

## Breaking changes

- Interpolants created from parameter data are now "linear" by default (was "cubic") ([#2494](https://github.com/pybamm-team/PyBaMM/pull/2494))
- Renamed entry point for parameter sets to `pybamm_parameter_sets` ([#2475](https://github.com/pybamm-team/PyBaMM/pull/2475))
- Removed code for generating `ModelingToolkit` problems ([#2432](https://github.com/pybamm-team/PyBaMM/pull/2432))
- Removed `FirstOrder` and `Composite` lead-acid models, and some submodels specific to those models ([#2431](https://github.com/pybamm-team/PyBaMM/pull/2431))

# [v22.10.post1](https://github.com/pybamm-team/PyBaMM/tree/v22.10.post1) - 2022-10-31

## Breaking changes

- Removed all julia generation code ([#2453](https://github.com/pybamm-team/PyBaMM/pull/2453)). Julia code will be hosted at [PyBaMM.jl](https://github.com/tinosulzer/PyBaMM.jl) from now on.

# [v22.10](https://github.com/pybamm-team/PyBaMM/tree/v22.10) - 2022-10-31

## Features

- Third-party parameter sets can be added by registering entry points to ~~`pybamm_parameter_set`~~`pybamm_parameter_sets` ([#2396](https://github.com/pybamm-team/PyBaMM/pull/2396), changed in [#2475](https://github.com/pybamm-team/PyBaMM/pull/2475))
- Added three-dimensional interpolation ([#2380](https://github.com/pybamm-team/PyBaMM/pull/2380))

## Bug fixes

- `pybamm.have_julia()` now checks that julia is properly configured ([#2402](https://github.com/pybamm-team/PyBaMM/pull/2402))
- For simulations with events that cause the simulation to stop early, the sensitivities could be evaluated incorrectly to zero ([#2337](https://github.com/pybamm-team/PyBaMM/pull/2337))

## Optimizations

- Reformatted how simulations with experiments are built ([#2395](https://github.com/pybamm-team/PyBaMM/pull/2395))
- Added small perturbation to initial conditions for casadi solver. This seems to help the solver converge better in some cases ([#2356](https://github.com/pybamm-team/PyBaMM/pull/2356))
- Added `ExplicitTimeIntegral` functionality to move variables which do not appear anywhere on the rhs to a new location, and to integrate those variables explicitly when `get` is called by the solution object. ([#2348](https://github.com/pybamm-team/PyBaMM/pull/2348))
- Added more rules for simplifying expressions ([#2211](https://github.com/pybamm-team/PyBaMM/pull/2211))
- Sped up calculations of Electrode SOH variables for summary variables ([#2210](https://github.com/pybamm-team/PyBaMM/pull/2210))

## Breaking change

- Removed `pybamm.SymbolReplacer` as it is no longer needed to set up simulations with experiments, which is the only place where it was being used ([#2395](https://github.com/pybamm-team/PyBaMM/pull/2395))
- Removed `get_infinite_nested_dict`, `BaseModel.check_default_variables_dictionaries`, and `Discretisation.create_jacobian` methods, which were not used by any other functionality in the repository ([#2384](https://github.com/pybamm-team/PyBaMM/pull/2384))
- Dropped support for Python 3.7 after the release of Numpy v1.22.0 ([#2379](https://github.com/pybamm-team/PyBaMM/pull/2379))
- Removed parameter cli tools (add/edit/remove parameters). Parameter sets can now more easily be added via python scripts. ([#2342](https://github.com/pybamm-team/PyBaMM/pull/2342))
- Parameter sets should now be provided as single python files containing all parameters and functions. Parameters provided as "data" (e.g. OCP vs SOC) can still be csv files, but must be either in the same folder as the parameter file or in a subfolder called "data/". See for example [Ai2020](https://github.com/pybamm-team/PyBaMM/tree/develop/pybamm/input/parameters/lithium_ion/Ai2020.py) ([#2342](https://github.com/pybamm-team/PyBaMM/pull/2342))

# [v22.9](https://github.com/pybamm-team/PyBaMM/tree/v22.9) - 2022-09-30

## Features

- Added function `pybamm.get_git_commit_info()`, which returns information about the last git commit, useful for reproducibility ([#2293](https://github.com/pybamm-team/PyBaMM/pull/2293))
- Added SEI model for composite electrodes ([#2290](https://github.com/pybamm-team/PyBaMM/pull/2290))
- For experiments, the simulation now automatically checks and skips steps that cannot be performed (e.g. "Charge at 1C until 4.2V" from 100% SOC) ([#2212](https://github.com/pybamm-team/PyBaMM/pull/2212))

## Bug fixes

- Arrhenius function for `nmc_OKane2022` positive electrode actually gets used now ([#2309](https://github.com/pybamm-team/PyBaMM/pull/2309))
- Added `SEI on cracks` to loop over all interfacial reactions ([#2262](https://github.com/pybamm-team/PyBaMM/pull/2262))
- Fixed `X-averaged SEI on cracks concentration` so it's an average over x only, not y and z ([#2262](https://github.com/pybamm-team/PyBaMM/pull/2262))
- Corrected initial state for SEI on cracks ([#2262](https://github.com/pybamm-team/PyBaMM/pull/2262))

## Optimizations

- Default options for `particle mechanics` now dealt with differently in each electrode ([#2262](https://github.com/pybamm-team/PyBaMM/pull/2262))
- Sped up calculations of Electrode SOH variables for summary variables ([#2210](https://github.com/pybamm-team/PyBaMM/pull/2210))

## Breaking changes

- When creating a `pybamm.Interpolant` the default interpolator is now "linear". Passing data directly to `ParameterValues` using the `[data]` tag will be still used to create a cubic spline interpolant, as before ([#2258](https://github.com/pybamm-team/PyBaMM/pull/2258))
- Events must now be defined in such a way that they are positive at the initial conditions (events will be triggered when they become negative, instead of when they change sign in either direction) ([#2212](https://github.com/pybamm-team/PyBaMM/pull/2212))

# [v22.8](https://github.com/pybamm-team/PyBaMM/tree/v22.8) - 2022-08-31

## Features

- Added `CurrentSigmoidOpenCircuitPotential` model to model voltage hysteresis for charge/discharge ([#2256](https://github.com/pybamm-team/PyBaMM/pull/2256))
- Added "Chen2020_composite" parameter set for a composite graphite/silicon electrode. ([#2256](https://github.com/pybamm-team/PyBaMM/pull/2256))
- Added new cumulative variables `Throughput capacity [A.h]` and `Throughput energy [W.h]` to standard variables and summary variables, to assist with degradation studies. Throughput variables are only calculated if `calculate discharge energy` is set to `true`. `Time [s]` and `Time [h]` also added to summary variables. ([#2249](https://github.com/pybamm-team/PyBaMM/pull/2249))
- Added `lipf6_OKane2022` electrolyte to `OKane2022` parameter set ([#2249](https://github.com/pybamm-team/PyBaMM/pull/2249))
- Reformated submodel structure to allow composite electrodes. Composite positive electrode is now also possible. With current implementation, electrodes can have at most two phases. ([#2248](https://github.com/pybamm-team/PyBaMM/pull/2248))

## Bug fixes

- Added new parameter `Ratio of lithium moles to SEI moles` (short name z_sei) to fix a bug where this number was incorrectly hardcoded to 1. ([#2222](https://github.com/pybamm-team/PyBaMM/pull/2222))
- Changed short name of parameter `Inner SEI reaction proportion` from alpha_SEI to inner_sei_proportion, to avoid confusion with transfer coefficients. ([#2222](https://github.com/pybamm-team/PyBaMM/pull/2222))
- Deleted legacy parameters with short names beta_sei and beta_plating. ([#2222](https://github.com/pybamm-team/PyBaMM/pull/2222))
- Corrected initial SEI thickness for OKane2022 parameter set. ([#2218](https://github.com/pybamm-team/PyBaMM/pull/2218))

## Optimizations

- Simplified scaling for the exchange-current density. The dimensionless parameter `C_r` is kept, but no longer used anywhere ([#2238](https://github.com/pybamm-team/PyBaMM/pull/2238))
- Added limits for variables in some functions to avoid division by zero, sqrt(negative number), etc ([#2213](https://github.com/pybamm-team/PyBaMM/pull/2213))

## Breaking changes

- Parameters specific to a (primary/secondary) phase in a domain are doubly nested. e.g. `param.c_n_max` is now `param.n.prim.c_max` ([#2248](https://github.com/pybamm-team/PyBaMM/pull/2248))

# [v22.7](https://github.com/pybamm-team/PyBaMM/tree/v22.7) - 2022-07-31

## Features

- Moved general code about submodels to `BaseModel` instead of `BaseBatteryModel`, making it easier to build custom models from submodels. ([#2169](https://github.com/pybamm-team/PyBaMM/pull/2169))
- Events can now be plotted as a regular variable (under the name "Event: event_name", e.g. "Event: Minimum voltage [V]") ([#2158](https://github.com/pybamm-team/PyBaMM/pull/2158))
- Added example showing how to print whether a model is compatible with a parameter set ([#2112](https://github.com/pybamm-team/PyBaMM/pull/2112))
- Added SEI growth on cracks ([#2104](https://github.com/pybamm-team/PyBaMM/pull/2104))
- Added Arrhenius temperature dependence of SEI growth ([#2104](https://github.com/pybamm-team/PyBaMM/pull/2104))
- The "Inner SEI reaction proportion" parameter actually gets used now ([#2104](https://github.com/pybamm-team/PyBaMM/pull/2104))
- New OKane2022 parameter set replaces Chen2020_plating ([#2104](https://github.com/pybamm-team/PyBaMM/pull/2104))
- SEI growth, lithium plating and porosity change can now be set to distributed in `SPMe`. There is an additional option called `x-average side reactions` which allows to set this (note that for `SPM` it is always x-averaged). ([#2099](https://github.com/pybamm-team/PyBaMM/pull/2099))

## Optimizations

- Improved eSOH calculations to be more robust ([#2192](https://github.com/pybamm-team/PyBaMM/pull/2192),[#2199](https://github.com/pybamm-team/PyBaMM/pull/2199))
- The (2x2x2=8) particle diffusion submodels have been consolidated into just three submodels (Fickian diffusion, polynomial profile, and x-averaged polynomial profile) with optional x-averaging and size distribution. Polynomial profile and x-averaged polynomial profile are still two separate submodels, since they deal with surface concentration differently.
- Added error for when solution vector gets too large, to help debug solver errors ([#2138](https://github.com/pybamm-team/PyBaMM/pull/2138))

## Bug fixes

- Fixed error reporting for simulation with experiment ([#2213](https://github.com/pybamm-team/PyBaMM/pull/2213))
- Fixed a bug in `Simulation` that caused initial conditions to change when solving an experiment multiple times ([#2204](https://github.com/pybamm-team/PyBaMM/pull/2204))
- Fixed labels and ylims in `plot_voltage_components`([#2183](https://github.com/pybamm-team/PyBaMM/pull/2183))
- Fixed 2D interpolant ([#2180](https://github.com/pybamm-team/PyBaMM/pull/2180))
- Fixes a bug where the SPMe always builds even when `build=False` ([#2169](https://github.com/pybamm-team/PyBaMM/pull/2169))
- Some events have been removed in the case where they are constant, i.e. can never be reached ([#2158](https://github.com/pybamm-team/PyBaMM/pull/2158))
- Raise explicit `NotImplementedError` if trying to call `bool()` on a pybamm Symbol (e.g. in an if statement condition) ([#2141](https://github.com/pybamm-team/PyBaMM/pull/2141))
- Fixed bug causing cut-off voltage to change after setting up a simulation with a model ([#2138](https://github.com/pybamm-team/PyBaMM/pull/2138))
- A single solution cycle can now be used as a starting solution for a simulation ([#2138](https://github.com/pybamm-team/PyBaMM/pull/2138))

## Breaking changes

- Exchange-current density functions (and some other functions) now take an additional argument, the maximum particle concentration for that phase ([#2134](https://github.com/pybamm-team/PyBaMM/pull/2134))
- Loss of lithium to SEI on cracks is now a degradation variable, so setting a particle mechanics submodel is now compulsory (NoMechanics will suffice) ([#2104](https://github.com/pybamm-team/PyBaMM/pull/2104))

# [v22.6](https://github.com/pybamm-team/PyBaMM/tree/v22.6) - 2022-06-30

## Features

- Added open-circuit potential as a separate submodel ([#2094](https://github.com/pybamm-team/PyBaMM/pull/2094))
- Added partially reversible lithium plating model and new `OKane2022` parameter set to go with it ([#2043](https://github.com/pybamm-team/PyBaMM/pull/2043))
- Added `__eq__` and `__hash__` methods for `Symbol` objects, using `.id` ([#1978](https://github.com/pybamm-team/PyBaMM/pull/1978))

## Optimizations

- Stoichiometry inputs to OCP functions are now bounded between 1e-10 and 1-1e-10, with singularities at 0 and 1 so that OCP goes to +- infinity ([#2095](https://github.com/pybamm-team/PyBaMM/pull/2095))

## Breaking changes

- Changed some dictionary keys to `Symbol` instead of `Symbol.id` (internal change only, should not affect external facing functions) ([#1978](https://github.com/pybamm-team/PyBaMM/pull/1978))

# [v22.5](https://github.com/pybamm-team/PyBaMM/tree/v22.5) - 2022-05-31

## Features

- Added a casadi version of the IDKLU solver, which is used for `model.convert_to_format = "casadi"` ([#2002](https://github.com/pybamm-team/PyBaMM/pull/2002))
- Added functionality to generate Julia expressions from a model. See [PyBaMM.jl](https://github.com/tinosulzer/PyBaMM.jl) for how to use these ([#1942](https://github.com/pybamm-team/PyBaMM/pull/1942)))
- Added basic callbacks to the Simulation class, and a LoggingCallback ([#1880](https://github.com/pybamm-team/PyBaMM/pull/1880)))

## Bug fixes

- Corrected legend order in "plot_voltage_components.py", so each entry refers to the correct overpotential. ([#2061](https://github.com/pybamm-team/PyBaMM/pull/2061))

## Breaking changes

- Changed domain-specific parameter names to a nested attribute. `param.n.l_n` is now `param.n.l` ([#2063](https://github.com/pybamm-team/PyBaMM/pull/2063))

# [v22.4](https://github.com/pybamm-team/PyBaMM/tree/v22.4) - 2022-04-30

## Features

- Added a casadi version of the IDKLU solver, which is used for `model.convert_to_format = "casadi"` ([#2002](https://github.com/pybamm-team/PyBaMM/pull/2002))

## Bug fixes

- Remove old deprecation errors, including those in `parameter_values.py` that caused the simulation if, for example, the reaction rate is re-introduced manually ([#2022](https://github.com/pybamm-team/PyBaMM/pull/2022))

# [v22.3](https://github.com/pybamm-team/PyBaMM/tree/v22.3) - 2022-03-31

## Features

- Added "Discharge energy [W.h]", which is the integral of the power in Watts, as an optional output. Set the option "calculate discharge energy" to "true" to get this output ("false" by default, since it can slow down some of the simple models) ([#1969](https://github.com/pybamm-team/PyBaMM/pull/1969)))
- Added an option "calculate heat source for isothermal models" to choose whether or not the heat generation terms are computed when running models with the option `thermal="isothermal"` ([#1958](https://github.com/pybamm-team/PyBaMM/pull/1958))

## Optimizations

- Simplified `model.new_copy()` ([#1977](https://github.com/pybamm-team/PyBaMM/pull/1977))

## Bug fixes

- Fix bug where sensitivity calculation failed if len of `calculate_sensitivities` was less than `inputs` ([#1897](https://github.com/pybamm-team/PyBaMM/pull/1897))
- Fixed a bug in the eSOH variable calculation when OCV is given as data ([#1975](https://github.com/pybamm-team/PyBaMM/pull/1975))
- Fixed a bug where isothermal models did not compute any heat source terms ([#1958](https://github.com/pybamm-team/PyBaMM/pull/1958))

## Breaking changes

- Removed `model.new_empty_copy()` (use `model.new_copy()` instead) ([#1977](https://github.com/pybamm-team/PyBaMM/pull/1977))
- Dropped support for Windows 32-bit architecture ([#1964](https://github.com/pybamm-team/PyBaMM/pull/1964))

# [v22.2](https://github.com/pybamm-team/PyBaMM/tree/v22.2) - 2022-02-28

## Features

- Isothermal models now calculate heat source terms (but the temperature remains constant). The models now also account for current collector heating when `dimensionality=0` ([#1929](https://github.com/pybamm-team/PyBaMM/pull/1929))
- Added new models for power control and resistance control ([#1917](https://github.com/pybamm-team/PyBaMM/pull/1917))
- Initial concentrations can now be provided as a function of `r` as well as `x` ([#1866](https://github.com/pybamm-team/PyBaMM/pull/1866))

## Bug fixes

- Fixed a bug where thermal submodels could not be used with half-cells ([#1929](https://github.com/pybamm-team/PyBaMM/pull/1929))
- Parameters can now be imported from a directory having "pybamm" in its name ([#1919](https://github.com/pybamm-team/PyBaMM/pull/1919))
- `scikit.odes` and `SUNDIALS` can now be installed using `pybamm_install_odes` ([#1916](https://github.com/pybamm-team/PyBaMM/pull/1916))

## Breaking changes

- The `domain` setter and `auxiliary_domains` getter have been deprecated, `domains` setter/getter should be used instead. The `domain` getter is still active. We now recommend creating symbols with `domains={...}` instead of `domain=..., auxiliary_domains={...}`, but the latter is not yet deprecated ([#1866](https://github.com/pybamm-team/PyBaMM/pull/1866))

# [v22.1](https://github.com/pybamm-team/PyBaMM/tree/v22.1) - 2022-01-31

## Features

- Half-cell models can now be run with "surface form" ([#1913](https://github.com/pybamm-team/PyBaMM/pull/1913))
- Added option for different kinetics on anode and cathode ([#1913](https://github.com/pybamm-team/PyBaMM/pull/1913))
- Allow `pybamm.Solution.save_data()` to return a string if filename is None, and added json to_format option ([#1909](https://github.com/pybamm-team/PyBaMM/pull/1909))
- Added an option to force install compatible versions of jax and jaxlib if already installed using CLI ([#1881](https://github.com/pybamm-team/PyBaMM/pull/1881))

## Optimizations

- The `Symbol` nodes no longer subclasses `anytree.NodeMixIn`. This removes some checks that were not really needed ([#1912](https://github.com/pybamm-team/PyBaMM/pull/1912))

## Bug fixes

- Parameters can now be imported from any given path in `Windows` ([#1900](https://github.com/pybamm-team/PyBaMM/pull/1900))
- Fixed initial conditions for the EC SEI model ([#1895](https://github.com/pybamm-team/PyBaMM/pull/1895))
- Fixed issue in extraction of sensitivites ([#1894](https://github.com/pybamm-team/PyBaMM/pull/1894))

# [v21.12](https://github.com/pybamm-team/PyBaMM/tree/v21.11) - 2021-12-29

## Features

- Added new kinetics models for asymmetric Butler-Volmer, linear kinetics, and Marcus-Hush-Chidsey ([#1858](https://github.com/pybamm-team/PyBaMM/pull/1858))
- Experiments can be set to terminate when a voltage is reached (across all steps) ([#1832](https://github.com/pybamm-team/PyBaMM/pull/1832))
- Added cylindrical geometry and finite volume method ([#1824](https://github.com/pybamm-team/PyBaMM/pull/1824))

## Bug fixes

- `PyBaMM` is now importable in `Linux` systems where `jax` is already installed ([#1874](https://github.com/pybamm-team/PyBaMM/pull/1874))
- Simulations with drive cycles now support `initial_soc` ([#1842](https://github.com/pybamm-team/PyBaMM/pull/1842))
- Fixed bug in expression tree simplification ([#1831](https://github.com/pybamm-team/PyBaMM/pull/1831))
- Solid tortuosity is now correctly calculated with Bruggeman coefficient of the respective electrode ([#1773](https://github.com/pybamm-team/PyBaMM/pull/1773))

# [v21.11](https://github.com/pybamm-team/PyBaMM/tree/v21.11) - 2021-11-30

## Features

- The name of a parameter set can be passed to `ParameterValues` as a string, e.g. `ParameterValues("Chen2020")` ([#1822](https://github.com/pybamm-team/PyBaMM/pull/1822))
- Added submodels for interface utilisation ([#1821](https://github.com/pybamm-team/PyBaMM/pull/1821))
- Reformatted SEI growth models into a single submodel with conditionals ([#1808](https://github.com/pybamm-team/PyBaMM/pull/1808))
- Stress-induced diffusion is now a separate model option instead of being automatically included when using the particle mechanics submodels ([#1797](https://github.com/pybamm-team/PyBaMM/pull/1797))
- `Experiment`s with drive cycles can be solved ([#1793](https://github.com/pybamm-team/PyBaMM/pull/1793))
- Added surface area to volume ratio as a factor to the SEI equations ([#1790](https://github.com/pybamm-team/PyBaMM/pull/1790))
- Half-cell SPM and SPMe have been implemented ([#1731](https://github.com/pybamm-team/PyBaMM/pull/1731))

## Bug fixes

- Fixed `sympy` operators for `Arctan` and `Exponential` ([#1786](https://github.com/pybamm-team/PyBaMM/pull/1786))
- Fixed finite volume discretization in spherical polar coordinates ([#1782](https://github.com/pybamm-team/PyBaMM/pull/1782))
- Fixed bug when using `Experiment` with a pouch cell model ([#1707](https://github.com/pybamm-team/PyBaMM/pull/1707))
- Fixed bug when using `Experiment` with a plating model ([#1707](https://github.com/pybamm-team/PyBaMM/pull/1707))
- Fixed hack for potentials in the SPMe model ([#1707](https://github.com/pybamm-team/PyBaMM/pull/1707))

## Breaking changes

- The `chemistry` keyword argument in `ParameterValues` has been deprecated. Use `ParameterValues(chem)` instead of `ParameterValues(chemistry=chem)` ([#1822](https://github.com/pybamm-team/PyBaMM/pull/1822))
- Raise error when trying to convert an `Interpolant` with the "pchip" interpolator to CasADI ([#1791](https://github.com/pybamm-team/PyBaMM/pull/1791))
- Raise error if `Concatenation` is used directly with `Variable` objects (`concatenation` should be used instead) ([#1789](https://github.com/pybamm-team/PyBaMM/pull/1789))
- Made jax, jaxlib and the PyBaMM JaxSolver optional ([#1767](https://github.com/pybamm-team/PyBaMM/pull/1767), [#1803](https://github.com/pybamm-team/PyBaMM/pull/1803))

# [v21.10](https://github.com/pybamm-team/PyBaMM/tree/v21.10) - 2021-10-31

## Features

- Summary variables can now be user-determined ([#1760](https://github.com/pybamm-team/PyBaMM/pull/1760))
- Added `all_first_states` to the `Solution` object for a simulation with experiment ([#1759](https://github.com/pybamm-team/PyBaMM/pull/1759))
- Added a new method (`create_gif`) in `QuickPlot`, `Simulation` and `BatchStudy` to create a GIF of a simulation ([#1754](https://github.com/pybamm-team/PyBaMM/pull/1754))
- Added more examples for the `BatchStudy` class ([#1747](https://github.com/pybamm-team/PyBaMM/pull/1747))
- SEI models can now be included in the half-cell model ([#1705](https://github.com/pybamm-team/PyBaMM/pull/1705))

## Bug fixes

- Half-cell model and lead-acid models can now be simulated with `Experiment`s ([#1759](https://github.com/pybamm-team/PyBaMM/pull/1759))
- Removed in-place modification of the solution objects by `QuickPlot` ([#1747](https://github.com/pybamm-team/PyBaMM/pull/1747))
- Fixed vector-vector multiplication bug that was causing errors in the SPM with constant voltage or power ([#1735](https://github.com/pybamm-team/PyBaMM/pull/1735))

# [v21.9](https://github.com/pybamm-team/PyBaMM/tree/v21.9) - 2021-09-30

## Features

- Added thermal parameters (thermal conductivity, specific heat, etc.) to the `Ecker2015` parameter set from Zhao et al. (2018) and Hales et al. (2019) ([#1683](https://github.com/pybamm-team/PyBaMM/pull/1683))
- Added `plot_summary_variables` to plot and compare summary variables ([#1678](https://github.com/pybamm-team/PyBaMM/pull/1678))
- The DFN model can now be used directly (instead of `BasicDFNHalfCell`) to simulate a half-cell ([#1600](https://github.com/pybamm-team/PyBaMM/pull/1600))

## Breaking changes

- Dropped support for Python 3.6 ([#1696](https://github.com/pybamm-team/PyBaMM/pull/1696))
- The substring 'negative electrode' has been removed from variables related to SEI and lithium plating (e.g. 'Total negative electrode SEI thickness [m]' replaced by 'Total SEI thickness [m]') ([#1654](https://github.com/pybamm-team/PyBaMM/pull/1654))

# [v21.08](https://github.com/pybamm-team/PyBaMM/tree/v21.08) - 2021-08-26

This release introduces:

- the switch to calendar versioning: from now on we will use year.month version number
- sensitivity analysis of solutions with respect to input parameters
- several new models, including many-particle and state-of-health models
- improvement on how CasADI solver's handle events, including a new "fast with events" mode
- several other new features, optimizations, and bug fixes, summarized below

## Features

- Added submodels and functionality for particle-size distributions in the DFN model, including an
  example notebook ([#1602](https://github.com/pybamm-team/PyBaMM/pull/1602))
- Added UDDS and WLTC drive cycles ([#1601](https://github.com/pybamm-team/PyBaMM/pull/1601))
- Added LG M50 (NMC811 and graphite + SiOx) parameter set from O'Regan 2022 ([#1594](https://github.com/pybamm-team/PyBaMM/pull/1594))
- `pybamm.base_solver.solve` function can take a list of input parameters to calculate the sensitivities of the solution with respect to. Alternatively, it can be set to `True` to calculate the sensitivities for all input parameters ([#1552](https://github.com/pybamm-team/PyBaMM/pull/1552))
- Added capability for `quaternary` domains (in addition to `primary`, `secondary` and `tertiary`), increasing the maximum number of domains that a `Symbol` can have to 4. ([#1580](https://github.com/pybamm-team/PyBaMM/pull/1580))
- Tabs can now be placed at the bottom of the cell in 1+1D thermal models ([#1581](https://github.com/pybamm-team/PyBaMM/pull/1581))
- Added temperature dependence on electrode electronic conductivity ([#1570](https://github.com/pybamm-team/PyBaMM/pull/1570))
- `pybamm.base_solver.solve` function can take a list of input parameters to calculate the sensitivities of the solution with respect to. Alternatively, it can be set to `True` to calculate the sensitivities for all input parameters ([#1552](https://github.com/pybamm-team/PyBaMM/pull/1552))
- Added a new lithium-ion model `MPM` or Many-Particle Model, with a distribution of particle sizes in each electrode. ([#1529](https://github.com/pybamm-team/PyBaMM/pull/1529))
- Added 2 new submodels for lithium transport in a size distribution of electrode particles: Fickian diffusion (`FickianSingleSizeDistribution`) and uniform concentration profile (`FastSingleSizeDistribution`). ([#1529](https://github.com/pybamm-team/PyBaMM/pull/1529))
- Added a "particle size" domain to the default lithium-ion geometry, including plotting capabilities (`QuickPlot`) and processing of variables (`ProcessedVariable`). ([#1529](https://github.com/pybamm-team/PyBaMM/pull/1529))
- Added fitted expressions for OCPs for the Chen2020 parameter set ([#1526](https://github.com/pybamm-team/PyBaMM/pull/1497))
- Added `initial_soc` argument to `Simualtion.solve` for specifying the initial SOC when solving a model ([#1512](https://github.com/pybamm-team/PyBaMM/pull/1512))
- Added `print_name` to some symbols ([#1495](https://github.com/pybamm-team/PyBaMM/pull/1495), [#1497](https://github.com/pybamm-team/PyBaMM/pull/1497))
- Added Base Parameters class and SymPy in dependencies ([#1495](https://github.com/pybamm-team/PyBaMM/pull/1495))
- Added a new "reaction-driven" model for LAM from Reniers et al (2019) ([#1490](https://github.com/pybamm-team/PyBaMM/pull/1490))
- Some features ("loss of active material" and "particle mechanics") can now be specified separately for the negative electrode and positive electrode by passing a 2-tuple ([#1490](https://github.com/pybamm-team/PyBaMM/pull/1490))
- `plot` and `plot2D` now take and return a matplotlib Axis to allow for easier customization ([#1472](https://github.com/pybamm-team/PyBaMM/pull/1472))
- `ParameterValues.evaluate` can now return arrays to allow function parameters to be easily evaluated ([#1472](https://github.com/pybamm-team/PyBaMM/pull/1472))
- Added option to save only specific cycle numbers when simulating an `Experiment` ([#1459](https://github.com/pybamm-team/PyBaMM/pull/1459))
- Added capacity-based termination conditions when simulating an `Experiment` ([#1459](https://github.com/pybamm-team/PyBaMM/pull/1459))
- Added "summary variables" to track degradation over several cycles ([#1459](https://github.com/pybamm-team/PyBaMM/pull/1459))
- Added `ElectrodeSOH` model for calculating capacities and stoichiometric limits ([#1459](https://github.com/pybamm-team/PyBaMM/pull/1459))
- Added Batch Study class ([#1455](https://github.com/pybamm-team/PyBaMM/pull/1455))
- Added `ConcatenationVariable`, which is automatically created when variables are concatenated ([#1453](https://github.com/pybamm-team/PyBaMM/pull/1453))
- Added "fast with events" mode for the CasADi solver, which solves a model and finds events more efficiently than "safe" mode. As of PR #1450 this feature is still being tested and "safe" mode remains the default ([#1450](https://github.com/pybamm-team/PyBaMM/pull/1450))

## Optimizations

- Models that mostly use x-averaged quantities (SPM and SPMe) now use x-averaged degradation models ([#1490](https://github.com/pybamm-team/PyBaMM/pull/1490))
- Improved how the CasADi solver's "safe" mode finds events ([#1450](https://github.com/pybamm-team/PyBaMM/pull/1450))
- Perform more automatic simplifications of the expression tree ([#1449](https://github.com/pybamm-team/PyBaMM/pull/1449))
- Reduce time taken to hash a sparse `Matrix` object ([#1449](https://github.com/pybamm-team/PyBaMM/pull/1449))

## Bug fixes

- Fixed bug with `load_function` ([#1675](https://github.com/pybamm-team/PyBaMM/pull/1675))
- Updated documentation to include some previously missing functions, such as `erf` and `tanh` ([#1628](https://github.com/pybamm-team/PyBaMM/pull/1628))
- Fixed reading citation file without closing ([#1620](https://github.com/pybamm-team/PyBaMM/pull/1620))
- Porosity variation for SEI and plating models is calculated from the film thickness rather than from a separate ODE ([#1617](https://github.com/pybamm-team/PyBaMM/pull/1617))
- Fixed a bug where the order of the indexing for the entries of variables discretised using FEM was incorrect ([#1556](https://github.com/pybamm-team/PyBaMM/pull/1556))
- Fix broken module import for spyder when running a script twice ([#1555](https://github.com/pybamm-team/PyBaMM/pull/1555))
- Fixed ElectrodeSOH model for multi-dimensional simulations ([#1548](https://github.com/pybamm-team/PyBaMM/pull/1548))
- Removed the overly-restrictive check "each variable in the algebraic eqn keys must appear in the eqn" ([#1510](https://github.com/pybamm-team/PyBaMM/pull/1510))
- Made parameters importable through pybamm ([#1475](https://github.com/pybamm-team/PyBaMM/pull/1475))

## Breaking changes

- Refactored the `particle` submodel module, with the models having no size distribution now found in `particle.no_distribution`, and those with a size distribution in `particle.size_distribution`. Renamed submodels to indicate the transport model (Fickian diffusion, polynomial profile) and if they are "x-averaged". E.g., `FickianManyParticles` and `FickianSingleParticle` are now `no_distribution.FickianDiffusion` and `no_distribution.XAveragedFickianDiffusion` ([#1602](https://github.com/pybamm-team/PyBaMM/pull/1602))
- Changed sensitivity API. Removed `ProcessedSymbolicVariable`, all sensitivity now handled within the solvers and `ProcessedVariable` ([#1552](https://github.com/pybamm-team/PyBaMM/pull/1552),[#2276](https://github.com/pybamm-team/PyBaMM/pull/2276))
- The `Yang2017` parameter set has been removed as the complete parameter set is not publicly available in the literature ([#1577](https://github.com/pybamm-team/PyBaMM/pull/1577))
- Changed how options are specified for the "loss of active material" and "particle cracking" submodels. "loss of active material" can now be one of "none", "stress-driven", or "reaction-driven", or a 2-tuple for different options in negative and positive electrode. Similarly "particle cracking" (now called "particle mechanics") can now be "none", "swelling only", "swelling and cracking", or a 2-tuple ([#1490](https://github.com/pybamm-team/PyBaMM/pull/1490))
- Changed the variable in the full diffusion model from "Electrolyte concentration" to "Porosity times concentration" ([#1476](https://github.com/pybamm-team/PyBaMM/pull/1476))
- Renamed `lithium-ion` folder to `lithium_ion` and `lead-acid` folder to `lead_acid` in parameters ([#1464](https://github.com/pybamm-team/PyBaMM/pull/1464))

# [v0.4.0](https://github.com/pybamm-team/PyBaMM/tree/v0.4.0) - 2021-03-28

This release introduces:

- several new models, including reversible and irreversible plating submodels, submodels for loss of active material, Yang et al.'s (2017) coupled SEI/plating/pore clogging model, and the Newman-Tobias model
- internal optimizations for solving models, particularly for simulating experiments, with more accurate event detection and more efficient numerical methods and post-processing
- parallel solutions of a model with different inputs
- a cleaner installation process for Mac when installing from PyPI, no longer requiring a Homebrew installation of Sundials
- improved plotting functionality, including adding a new 'voltage component' plot
- several other new features, optimizations, and bug fixes, summarized below

## Features

- Added `NewmanTobias` li-ion battery model ([#1423](https://github.com/pybamm-team/PyBaMM/pull/1423))
- Added `plot_voltage_components` to easily plot the component overpotentials that make up the voltage ([#1419](https://github.com/pybamm-team/PyBaMM/pull/1419))
- Made `QuickPlot` more customizable and added an example ([#1419](https://github.com/pybamm-team/PyBaMM/pull/1419))
- `Solution` objects can now be created by stepping _different_ models ([#1408](https://github.com/pybamm-team/PyBaMM/pull/1408))
- Added Yang et al 2017 model that couples irreversible lithium plating, SEI growth and change in porosity which produces a transition from linear to nonlinear degradation pattern of lithium-ion battery over extended cycles([#1398](https://github.com/pybamm-team/PyBaMM/pull/1398))
- Added support for Python 3.9 and dropped support for Python 3.6. Python 3.6 may still work but is now untested ([#1370](https://github.com/pybamm-team/PyBaMM/pull/1370))
- Added the electrolyte overpotential and Ohmic losses for full conductivity, including surface form ([#1350](https://github.com/pybamm-team/PyBaMM/pull/1350))
- Added functionality to `Citations` to print formatted citations ([#1340](https://github.com/pybamm-team/PyBaMM/pull/1340))
- Updated the way events are handled in `CasadiSolver` for more accurate event location ([#1328](https://github.com/pybamm-team/PyBaMM/pull/1328))
- Added error message if initial conditions are outside the bounds of a variable ([#1326](https://github.com/pybamm-team/PyBaMM/pull/1326))
- Added temperature dependence to density, heat capacity and thermal conductivity ([#1323](https://github.com/pybamm-team/PyBaMM/pull/1323))
- Added temperature dependence to the transference number (`t_plus`) ([#1317](https://github.com/pybamm-team/PyBaMM/pull/1317))
- Added new functionality for `Interpolant` ([#1312](https://github.com/pybamm-team/PyBaMM/pull/1312))
- Added option to express experiments (and extract solutions) in terms of cycles of operating condition ([#1309](https://github.com/pybamm-team/PyBaMM/pull/1309))
- The event time and state are now returned as part of `Solution.t` and `Solution.y` so that the event is accurately captured in the returned solution ([#1300](https://github.com/pybamm-team/PyBaMM/pull/1300))
- Added reversible and irreversible lithium plating models ([#1287](https://github.com/pybamm-team/PyBaMM/pull/1287))
- Reformatted the `BasicDFNHalfCell` to be consistent with the other models ([#1282](https://github.com/pybamm-team/PyBaMM/pull/1282))
- Added option to make the total interfacial current density a state ([#1280](https://github.com/pybamm-team/PyBaMM/pull/1280))
- Added functionality to initialize a model using the solution from another model ([#1278](https://github.com/pybamm-team/PyBaMM/pull/1278))
- Added submodels for active material ([#1262](https://github.com/pybamm-team/PyBaMM/pull/1262))
- Updated solvers' method `solve()` so it can take a list of inputs dictionaries as the `inputs` keyword argument. In this case the model is solved for each input set in the list, and a list of solutions mapping the set of inputs to the solutions is returned. Note that `solve()` can still take a single dictionary as the `inputs` keyword argument. In this case the behaviour is unchanged compared to previous versions.([#1261](https://github.com/pybamm-team/PyBaMM/pull/1261))
- Added composite surface form electrolyte models: `CompositeDifferential` and `CompositeAlgebraic` ([#1207](https://github.com/pybamm-team/PyBaMM/issues/1207))

## Optimizations

- Improved the way an `Experiment` is simulated to reduce solve time (at the cost of slightly higher set-up time) ([#1408](https://github.com/pybamm-team/PyBaMM/pull/1408))
- Add script and workflow to automatically update parameter_sets.py docstrings ([#1371](https://github.com/pybamm-team/PyBaMM/pull/1371))
- Add URLs checker in workflows ([#1347](https://github.com/pybamm-team/PyBaMM/pull/1347))
- The `Solution` class now only creates the concatenated `y` when the user asks for it. This is an optimization step as the concatenation can be slow, especially with larger experiments ([#1331](https://github.com/pybamm-team/PyBaMM/pull/1331))
- If solver method `solve()` is passed a list of inputs as the `inputs` keyword argument, the resolution of the model for each input set is spread across several Python processes, usually running in parallel on different processors. The default number of processes is the number of processors available. `solve()` takes a new keyword argument `nproc` which can be used to set this number a manually.
- Variables are now post-processed using CasADi ([#1316](https://github.com/pybamm-team/PyBaMM/pull/1316))
- Operations such as `1*x` and `0+x` now directly return `x` ([#1252](https://github.com/pybamm-team/PyBaMM/pull/1252))

## Bug fixes

- Fixed a bug on the boundary conditions of `FickianSingleParticle` and `FickianManyParticles` to ensure mass is conserved ([#1421](https://github.com/pybamm-team/PyBaMM/pull/1421))
- Fixed a bug where the `PolynomialSingleParticle` submodel gave incorrect results with "dimensionality" equal to 2 ([#1411](https://github.com/pybamm-team/PyBaMM/pull/1411))
- Fixed a bug where volume averaging in 0D gave the wrong result ([#1411](https://github.com/pybamm-team/PyBaMM/pull/1411))
- Fixed a sign error in the positive electrode ohmic losses ([#1407](https://github.com/pybamm-team/PyBaMM/pull/1407))
- Fixed the formulation of the EC reaction SEI model ([#1397](https://github.com/pybamm-team/PyBaMM/pull/1397))
- Simulations now stop when an experiment becomes infeasible ([#1395](https://github.com/pybamm-team/PyBaMM/pull/1395))
- Added a check for domains in `Concatenation` ([#1368](https://github.com/pybamm-team/PyBaMM/pull/1368))
- Differentiation now works even when the differentiation variable is a constant ([#1294](https://github.com/pybamm-team/PyBaMM/pull/1294))
- Fixed a bug where the event time and state were no longer returned as part of the solution ([#1344](https://github.com/pybamm-team/PyBaMM/pull/1344))
- Fixed a bug in `CasadiSolver` safe mode which crashed when there were extrapolation events but no termination events ([#1321](https://github.com/pybamm-team/PyBaMM/pull/1321))
- When an `Interpolant` is extrapolated an error is raised for `CasadiSolver` (and a warning is raised for the other solvers) ([#1315](https://github.com/pybamm-team/PyBaMM/pull/1315))
- Fixed `Simulation` and `model.new_copy` to fix a bug where changes to the model were overwritten ([#1278](https://github.com/pybamm-team/PyBaMM/pull/1278))

## Breaking changes

- Removed `Simplification` class and `.simplify()` function ([#1369](https://github.com/pybamm-team/PyBaMM/pull/1369))
- All example notebooks in PyBaMM's GitHub repository must now include the command `pybamm.print_citations()`, otherwise the tests will fail. This is to encourage people to use this command to cite the relevant papers ([#1340](https://github.com/pybamm-team/PyBaMM/pull/1340))
- Notation has been homogenised to use positive and negative electrode (instead of cathode and anode). This applies to the parameter folders (now called `'positive_electrodes'` and `'negative_electrodes'`) and the options of `active_material` and `particle_cracking` submodels (now called `'positive'` and `'negative'`) ([#1337](https://github.com/pybamm-team/PyBaMM/pull/1337))
- `Interpolant` now takes `x` and `y` instead of a single `data` entry ([#1312](https://github.com/pybamm-team/PyBaMM/pull/1312))
- Boolean model options ('sei porosity change', 'convection') must now be given in string format ('true' or 'false' instead of True or False) ([#1280](https://github.com/pybamm-team/PyBaMM/pull/1280))
- Operations such as `1*x` and `0+x` now directly return `x`. This can be bypassed by explicitly creating the binary operators, e.g. `pybamm.Multiplication(1, x)` ([#1252](https://github.com/pybamm-team/PyBaMM/pull/1252))
- `'Cell capacity [A.h]'` has been renamed to `'Nominal cell capacity [A.h]'`. `'Cell capacity [A.h]'` will be deprecated in the next release. ([#1352](https://github.com/pybamm-team/PyBaMM/pull/1352))

# [v0.3.0](https://github.com/pybamm-team/PyBaMM/tree/v0.3.0) - 2020-12-01

This release introduces a new aging model for particle mechanics, a new reduced-order model (TSPMe), and a parameter set for A123 LFP cells. Additionally, there have been several backend optimizations to speed up model creation and solving, and other minor features and bug fixes.

## Features

- Added a submodel for particle mechanics ([#1232](https://github.com/pybamm-team/PyBaMM/pull/1232))
- Added a notebook on how to speed up the solver and handle instabilities ([#1223](https://github.com/pybamm-team/PyBaMM/pull/1223))
- Improve string printing of `BinaryOperator`, `Function`, and `Concatenation` objects ([#1223](https://github.com/pybamm-team/PyBaMM/pull/1223))
- Added `Solution.integration_time`, which is the time taken just by the integration subroutine, without extra setups ([#1223](https://github.com/pybamm-team/PyBaMM/pull/1223))
- Added parameter set for an A123 LFP cell ([#1209](https://github.com/pybamm-team/PyBaMM/pull/1209))
- Added variables related to equivalent circuit models ([#1204](https://github.com/pybamm-team/PyBaMM/pull/1204))
- Added the `Integrated` electrolyte conductivity submodel ([#1188](https://github.com/pybamm-team/PyBaMM/pull/1188))
- Added an example script to check conservation of lithium ([#1186](https://github.com/pybamm-team/PyBaMM/pull/1186))
- Added `erf` and `erfc` functions ([#1184](https://github.com/pybamm-team/PyBaMM/pull/1184))

## Optimizations

- Add (optional) smooth approximations for the `Minimum`, `Maximum`, `Heaviside`, and `AbsoluteValue` operators ([#1223](https://github.com/pybamm-team/PyBaMM/pull/1223))
- Avoid unnecessary repeated computations in the solvers ([#1222](https://github.com/pybamm-team/PyBaMM/pull/1222))
- Rewrite `Symbol.is_constant` to be more efficient ([#1222](https://github.com/pybamm-team/PyBaMM/pull/1222))
- Cache shape and size calculations ([#1222](https://github.com/pybamm-team/PyBaMM/pull/1222))
- Only instantiate the geometric, electrical and thermal parameter classes once ([#1222](https://github.com/pybamm-team/PyBaMM/pull/1222))

## Bug fixes

- Quickplot now works when timescale or lengthscale is a function of an input parameter ([#1234](https://github.com/pybamm-team/PyBaMM/pull/1234))
- Fix bug that was slowing down creation of the EC reaction SEI submodel ([#1227](https://github.com/pybamm-team/PyBaMM/pull/1227))
- Add missing separator thermal parameters for the Ecker parameter set ([#1226](https://github.com/pybamm-team/PyBaMM/pull/1226))
- Make sure simulation solves when evaluated timescale is a function of an input parameter ([#1218](https://github.com/pybamm-team/PyBaMM/pull/1218))
- Raise error if saving to MATLAB with variable names that MATLAB can't read, and give option of providing alternative variable names ([#1206](https://github.com/pybamm-team/PyBaMM/pull/1206))
- Raise error if the boundary condition at the origin in a spherical domain is other than no-flux ([#1175](https://github.com/pybamm-team/PyBaMM/pull/1175))
- Fix boundary conditions at r = 0 for Creating Models notebooks ([#1173](https://github.com/pybamm-team/PyBaMM/pull/1173))

## Breaking changes

- The parameters "Positive/Negative particle distribution in x" and "Positive/Negative surface area to volume ratio distribution in x" have been deprecated. Instead, users can provide "Positive/Negative particle radius [m]" and "Positive/Negative surface area to volume ratio [m-1]" directly as functions of through-cell position (x [m]) ([#1237](https://github.com/pybamm-team/PyBaMM/pull/1237))

# [v0.2.4](https://github.com/pybamm-team/PyBaMM/tree/v0.2.4) - 2020-09-07

This release adds new operators for more complex models, some basic sensitivity analysis, and a spectral volumes spatial method, as well as some small bug fixes.

## Features

- Added variables which track the total amount of lithium in the system ([#1136](https://github.com/pybamm-team/PyBaMM/pull/1136))
- Added `Upwind` and `Downwind` operators for convection ([#1134](https://github.com/pybamm-team/PyBaMM/pull/1134))
- Added Getting Started notebook on solver options and changing the mesh. Also added a notebook detailing the different thermal options, and a notebook explaining the steps that occur behind the scenes in the `Simulation` class ([#1131](https://github.com/pybamm-team/PyBaMM/pull/1131))
- Added particle submodel that use a polynomial approximation to the concentration within the electrode particles ([#1130](https://github.com/pybamm-team/PyBaMM/pull/1130))
- Added `Modulo`, `Floor` and `Ceiling` operators ([#1121](https://github.com/pybamm-team/PyBaMM/pull/1121))
- Added DFN model for a half cell ([#1121](https://github.com/pybamm-team/PyBaMM/pull/1121))
- Automatically compute surface area to volume ratio based on particle shape for li-ion models ([#1120](https://github.com/pybamm-team/PyBaMM/pull/1120))
- Added "R-averaged particle concentration" variables ([#1118](https://github.com/pybamm-team/PyBaMM/pull/1118))
- Added support for sensitivity calculations to the casadi solver ([#1109](https://github.com/pybamm-team/PyBaMM/pull/1109))
- Added support for index 1 semi-explicit dae equations and sensitivity calculations to JAX BDF solver ([#1107](https://github.com/pybamm-team/PyBaMM/pull/1107))
- Allowed keyword arguments to be passed to `Simulation.plot()` ([#1099](https://github.com/pybamm-team/PyBaMM/pull/1099))
- Added the Spectral Volumes spatial method and the submesh that it works with ([#900](https://github.com/pybamm-team/PyBaMM/pull/900))

## Bug fixes

- Fixed bug where some parameters were not being set by the `EcReactionLimited` SEI model ([#1136](https://github.com/pybamm-team/PyBaMM/pull/1136))
- Fixed bug on electrolyte potential for `BasicDFNHalfCell` ([#1133](https://github.com/pybamm-team/PyBaMM/pull/1133))
- Fixed `r_average` to work with `SecondaryBroadcast` ([#1118](https://github.com/pybamm-team/PyBaMM/pull/1118))
- Fixed finite volume discretisation of spherical integrals ([#1118](https://github.com/pybamm-team/PyBaMM/pull/1118))
- `t_eval` now gets changed to a `linspace` if a list of length 2 is passed ([#1113](https://github.com/pybamm-team/PyBaMM/pull/1113))
- Fixed bug when setting a function with an `InputParameter` ([#1111](https://github.com/pybamm-team/PyBaMM/pull/1111))

## Breaking changes

- The "fast diffusion" particle option has been renamed "uniform profile" ([#1130](https://github.com/pybamm-team/PyBaMM/pull/1130))
- The modules containing standard parameters are now classes so they can take options
  (e.g. `standard_parameters_lithium_ion` is now `LithiumIonParameters`) ([#1120](https://github.com/pybamm-team/PyBaMM/pull/1120))
- Renamed `quick_plot_vars` to `output_variables` in `Simulation` to be consistent with `QuickPlot`. Passing `quick_plot_vars` to `Simulation.plot()` has been deprecated and `output_variables` should be passed instead ([#1099](https://github.com/pybamm-team/PyBaMM/pull/1099))

# [v0.2.3](https://github.com/pybamm-team/PyBaMM/tree/v0.2.3) - 2020-07-01

This release enables the use of [Google Colab](https://colab.research.google.com/github/pybamm-team/PyBaMM/blob/main/) for running example notebooks, and adds some small new features and bug fixes.

## Features

- Added JAX evaluator, and ODE solver ([#1038](https://github.com/pybamm-team/PyBaMM/pull/1038))
- Reformatted Getting Started notebooks ([#1083](https://github.com/pybamm-team/PyBaMM/pull/1083))
- Reformatted Landesfeind electrolytes ([#1064](https://github.com/pybamm-team/PyBaMM/pull/1064))
- Adapted examples to be run in Google Colab ([#1061](https://github.com/pybamm-team/PyBaMM/pull/1061))
- Added some new solvers for algebraic models ([#1059](https://github.com/pybamm-team/PyBaMM/pull/1059))
- Added `length_scales` attribute to models ([#1058](https://github.com/pybamm-team/PyBaMM/pull/1058))
- Added averaging in secondary dimensions ([#1057](https://github.com/pybamm-team/PyBaMM/pull/1057))
- Added SEI reaction based on Yang et. al. 2017 and reduction in porosity ([#1009](https://github.com/pybamm-team/PyBaMM/issues/1009))

## Optimizations

- Reformatted CasADi "safe" mode to deal with events better ([#1089](https://github.com/pybamm-team/PyBaMM/pull/1089))

## Bug fixes

- Fixed a bug in `InterstitialDiffusionLimited` ([#1097](https://github.com/pybamm-team/PyBaMM/pull/1097))
- Fixed `Simulation` to keep different copies of the model so that parameters can be changed between simulations ([#1090](https://github.com/pybamm-team/PyBaMM/pull/1090))
- Fixed `model.new_copy()` to keep custom submodels ([#1090](https://github.com/pybamm-team/PyBaMM/pull/1090))
- 2D processed variables can now be evaluated at the domain boundaries ([#1088](https://github.com/pybamm-team/PyBaMM/pull/1088))
- Update the default variable points to better capture behaviour in the solid particles in li-ion models ([#1081](https://github.com/pybamm-team/PyBaMM/pull/1081))
- Fix `QuickPlot` to display variables discretised by FEM (in y-z) properly ([#1078](https://github.com/pybamm-team/PyBaMM/pull/1078))
- Add length scales to `EffectiveResistance` models ([#1071](https://github.com/pybamm-team/PyBaMM/pull/1071))
- Allowed for pybamm functions exp, sin, cos, sqrt to be used in expression trees that
  are converted to casadi format ([#1067](https://github.com/pybamm-team/PyBaMM/pull/1067))
- Fix a bug where variables that depend on y and z were transposed in `QuickPlot` ([#1055](https://github.com/pybamm-team/PyBaMM/pull/1055))

## Breaking changes

- `Simulation.specs` and `Simulation.set_defaults` have been deprecated. Users should create a new `Simulation` object for each different case instead ([#1090](https://github.com/pybamm-team/PyBaMM/pull/1090))
- The solution times `t_eval` must now be provided to `Simulation.solve()` when not using an experiment or prescribing the current using drive cycle data ([#1086](https://github.com/pybamm-team/PyBaMM/pull/1086))

# [v0.2.2](https://github.com/pybamm-team/PyBaMM/tree/v0.2.2) - 2020-06-01

New SEI models, simplification of submodel structure, as well as optimisations and general bug fixes.

## Features

- Reformatted `Geometry` and `Mesh` classes ([#1032](https://github.com/pybamm-team/PyBaMM/pull/1032))
- Added arbitrary geometry to the lumped thermal model ([#718](https://github.com/pybamm-team/PyBaMM/issues/718))
- Allowed `ProcessedVariable` to handle cases where `len(solution.t)=1` ([#1020](https://github.com/pybamm-team/PyBaMM/pull/1020))
- Added `BackwardIndefiniteIntegral` symbol ([#1014](https://github.com/pybamm-team/PyBaMM/pull/1014))
- Added `plot` and `plot2D` to enable easy plotting of `pybamm.Array` objects ([#1008](https://github.com/pybamm-team/PyBaMM/pull/1008))
- Updated effective current collector models and added example notebook ([#1007](https://github.com/pybamm-team/PyBaMM/pull/1007))
- Added SEI film resistance as an option ([#994](https://github.com/pybamm-team/PyBaMM/pull/994))
- Added `parameters` attribute to `pybamm.BaseModel` and `pybamm.Geometry` that lists all of the required parameters ([#993](https://github.com/pybamm-team/PyBaMM/pull/993))
- Added tab, edge, and surface cooling ([#965](https://github.com/pybamm-team/PyBaMM/pull/965))
- Added functionality to solver to automatically discretise a 0D model ([#947](https://github.com/pybamm-team/PyBaMM/pull/947))
- Added sensitivity to `CasadiAlgebraicSolver` ([#940](https://github.com/pybamm-team/PyBaMM/pull/940))
- Added `ProcessedSymbolicVariable` class, which can handle symbolic variables (i.e. variables for which the inputs are symbolic) ([#940](https://github.com/pybamm-team/PyBaMM/pull/940))
- Made `QuickPlot` compatible with Google Colab ([#935](https://github.com/pybamm-team/PyBaMM/pull/935))
- Added `BasicFull` model for lead-acid ([#932](https://github.com/pybamm-team/PyBaMM/pull/932))
- Added 'arctan' function ([#973](https://github.com/pybamm-team/PyBaMM/pull/973))

## Optimizations

- Implementing the use of GitHub Actions for CI ([#855](https://github.com/pybamm-team/PyBaMM/pull/855))
- Changed default solver for DAE models to `CasadiSolver` ([#978](https://github.com/pybamm-team/PyBaMM/pull/978))
- Added some extra simplifications to the expression tree ([#971](https://github.com/pybamm-team/PyBaMM/pull/971))
- Changed the behaviour of "safe" mode in `CasadiSolver` ([#956](https://github.com/pybamm-team/PyBaMM/pull/956))
- Sped up model building ([#927](https://github.com/pybamm-team/PyBaMM/pull/927))
- Changed default solver for lead-acid to `CasadiSolver` ([#927](https://github.com/pybamm-team/PyBaMM/pull/927))

## Bug fixes

- Fix a bug where slider plots do not update properly in notebooks ([#1041](https://github.com/pybamm-team/PyBaMM/pull/1041))
- Fix storing and plotting external variables in the solution ([#1026](https://github.com/pybamm-team/PyBaMM/pull/1026))
- Fix running a simulation with a model that is already discretized ([#1025](https://github.com/pybamm-team/PyBaMM/pull/1025))
- Fix CI not triggering for PR. ([#1013](https://github.com/pybamm-team/PyBaMM/pull/1013))
- Fix schedule testing running too often. ([#1010](https://github.com/pybamm-team/PyBaMM/pull/1010))
- Fix doctests failing due to mismatch in unsorted output.([#990](https://github.com/pybamm-team/PyBaMM/pull/990))
- Added extra checks when creating a model, for clearer errors ([#971](https://github.com/pybamm-team/PyBaMM/pull/971))
- Fixed `Interpolant` ids to allow processing ([#962](https://github.com/pybamm-team/PyBaMM/pull/962))
- Fixed a bug in the initial conditions of the potential pair model ([#954](https://github.com/pybamm-team/PyBaMM/pull/954))
- Changed simulation attributes to assign copies rather than the objects themselves ([#952](https://github.com/pybamm-team/PyBaMM/pull/952))
- Added default values to base model so that it works with the `Simulation` class ([#952](https://github.com/pybamm-team/PyBaMM/pull/952))
- Fixed solver to recompute initial conditions when inputs are changed ([#951](https://github.com/pybamm-team/PyBaMM/pull/951))
- Reformatted thermal submodels ([#938](https://github.com/pybamm-team/PyBaMM/pull/938))
- Reformatted electrolyte submodels ([#927](https://github.com/pybamm-team/PyBaMM/pull/927))
- Reformatted convection submodels ([#635](https://github.com/pybamm-team/PyBaMM/pull/635))

## Breaking changes

- Geometry should no longer be given keys 'primary' or 'secondary' ([#1032](https://github.com/pybamm-team/PyBaMM/pull/1032))
- Calls to `ProcessedVariable` objects are now made using dimensional time and space ([#1028](https://github.com/pybamm-team/PyBaMM/pull/1028))
- For variables discretised using finite elements the result returned by calling `ProcessedVariable` is now transposed ([#1020](https://github.com/pybamm-team/PyBaMM/pull/1020))
- Renamed "surface area density" to "surface area to volume ratio" ([#975](https://github.com/pybamm-team/PyBaMM/pull/975))
- Replaced "reaction rate" with "exchange-current density" ([#975](https://github.com/pybamm-team/PyBaMM/pull/975))
- Changed the implementation of reactions in submodels ([#948](https://github.com/pybamm-team/PyBaMM/pull/948))
- Removed some inputs like `T_inf`, `R_g` and activation energies to some of the standard function parameters. This is because each of those inputs is specific to a particular function (e.g. the reference temperature at which the function was measured). To change a property such as the activation energy, users should create a new function, specifying the relevant property as a `Parameter` or `InputParameter` ([#942](https://github.com/pybamm-team/PyBaMM/pull/942))
- The thermal option 'xyz-lumped' has been removed. The option 'thermal current collector' has also been removed ([#938](https://github.com/pybamm-team/PyBaMM/pull/938))
- The 'C-rate' parameter has been deprecated. Use 'Current function [A]' instead. The cell capacity can be accessed as 'Cell capacity [A.h]', and used to calculate current from C-rate ([#952](https://github.com/pybamm-team/PyBaMM/pull/952))

# [v0.2.1](https://github.com/pybamm-team/PyBaMM/tree/v0.2.1) - 2020-03-31

New expression tree node types, models, parameter sets and solvers, as well as general bug fixes and new examples.

## Features

- Store variable slices in model for inspection ([#925](https://github.com/pybamm-team/PyBaMM/pull/925))
- Added LiNiCoO2 parameter set from Ecker et. al. ([#922](https://github.com/pybamm-team/PyBaMM/pull/922))
- Made t_plus (optionally) a function of electrolyte concentration, and added (1 + dlnf/dlnc) to models ([#921](https://github.com/pybamm-team/PyBaMM/pull/921))
- Added `DummySolver` for empty models ([#915](https://github.com/pybamm-team/PyBaMM/pull/915))
- Added functionality to broadcast to edges ([#891](https://github.com/pybamm-team/PyBaMM/pull/891))
- Reformatted and cleaned up `QuickPlot` ([#886](https://github.com/pybamm-team/PyBaMM/pull/886))
- Added thermal effects to lead-acid models ([#885](https://github.com/pybamm-team/PyBaMM/pull/885))
- Added a helper function for info on function parameters ([#881](https://github.com/pybamm-team/PyBaMM/pull/881))
- Added additional notebooks showing how to create and compare models ([#877](https://github.com/pybamm-team/PyBaMM/pull/877))
- Added `Minimum`, `Maximum` and `Sign` operators
  ([#876](https://github.com/pybamm-team/PyBaMM/pull/876))
- Added a search feature to `FuzzyDict` ([#875](https://github.com/pybamm-team/PyBaMM/pull/875))
- Add ambient temperature as a function of time ([#872](https://github.com/pybamm-team/PyBaMM/pull/872))
- Added `CasadiAlgebraicSolver` for solving algebraic systems with CasADi ([#868](https://github.com/pybamm-team/PyBaMM/pull/868))
- Added electrolyte functions from Landesfeind ([#860](https://github.com/pybamm-team/PyBaMM/pull/860))
- Add new symbols `VariableDot`, representing the derivative of a variable wrt time,
  and `StateVectorDot`, representing the derivative of a state vector wrt time
  ([#858](https://github.com/pybamm-team/PyBaMM/issues/858))

## Bug fixes

- Filter out discontinuities that occur after solve times
  ([#941](https://github.com/pybamm-team/PyBaMM/pull/945))
- Fixed tight layout for QuickPlot in jupyter notebooks ([#930](https://github.com/pybamm-team/PyBaMM/pull/930))
- Fixed bug raised if function returns a scalar ([#919](https://github.com/pybamm-team/PyBaMM/pull/919))
- Fixed event handling in `ScipySolver` ([#905](https://github.com/pybamm-team/PyBaMM/pull/905))
- Made input handling clearer in solvers ([#905](https://github.com/pybamm-team/PyBaMM/pull/905))
- Updated Getting started notebook 2 ([#903](https://github.com/pybamm-team/PyBaMM/pull/903))
- Reformatted external circuit submodels ([#879](https://github.com/pybamm-team/PyBaMM/pull/879))
- Some bug fixes to generalize specifying models that aren't battery models, see [#846](https://github.com/pybamm-team/PyBaMM/issues/846)
- Reformatted interface submodels to be more readable ([#866](https://github.com/pybamm-team/PyBaMM/pull/866))
- Removed double-counted "number of electrodes connected in parallel" from simulation ([#864](https://github.com/pybamm-team/PyBaMM/pull/864))

## Breaking changes

- Changed keyword argument `u` for inputs (when evaluating an object) to `inputs` ([#905](https://github.com/pybamm-team/PyBaMM/pull/905))
- Removed "set external temperature" and "set external potential" options. Use "external submodels" option instead ([#862](https://github.com/pybamm-team/PyBaMM/pull/862))

# [v0.2.0](https://github.com/pybamm-team/PyBaMM/tree/v0.2.0) - 2020-02-26

This release introduces many new features and optimizations. All models can now be solved using the pip installation - in particular, the DFN can be solved in around 0.1s. Other highlights include an improved user interface, simulations of experimental protocols (GITT, CCCV, etc), new parameter sets for NCA and LGM50, drive cycles, "input parameters" and "external variables" for quickly solving models with different parameter values and coupling with external software, and general bug fixes and optimizations.

## Features

- Added LG M50 parameter set from Chen 2020 ([#854](https://github.com/pybamm-team/PyBaMM/pull/854))
- Changed rootfinding algorithm to CasADi, scipy.optimize.root still accessible as an option ([#844](https://github.com/pybamm-team/PyBaMM/pull/844))
- Added capacitance effects to lithium-ion models ([#842](https://github.com/pybamm-team/PyBaMM/pull/842))
- Added NCA parameter set ([#824](https://github.com/pybamm-team/PyBaMM/pull/824))
- Added functionality to `Solution` that automatically gets `t_eval` from the data when simulating drive cycles and performs checks to ensure the output has the required resolution to accurately capture the input current ([#819](https://github.com/pybamm-team/PyBaMM/pull/819))
- Added `Citations` object to print references when specific functionality is used ([#818](https://github.com/pybamm-team/PyBaMM/pull/818))
- Updated `Solution` to allow exporting to matlab and csv formats ([#811](https://github.com/pybamm-team/PyBaMM/pull/811))
- Allow porosity to vary in space ([#809](https://github.com/pybamm-team/PyBaMM/pull/809))
- Added functionality to solve DAE models with non-smooth current inputs ([#808](https://github.com/pybamm-team/PyBaMM/pull/808))
- Added functionality to simulate experiments and testing protocols ([#807](https://github.com/pybamm-team/PyBaMM/pull/807))
- Added fuzzy string matching for parameters and variables ([#796](https://github.com/pybamm-team/PyBaMM/pull/796))
- Changed ParameterValues to raise an error when a parameter that wasn't previously defined is updated ([#796](https://github.com/pybamm-team/PyBaMM/pull/796))
- Added some basic models (BasicSPM and BasicDFN) in order to clearly demonstrate the PyBaMM model structure for battery models ([#795](https://github.com/pybamm-team/PyBaMM/pull/795))
- Allow initial conditions in the particle to depend on x ([#786](https://github.com/pybamm-team/PyBaMM/pull/786))
- Added the harmonic mean to the Finite Volume method, which is now used when computing fluxes ([#783](https://github.com/pybamm-team/PyBaMM/pull/783))
- Refactored `Solution` to make it a dictionary that contains all of the solution variables. This automatically creates `ProcessedVariable` objects when required, so that the solution can be obtained much more easily. ([#781](https://github.com/pybamm-team/PyBaMM/pull/781))
- Added notebook to explain broadcasts ([#776](https://github.com/pybamm-team/PyBaMM/pull/776))
- Added a step to discretisation that automatically compute the inverse of the mass matrix of the differential part of the problem so that the underlying DAEs can be provided in semi-explicit form, as required by the CasADi solver ([#769](https://github.com/pybamm-team/PyBaMM/pull/769))
- Added the gradient operation for the Finite Element Method ([#767](https://github.com/pybamm-team/PyBaMM/pull/767))
- Added `InputParameter` node for quickly changing parameter values ([#752](https://github.com/pybamm-team/PyBaMM/pull/752))
- Added submodels for operating modes other than current-controlled ([#751](https://github.com/pybamm-team/PyBaMM/pull/751))
- Changed finite volume discretisation to use exact values provided by Neumann boundary conditions when computing the gradient instead of adding ghost nodes([#748](https://github.com/pybamm-team/PyBaMM/pull/748))
- Added optional R(x) distribution in particle models ([#745](https://github.com/pybamm-team/PyBaMM/pull/745))
- Generalized importing of external variables ([#728](https://github.com/pybamm-team/PyBaMM/pull/728))
- Separated active and inactive material volume fractions ([#726](https://github.com/pybamm-team/PyBaMM/pull/726))
- Added submodels for tortuosity ([#726](https://github.com/pybamm-team/PyBaMM/pull/726))
- Simplified the interface for setting current functions ([#723](https://github.com/pybamm-team/PyBaMM/pull/723))
- Added Heaviside operator ([#723](https://github.com/pybamm-team/PyBaMM/pull/723))
- New extrapolation methods ([#707](https://github.com/pybamm-team/PyBaMM/pull/707))
- Added some "Getting Started" documentation ([#703](https://github.com/pybamm-team/PyBaMM/pull/703))
- Allow abs tolerance to be set by variable for IDA KLU solver ([#700](https://github.com/pybamm-team/PyBaMM/pull/700))
- Added Simulation class ([#693](https://github.com/pybamm-team/PyBaMM/pull/693)) with load/save functionality ([#732](https://github.com/pybamm-team/PyBaMM/pull/732))
- Added interface to CasADi solver ([#687](https://github.com/pybamm-team/PyBaMM/pull/687), [#691](https://github.com/pybamm-team/PyBaMM/pull/691), [#714](https://github.com/pybamm-team/PyBaMM/pull/714)). This makes the SUNDIALS DAE solvers (Scikits and KLU) truly optional (though IDA KLU is recommended for solving the DFN).
- Added option to use CasADi's Algorithmic Differentiation framework to calculate Jacobians ([#687](https://github.com/pybamm-team/PyBaMM/pull/687))
- Added method to evaluate parameters more easily ([#669](https://github.com/pybamm-team/PyBaMM/pull/669))
- Added `Jacobian` class to reuse known Jacobians of expressions ([#665](https://github.com/pybamm-team/PyBaMM/pull/670))
- Added `Interpolant` class to interpolate experimental data (e.g. OCP curves) ([#661](https://github.com/pybamm-team/PyBaMM/pull/661))
- Added interface (via pybind11) to sundials with the IDA KLU sparse linear solver ([#657](https://github.com/pybamm-team/PyBaMM/pull/657))
- Allowed parameters to be set by material or by specifying a particular paper ([#647](https://github.com/pybamm-team/PyBaMM/pull/647))
- Set relative and absolute tolerances independently in solvers ([#645](https://github.com/pybamm-team/PyBaMM/pull/645))
- Added basic method to allow (a part of) the State Vector to be updated with results obtained from another solution or package ([#624](https://github.com/pybamm-team/PyBaMM/pull/624))
- Added some non-uniform meshes in 1D and 2D ([#617](https://github.com/pybamm-team/PyBaMM/pull/617))

## Optimizations

- Now simplifying objects that are constant as soon as they are created ([#801](https://github.com/pybamm-team/PyBaMM/pull/801))
- Simplified solver interface ([#800](https://github.com/pybamm-team/PyBaMM/pull/800))
- Added caching for shape evaluation, used during discretisation ([#780](https://github.com/pybamm-team/PyBaMM/pull/780))
- Added an option to skip model checks during discretisation, which could be slow for large models ([#739](https://github.com/pybamm-team/PyBaMM/pull/739))
- Use CasADi's automatic differentation algorithms by default when solving a model ([#714](https://github.com/pybamm-team/PyBaMM/pull/714))
- Avoid re-checking size when making a copy of an `Index` object ([#656](https://github.com/pybamm-team/PyBaMM/pull/656))
- Avoid recalculating `_evaluation_array` when making a copy of a `StateVector` object ([#653](https://github.com/pybamm-team/PyBaMM/pull/653))

## Bug fixes

- Fixed a bug where current loaded from data was incorrectly scaled with the cell capacity ([#852](https://github.com/pybamm-team/PyBaMM/pull/852))
- Moved evaluation of initial conditions to solver ([#839](https://github.com/pybamm-team/PyBaMM/pull/839))
- Fixed a bug where the first line of the data wasn't loaded when parameters are loaded from data ([#819](https://github.com/pybamm-team/PyBaMM/pull/819))
- Made `graphviz` an optional dependency ([#810](https://github.com/pybamm-team/PyBaMM/pull/810))
- Fixed examples to run with basic pip installation ([#800](https://github.com/pybamm-team/PyBaMM/pull/800))
- Added events for CasADi solver when stepping ([#800](https://github.com/pybamm-team/PyBaMM/pull/800))
- Improved implementation of broadcasts ([#776](https://github.com/pybamm-team/PyBaMM/pull/776))
- Fixed a bug which meant that the Ohmic heating in the current collectors was incorrect if using the Finite Element Method ([#767](https://github.com/pybamm-team/PyBaMM/pull/767))
- Improved automatic broadcasting ([#747](https://github.com/pybamm-team/PyBaMM/pull/747))
- Fixed bug with wrong temperature in initial conditions ([#737](https://github.com/pybamm-team/PyBaMM/pull/737))
- Improved flexibility of parameter values so that parameters (such as diffusivity or current) can be set as functions or scalars ([#723](https://github.com/pybamm-team/PyBaMM/pull/723))
- Fixed a bug where boundary conditions were sometimes handled incorrectly in 1+1D models ([#713](https://github.com/pybamm-team/PyBaMM/pull/713))
- Corrected a sign error in Dirichlet boundary conditions in the Finite Element Method ([#706](https://github.com/pybamm-team/PyBaMM/pull/706))
- Passed the correct dimensional temperature to open circuit potential ([#702](https://github.com/pybamm-team/PyBaMM/pull/702))
- Added missing temperature dependence in electrolyte and interface submodels ([#698](https://github.com/pybamm-team/PyBaMM/pull/698))
- Fixed differentiation of functions that have more than one argument ([#687](https://github.com/pybamm-team/PyBaMM/pull/687))
- Added warning if `ProcessedVariable` is called outside its interpolation range ([#681](https://github.com/pybamm-team/PyBaMM/pull/681))
- Updated installation instructions for Mac OS ([#680](https://github.com/pybamm-team/PyBaMM/pull/680))
- Improved the way `ProcessedVariable` objects are created in higher dimensions ([#581](https://github.com/pybamm-team/PyBaMM/pull/581))

## Breaking changes

- Time for solver should now be given in seconds ([#832](https://github.com/pybamm-team/PyBaMM/pull/832))
- Model events are now represented as a list of `pybamm.Event` ([#759](https://github.com/pybamm-team/PyBaMM/issues/759)
- Removed `ParameterValues.update_model`, whose functionality is now replaced by `InputParameter` ([#801](https://github.com/pybamm-team/PyBaMM/pull/801))
- Removed `Outer` and `Kron` nodes as no longer used ([#777](https://github.com/pybamm-team/PyBaMM/pull/777))
- Moved `results` to separate repositories ([#761](https://github.com/pybamm-team/PyBaMM/pull/761))
- The parameters "Bruggeman coefficient" must now be specified separately as "Bruggeman coefficient (electrolyte)" and "Bruggeman coefficient (electrode)"
- The current classes (`GetConstantCurrent`, `GetUserCurrent` and `GetUserData`) have now been removed. Please refer to the [`change-input-current` notebook](https://github.com/pybamm-team/PyBaMM/blob/develop/docs/source/examples/notebooks/change-input-current.ipynb) for information on how to specify an input current
- Parameter functions must now use pybamm functions instead of numpy functions (e.g. `pybamm.exp` instead of `numpy.exp`), as these are then used to construct the expression tree directly. Generally, pybamm syntax follows numpy syntax; please get in touch if a function you need is missing.
- The current must now be updated by changing "Current function [A]" or "C-rate" instead of "Typical current [A]"

# [v0.1.0](https://github.com/pybamm-team/PyBaMM/tree/v0.1.0) - 2019-10-08

This is the first official version of PyBaMM.
Please note that PyBaMM in still under active development, and so the API may change in the future.

## Features

### Models

#### Lithium-ion

- Single Particle Model (SPM)
- Single Particle Model with electrolyte (SPMe)
- Doyle-Fuller-Newman (DFN) model

with the following optional physics:

- Thermal effects
- Fast diffusion in particles
- 2+1D (pouch cell)

#### Lead-acid

- Leading-Order Quasi-Static model
- First-Order Quasi-Static model
- Composite model
- Full model

with the following optional physics:

- Hydrolysis side reaction
- Capacitance effects
- 2+1D

### Spatial discretisations

- Finite Volume (1D only)
- Finite Element (scikit, 2D only)

### Solvers

- Scipy
- Scikits ODE
- Scikits DAE
- IDA KLU sparse linear solver (Sundials)
- Algebraic (root-finding)<|MERGE_RESOLUTION|>--- conflicted
+++ resolved
@@ -3,18 +3,14 @@
 ## Features
 
 - Added a `dt_min` option to the (`IDAKLUSolver`). ([#4736](https://github.com/pybamm-team/PyBaMM/pull/4736))
+- Automatically add state variables of the model to the output variables if they are not already present ([#4700](https://github.com/pybamm-team/PyBaMM/pull/4700))
 - Enabled using SEI models with particle size distributions. ([#4693](https://github.com/pybamm-team/PyBaMM/pull/4693))
 - Added symbolic mesh which allows for using InputParameters for geometric parameters ([#4665](https://github.com/pybamm-team/PyBaMM/pull/4665))
 - Enhanced the `search` method to accept multiple search terms in the form of a string or a list. ([#4650](https://github.com/pybamm-team/PyBaMM/pull/4650))
 - Made composite electrode model compatible with particle size distribution ([#4687](https://github.com/pybamm-team/PyBaMM/pull/4687))
 - Added `Symbol.post_order()` method to return an iterable that steps through the tree in post-order fashion. ([#4684](https://github.com/pybamm-team/PyBaMM/pull/4684))
+- Porosity change now works for composite electrode ([#4417](https://github.com/pybamm-team/PyBaMM/pull/4417))
 - Added two more submodels (options) for the SEI: Lars von Kolzenberg (2020) model and Tunneling Limit model ([#4394](https://github.com/pybamm-team/PyBaMM/pull/4394))
-<<<<<<< HEAD
-- Porosity change now works for composite electrode ([#4417](https://github.com/pybamm-team/PyBaMM/pull/4417))
-
-=======
-- Automatically add state variables of the model to the output variables if they are not already present ([#4700](https://github.com/pybamm-team/PyBaMM/pull/4700))
->>>>>>> 3dccd521
 
 ## Breaking changes
 
