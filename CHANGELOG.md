--- conflicted
+++ resolved
@@ -2,11 +2,8 @@
 
 ## Features
 
-<<<<<<< HEAD
 - Introduced entry points for models, similar to parameter sets, and moved entry point handling to `pybamm.dispatch.entry_points`. There is now experimental (⚠️) support for loading third-party models outside of the PyBaMM framework via `pybamm.Model("model_name")`. This API is currently unstable until further notice and may be subject to change without warning. ([#4490](https://github.com/pybamm-team/PyBaMM/pull/4490))
-=======
 - Creates `BaseProcessedVariable` to enable object combination when adding solutions together ([#5076](https://github.com/pybamm-team/PyBaMM/pull/5076))
->>>>>>> 1c1dd752
 - Added a `Constant` symbol for named constants. This is a subclass of `Scalar` and is used to represent named constants such as the gas constant. This avoids constants being simplified out when constructing expressions. ([#5070](https://github.com/pybamm-team/PyBaMM/pull/5070))
 - Generalise `pybamm.DiscreteTimeSum` to allow it to be embedded in other expressions ([#5044](https://github.com/pybamm-team/PyBaMM/pull/5044))
 - Adds `all` key-value pair to `output_variables` sensitivity dictionaries, accessible through `solution[var].sensitivities['all']`. Aligns shape with conventional solution sensitivities object. ([#5067](https://github.com/pybamm-team/PyBaMM/pull/5067))
