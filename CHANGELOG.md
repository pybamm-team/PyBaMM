--- conflicted
+++ resolved
@@ -1,5 +1,3 @@
-<<<<<<< HEAD
-=======
 # [Unreleased](https://github.com/pybamm-team/PyBaMM)
 
 ## Features
@@ -12,7 +10,6 @@
 
 -   The substring 'negative electrode' has been removed from variables related to SEI and lithium plating (e.g. 'Total negative electrode SEI thickness [m]' replaced by 'Total SEI thickness [m]') ([#1654](https://github.com/pybamm-team/PyBaMM/pull/1654))
 
->>>>>>> 54c2288c
 # [v21.08](https://github.com/pybamm-team/PyBaMM/tree/v21.08) - 2021-08-26
 
 This release introduces:
