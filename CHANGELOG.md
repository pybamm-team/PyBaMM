# [Unreleased](https://github.com/pybamm-team/PyBaMM/)

## Features

- Added helper functions to import external 3D meshes in PyBaMM ([#5162](https://github.com/pybamm-team/PyBaMM/pull/5162))
- Added support for algebraic and differential surface form in composite models. ([#5165](https://github.com/pybamm-team/PyBaMM/pull/5165))
- Adds a composite electrode electrode soh model ([#5160](https://github.com/pybamm-team/PyBaMM/pull/5129))
- Generalises `set_initial_soc` to `set_initial_state` and adds Thevenin initial state setting. ([#5129](https://github.com/pybamm-team/PyBaMM/pull/5129))

## Bug fixes

<<<<<<< HEAD
- Fix a bug in the calculation of "Bulk" OCP terms in hysteresis models ([#5169](https://github.com/pybamm-team/PyBaMM/pull/5169))
=======
- Fixed a bug where the final duration of a drive cycle would not be inferred correctly. ([#5153](https://github.com/pybamm-team/PyBaMM/pull/5153))
>>>>>>> 92bb2b8a

# [v25.8.0](https://github.com/pybamm-team/PyBaMM/tree/v25.8.0) - 2025-08-04

## Features

- Added `plot_3d_cross_section` & `plot_3d_heatmap` functions to support plotting for 3D thermal simulations. ([#5130](https://github.com/pybamm-team/PyBaMM/pull/5130))
- Added a `Basic3DThermalSPM` with two way coupling. ([#5112](https://github.com/pybamm-team/PyBaMM/pull/5112))
- Enables the passing of `inputs` throughout `set_initial_soc`. ([#5122](https://github.com/pybamm-team/PyBaMM/pull/5122))
- Adds `on_failure` option to `BaseSolver` with options for `"warn"`, `"ignore"`, and `"raise"` to change behaviour on solver failure. Defaults to "raise" to retain historic functionality. ([#5105](https://github.com/pybamm-team/PyBaMM/pull/5105))
- Creates a boundary mesh size object that returns the distance from the center of the leftmost/rightmost control volume to the boundary of the domain ([#5108](https://github.com/pybamm-team/PyBaMM/pull/5108))
- Introduced entry points for models, similar to parameter sets, and moved entry point handling to `pybamm.dispatch.entry_points`. There is now experimental support for loading third-party models outside of the PyBaMM framework via `pybamm.Model("model_name")`. This API is currently unstable until further notice and may be subject to change without warning. ([#4490](https://github.com/pybamm-team/PyBaMM/pull/4490))
- Allow for overriding the spatial method's extrapolation and for using constant extrapolation of boundary values ([#5107](https://github.com/pybamm-team/PyBaMM/pull/5107))
- Creates `BaseProcessedVariable` to enable object combination when adding solutions together ([#5076](https://github.com/pybamm-team/PyBaMM/pull/5076))
- Added a `Constant` symbol for named constants. This is a subclass of `Scalar` and is used to represent named constants such as the gas constant. This avoids constants being simplified out when constructing expressions. ([#5070](https://github.com/pybamm-team/PyBaMM/pull/5070))
- Generalise `pybamm.DiscreteTimeSum` to allow it to be embedded in other expressions ([#5044](https://github.com/pybamm-team/PyBaMM/pull/5044))
- Adds `all` key-value pair to `output_variables` sensitivity dictionaries, accessible through `solution[var].sensitivities['all']`. Aligns shape with conventional solution sensitivities object. ([#5067](https://github.com/pybamm-team/PyBaMM/pull/5067))
- Added a new `BaseHysteresisOpenCircuitPotential` class that sets variables for the lithiation and delithiation OCP and the hysteresis voltage (`H = U_lith - U_delith`). Allow the initial hysteresis state to be a function of position through the electrode. Allow the hysteresis decay rates of the Axen and Wycisk models to be a function of stoichiometry and temperature. Added a heat source term in each active material phase `Q_hys = i_vol * (U - U_eq)` where `i_vol` is the volumetric interfacial current density, `U` is the OCP (i.e. includes hysteresis), and `U_eq` is the "equilibrium OCP". Renamed the open-circuit potential models to be more descriptive. The options "Axen" and "Wycisk" are now "one-state hysteresis" and "one-state differential capacity hysteresis". The old option names still work but will raise a warning. ([#4893](https://github.com/pybamm-team/PyBaMM/pull/4893))
- Add support for `output_variables` to `pybamm.DiscreteTimeSum` and `pybamm.ExplicitTimeIntegral` expressions. ([#5071](https://github.com/pybamm-team/PyBaMM/pull/5071))
- Added 3D FEM and meshes supporting rectangular and cylindrical geometries ([#5009](https://github.com/pybamm-team/PyBaMM/pull/5009))

## Bug fixes

- Fixed non-deterministic plotting CI issues ([#5150](https://github.com/pybamm-team/PyBaMM/pull/5150))
- Fix non-deterministic ShapeError in 3D FEM gradient method ([#5143](https://github.com/pybamm-team/PyBaMM/pull/5143))
- Fixes negative electrode boundary values for half-cell voltage contributions. ([#5139](https://github.com/pybamm-team/PyBaMM/pull/5139))
- Makes `A_cc` L_z * L_y * number of layers ([#5138](https://github.com/pybamm-team/PyBaMM/pull/5138))
- Fixes `TimeIntegral` expression node summation when dependent on an input parameter. ([#5119](https://github.com/pybamm-team/PyBaMM/pull/5119))
- Fixed a bug that ignored the default duration of drive cycles for `CRate` steps and a bug that overwrote custom `period` arguments for drive cycles. ([#5090](https://github.com/pybamm-team/PyBaMM/pull/5090))
- Converts sensitivities to numpy objects, fixing bug in `DiscreteTimeSum` sensitivity calculation ([#5037](https://github.com/pybamm-team/PyBaMM/pull/5037))
- Raises error if `pybamm.Interpolant` given 1D x values that are not strictly increasing ([#5061](https://github.com/pybamm-team/PyBaMM/pull/5061))
- Fixes inconsistency of the returned shape of a `pybamm.DiscreteTimeSum` variable depending on `output_variables` being set or not. ([#5098](https://github.com/pybamm-team/PyBaMM/pull/5098))
- Fixed a bug where simplifications cause heavisides to evaluate as booleans ([#4893](https://github.com/pybamm-team/PyBaMM/pull/4893))
- Fixed a bug in the `WyciskOpenCircuitPotential` model where the differential capacity was not being evaluated correctly. ([#4893](https://github.com/pybamm-team/PyBaMM/pull/4893))


## Breaking changes

- Changed behavior of drive cycle steps in `pybamm.Experiment`s to treat each time point as a discontinuity, consistent with how input interpolants work. This ensures more accurate simulation of drive cycles with rapid changes. ([#5141](https://github.com/pybamm-team/PyBaMM/pull/5141))
- Removed the IREE code from the IDAKLU solver ([#5080](https://github.com/pybamm-team/PyBaMM/pull/5080))
- Removed support for Python 3.9 ([#5052](https://github.com/pybamm-team/PyBaMM/pull/5052))
- In OCP hysteresis models, users need to explicitly give the equilibrium, delithiation, and lithiation OCPs when using a hysteresis model. E.g., you must provide all three of "Negative electrode OCP [V]", "Negative electrode delithiation OCP [V]", and "Negative electrode lithiation OCP [V]". ([#4893](https://github.com/pybamm-team/PyBaMM/pull/4893))


# [v25.6.0](https://github.com/pybamm-team/PyBaMM/tree/v25.6.0) - 2025-05-27

## Features

- Renamed MSMR parameters from symbols to written out names with units as a non-breaking change with a deprecation warning. ([#5027](https://github.com/pybamm-team/PyBaMM/pull/5027))

## Optimizations

- Update docs, examples and tests to use `IDAKLUSolver`. ([#4996](https://github.com/pybamm-team/PyBaMM/pull/4996))
- Add a solver option to change `on_extrapolation` behavior to `"error"`, `"warn"`, or `"ignore"` on extrapolation events. ([#4993](https://github.com/pybamm-team/PyBaMM/pull/4993))
- Improve reliability of `CasadiAlgebraicSolver` and added an option for the `step_tol` of the Newton iteration. ([#4985](https://github.com/pybamm-team/PyBaMM/pull/4985))
- Speed up calculation of variable sensitivities in `ProcessedVariable` ([#5000](https://github.com/pybamm-team/PyBaMM/pull/5000))

## Bug fixes

- Fixed a bug in the `QuickPlot` which would return empty values for 1D variables at the beginning and end of a timespan. ([#4991](https://github.com/pybamm-team/PyBaMM/pull/4991))
- Fixed a bug in the `Exponential1DSubMesh` where the mesh was not being created correctly for non-zero minimum values. ([#4989](https://github.com/pybamm-team/PyBaMM/pull/4989))
- Fixed sensitivity calculation for `pybamm.DiscreteTimeSum`. ([#5007](https://github.com/pybamm-team/PyBaMM/pull/5008))

## Breaking changes

- Remove sensitivity functionality for Casadi and Scipy solvers, only `pybamm.IDAKLU` solver can calculate sensitivities. ([#4975](https://github.com/pybamm-team/PyBaMM/pull/4975))

# [v25.4.2](https://github.com/pybamm-team/PyBaMM/tree/v25.4.2) - 2025-04-17

## Bug fixes

- Improve reliability of `AlgebraicSolver` and change `ElectrodeSOHHalfCell` solver to a Trust-Region method. ([#4982](https://github.com/pybamm-team/PyBaMM/pull/4982))

# [v25.4.1](https://github.com/pybamm-team/PyBaMM/tree/v25.4.1) - 2025-04-16

## Features

- Added "use lumped thermal capacity" option in lumped thermal model ([#4968](https://github.com/pybamm-team/PyBaMM/pull/4968))

## Bug fixes

- Remove a regularization term in the harmonic mean. ([#4977](https://github.com/pybamm-team/PyBaMM/pull/4977))

## Breaking changes

- Changed default solver to `pybamm.IDAKLUSolver`. ([#4915](https://github.com/pybamm-team/PyBaMM/pull/4915))

# [v25.4.0](https://github.com/pybamm-team/PyBaMM/tree/v25.4.0) - 2025-04-02

## Features

- Revision of the hysteresis notebook to include the method implemented in the module `axen_ocp`. ([#4880](https://github.com/pybamm-team/PyBaMM/pull/4880))
- Added `axen_ocp` module within submodel `interface.open_circuit_potential` to handle an OCP with hysteresis. ([#4816](https://github.com/pybamm-team/PyBaMM/pull/4816))
- Creates a 'calc_esoh' property in battery models ([#4825](https://github.com/pybamm-team/PyBaMM/pull/4825))
- Added 'get_summary_variables' to return dictionary of computed summary variables ([#4824](https://github.com/pybamm-team/PyBaMM/pull/4824))
- Added support for particle size distributions combined with particle mechanics. ([#4807](https://github.com/pybamm-team/PyBaMM/pull/4807))
- Added InputParameter support in PyBamm experiments ([#4826](https://github.com/pybamm-team/PyBaMM/pull/4826))
- Added support for the `"pchip"` interpolator using the CasADI backend. ([#4871](https://github.com/pybamm-team/PyBaMM/pull/4871))

## Breaking changes

- Added `skip_ok` option to `step` to allow for steps to be skipped if they are infeasible at initial conditions. ([#4839](https://github.com/pybamm-team/PyBaMM/pull/4839))
- Deprecated `CrateTermination` and renamed it to `CRateTermination`. ([#4834](https://github.com/pybamm-team/PyBaMM/pull/4834))

## Bug fixes

- Fixed a bug with observing the outputs of 2D FEM simulations. ([#4912](https://github.com/pybamm-team/PyBaMM/pull/4912))
- Fixed a bug in simulating FEM models with the `IDAKLUSolver`. ([#4879](https://github.com/pybamm-team/PyBaMM/pull/4879))
- Moved concentration inside x-averaged when calculating LLI due to LAM variables ([#4858](https://github.com/pybamm-team/PyBaMM/pull/4858))
- Fixed a bug that caused the variable `"Loss of lithium due to {domain} lithium plating"`to have the domain `"current collector"` (should not have any domain at all) if the `"x-average side reactions"` option was set to `"true"`. ([#4844](https://github.com/pybamm-team/PyBaMM/pull/4844))
- Fixed interpolation bug in `pybamm.QuickPlot` with spatial variables. ([#4841](https://github.com/pybamm-team/PyBaMM/pull/4841))

## Optimizations

- Performance improvements to `IDAKLUSolver` initialization and processed variables. ([#4878](https://github.com/pybamm-team/PyBaMM/pull/4878))
- Improved search to handle cases with shorter input strings and provide more relevant results. ([#4735](https://github.com/pybamm-team/PyBaMM/pull/4735))

# [v25.1.1](https://github.com/pybamm-team/PyBaMM/tree/v25.1.1) - 2025-01-20

## Features

- Added Operators to current and voltage termination events. ([#4770](https://github.com/pybamm-team/PyBaMM/pull/4770))

## Bug fixes

- Fixed a bug which caused the ec-reaction limited SEI model to give
  incorrect results ([#4774](https://github.com/pybamm-team/PyBaMM/pull/4774))

# [v25.1.0](https://github.com/pybamm-team/PyBaMM/tree/v25.1.0) - 2025-01-14

## Features

- Added a `dt_min` option to the (`IDAKLUSolver`). ([#4736](https://github.com/pybamm-team/PyBaMM/pull/4736))
- Automatically add state variables of the model to the output variables if they are not already present ([#4700](https://github.com/pybamm-team/PyBaMM/pull/4700))
- Enabled using SEI models with particle size distributions. ([#4693](https://github.com/pybamm-team/PyBaMM/pull/4693))
- Added symbolic mesh which allows for using InputParameters for geometric parameters ([#4665](https://github.com/pybamm-team/PyBaMM/pull/4665))
- Enhanced the `search` method to accept multiple search terms in the form of a string or a list. ([#4650](https://github.com/pybamm-team/PyBaMM/pull/4650))
- Made composite electrode model compatible with particle size distribution ([#4687](https://github.com/pybamm-team/PyBaMM/pull/4687))
- Added `Symbol.post_order()` method to return an iterable that steps through the tree in post-order fashion. ([#4684](https://github.com/pybamm-team/PyBaMM/pull/4684))
- Porosity change now works for composite electrode ([#4417](https://github.com/pybamm-team/PyBaMM/pull/4417))
- Added two more submodels (options) for the SEI: Lars von Kolzenberg (2020) model and Tunneling Limit model ([#4394](https://github.com/pybamm-team/PyBaMM/pull/4394))

## Breaking changes

- Updated BPX to v0.5.0 and made changes for the switch to Pydantic V2 ([#4701](https://github.com/pybamm-team/PyBaMM/pull/4701))
- Summary variables now calculated only when called, accessed via a class in the same manner as other variables rather than a dictionary. ([#4621](https://github.com/pybamm-team/PyBaMM/pull/4621))
- The conda distribution (`pybamm`) now installs all optional dependencies available on conda-forge. Use the new `pybamm-base` conda
package to install PyBaMM with only the required dependencies. ([conda-forge/pybamm-feedstock#70](https://github.com/conda-forge/pybamm-feedstock/pull/70))
- Separated extrapolation options for `pybamm.BoundaryValue` and `pybamm.BoundaryGradient`, and updated the default to be "linear" for the value and "quadratic" for the gradient. ([#4614](https://github.com/pybamm-team/PyBaMM/pull/4614))
- Double-layer SEI models have been removed (with the corresponding parameters). All models assume now a single SEI layer. ([#4470](https://github.com/pybamm-team/PyBaMM/pull/4470))
- Moved the IDAKLU solver to a standalone `pybammsolvers` package. This will
  make PyBaMM a pure Python package and make installing and using the solver
  easier. ([#4487](https://github.com/pybamm-team/PyBaMM/pull/4487))
- Wycisk OCP model now requires an parameter to set the initial condition. ([#4374](https://github.com/pybamm-team/PyBaMM/pull/4374))

## Bug fixes

- Fixed bug when using stoichiometry-dependent diffusivity with the DFN model with a particle size distribution. ([#4726](https://github.com/pybamm-team/PyBaMM/pull/4726))
- Remove internal use of deprecated `set_parameters` function in the `Simulation` class which caused warnings. ([#4638](https://github.com/pybamm-team/PyBaMM/pull/4638))
- Provide default value for `Symbol.mesh` attribute to avoid errors when adding variables after discretisation. ([#4644](https://github.com/pybamm-team/PyBaMM/pull/4644))

# [v24.11.2](https://github.com/pybamm-team/PyBaMM/tree/v24.11.2) - 2024-11-27

## Bug fixes

- Reverted modifications to quickplot from [#4529](https://github.com/pybamm-team/PyBaMM/pull/4529) which caused issues with the plots displaying correct variable names. ([#4622](https://github.com/pybamm-team/PyBaMM/pull/4622))

# [v24.11.1](https://github.com/pybamm-team/PyBaMM/tree/v24.11.1) - 2024-11-22

## Features

- Modified `quick_plot.plot` to accept a list of times and generate superimposed graphs for specified time points. ([#4529](https://github.com/pybamm-team/PyBaMM/pull/4529))

## Bug Fixes

- Added some dependencies which were left out of the `pyproject.toml` file ([#4602](https://github.com/pybamm-team/PyBaMM/pull/4602))

# [v24.11.0](https://github.com/pybamm-team/PyBaMM/tree/v24.11.0) - 2024-11-20

## Features

- Added `CoupledVariable` which provides a placeholder variable whose equation can be elsewhere in the model. ([#4556](https://github.com/pybamm-team/PyBaMM/pull/4556))
- Adds support to `pybamm.Experiment` for the `output_variables` option in the `IDAKLUSolver`. ([#4534](https://github.com/pybamm-team/PyBaMM/pull/4534))
- Adds an option "voltage as a state" that can be "false" (default) or "true". If "true" adds an explicit algebraic equation for the voltage. ([#4507](https://github.com/pybamm-team/PyBaMM/pull/4507))
- Improved `QuickPlot` accuracy for simulations with Hermite interpolation. ([#4483](https://github.com/pybamm-team/PyBaMM/pull/4483))
- Added Hermite interpolation to the (`IDAKLUSolver`) that improves the accuracy and performance of post-processing variables. ([#4464](https://github.com/pybamm-team/PyBaMM/pull/4464))
- Added basic telemetry to record which functions are being run. See [Telemetry section in the User Guide](https://docs.pybamm.org/en/latest/source/user_guide/index.html#telemetry) for more information. ([#4441](https://github.com/pybamm-team/PyBaMM/pull/4441))
- Added `BasicDFN` model for sodium-ion batteries ([#4451](https://github.com/pybamm-team/PyBaMM/pull/4451))
- Added sensitivity calculation support for `pybamm.Simulation` and `pybamm.Experiment` ([#4415](https://github.com/pybamm-team/PyBaMM/pull/4415))
- Added OpenMP parallelization to IDAKLU solver for lists of input parameters ([#4449](https://github.com/pybamm-team/PyBaMM/pull/4449))
- Added phase-dependent particle options to LAM ([#4369](https://github.com/pybamm-team/PyBaMM/pull/4369))
- Added a lithium ion equivalent circuit model with split open circuit voltages for each electrode (`SplitOCVR`). ([#4330](https://github.com/pybamm-team/PyBaMM/pull/4330))
- Added the `pybamm.DiscreteTimeSum` expression node to sum an expression over a sequence of data times, and accompanying `pybamm.DiscreteTimeData` class to store the data times and values ([#4501](https://github.com/pybamm-team/PyBaMM/pull/4501))

## Optimizations

- Performance refactor of JAX BDF Solver with default Jax method set to `"BDF"`. ([#4456](https://github.com/pybamm-team/PyBaMM/pull/4456))
- Improved performance of initialization and reinitialization of ODEs in the (`IDAKLUSolver`). ([#4453](https://github.com/pybamm-team/PyBaMM/pull/4453))
- Removed the `start_step_offset` setting and disabled minimum `dt` warnings for drive cycles with the (`IDAKLUSolver`). ([#4416](https://github.com/pybamm-team/PyBaMM/pull/4416))

## Bug Fixes
- Added error for binary operators on two concatenations with different numbers of children. Previously, the extra children were dropped. Also fixed bug where Q_rxn was dropped from the total heating term in half-cell models. ([#4562](https://github.com/pybamm-team/PyBaMM/pull/4562))
- Fixed bug where Q_rxn was set to 0 for the negative electrode in half-cell models. ([#4557](https://github.com/pybamm-team/PyBaMM/pull/4557))
- Fixed bug in post-processing solutions with infeasible experiments using the (`IDAKLUSolver`). ([#4541](https://github.com/pybamm-team/PyBaMM/pull/4541))
- Disabled IREE on MacOS due to compatibility issues and added the CasADI
  path to the environment to resolve issues on MacOS and Linux. Windows
  users may still experience issues with interpolation. ([#4528](https://github.com/pybamm-team/PyBaMM/pull/4528))
- Added `_from_json()` functionality to `Sign` which was erroneously omitted previously. ([#4517](https://github.com/pybamm-team/PyBaMM/pull/4517))
- Fixed bug where IDAKLU solver failed when `output variables` were specified and an extrapolation event is present. ([#4440](https://github.com/pybamm-team/PyBaMM/pull/4440))

## Breaking changes

- Deprecated `pybamm.Simulation.set_parameters` and `pybamm.Simulation.     set_up_and_parameterise_experiment` functions in `pybamm.simulation.py`. ([#3752](https://github.com/pybamm-team/PyBaMM/pull/3752))
- Removed all instances of `param = self.param` and now directly access `self.param` across the codebase. This change simplifies parameter references and enhances readability. ([#4484](https://github.com/pybamm-team/PyBaMM/pull/4494))
- Removed the deprecation warning for the chemistry argument in
  ParameterValues ([#4466](https://github.com/pybamm-team/PyBaMM/pull/4466))
- The parameters "... electrode OCP entropic change [V.K-1]" and "... electrode volume change" are now expected to be functions of stoichiometry only instead of functions of both stoichiometry and maximum concentration ([#4427](https://github.com/pybamm-team/PyBaMM/pull/4427))
- Renamed `set_events` function to `add_events_from` to better reflect its purpose. ([#4421](https://github.com/pybamm-team/PyBaMM/pull/4421))

# [v24.9.0](https://github.com/pybamm-team/PyBaMM/tree/v24.9.0) - 2024-09-03

## Features

- Added additional user-configurable options to the (`IDAKLUSolver`) and adjusted the default values to improve performance. ([#4282](https://github.com/pybamm-team/PyBaMM/pull/4282))
- Added the diffusion element to be used in the Thevenin model. ([#4254](https://github.com/pybamm-team/PyBaMM/pull/4254))
- Added lumped surface thermal model ([#4203](https://github.com/pybamm-team/PyBaMM/pull/4203))

## Optimizations

- Update `IDAKLU` tests and benchmarks to use adaptive time stepping. ([#4390](https://github.com/pybamm-team/PyBaMM/pull/4390))
- Improved adaptive time-stepping performance of the (`IDAKLUSolver`). ([#4351](https://github.com/pybamm-team/PyBaMM/pull/4351))
- Improved performance and reliability of DAE consistent initialization. ([#4301](https://github.com/pybamm-team/PyBaMM/pull/4301))
- Replaced rounded Faraday constant with its exact value in `bpx.py` for better comparison between different tools. ([#4290](https://github.com/pybamm-team/PyBaMM/pull/4290))

## Bug Fixes

- Fixed memory issue that caused failure when `output variables` were specified with (`IDAKLUSolver`). ([#4379](https://github.com/pybamm-team/PyBaMM/pull/4379))
- Fixed bug where IDAKLU solver failed when `output variables` were specified and an event triggered. ([#4300](https://github.com/pybamm-team/PyBaMM/pull/4300))

## Breaking changes

- Replaced `have_jax` with `has_jax`, `have_idaklu` with `has_idaklu`, and
  `have_iree` with `has_iree` ([#4398](https://github.com/pybamm-team/PyBaMM/pull/4398))
- Remove deprecated function `pybamm_install_jax` ([#4362](https://github.com/pybamm-team/PyBaMM/pull/4362))
- Removed legacy python-IDAKLU solver. ([#4326](https://github.com/pybamm-team/PyBaMM/pull/4326))

# [v24.5](https://github.com/pybamm-team/PyBaMM/tree/v24.5) - 2024-07-26

## Features

- Added functionality to pass in arbitrary functions of time as the argument for a (`pybamm.step`). ([#4222](https://github.com/pybamm-team/PyBaMM/pull/4222))
- Added new parameters `"f{pref]Initial inner SEI on cracks thickness [m]"` and `"f{pref]Initial outer SEI on cracks thickness [m]"`, instead of hardcoding these to `L_inner_0 / 10000` and `L_outer_0 / 10000`. ([#4168](https://github.com/pybamm-team/PyBaMM/pull/4168))
- Added `pybamm.DataLoader` class to fetch data files from [pybamm-data](https://github.com/pybamm-team/pybamm-data/releases/tag/v1.0.0) and store it under local cache. ([#4098](https://github.com/pybamm-team/PyBaMM/pull/4098))
- Added `time` as an option for `Experiment.termination`. Now allows solving up to a user-specified time while also allowing different cycles and steps in an experiment to be handled normally. ([#4073](https://github.com/pybamm-team/PyBaMM/pull/4073))
- Added `plot_thermal_components` to plot the contributions to the total heat generation in a battery ([#4021](https://github.com/pybamm-team/PyBaMM/pull/4021))
- Added functions for normal probability density function (`pybamm.normal_pdf`) and cumulative distribution function (`pybamm.normal_cdf`) ([#3999](https://github.com/pybamm-team/PyBaMM/pull/3999))
- "Basic" models are now compatible with experiments ([#3995](https://github.com/pybamm-team/PyBaMM/pull/3995))
- Updates multiprocess `Pool` in `BaseSolver.solve()` to be constructed with context `fork`. Adds small example for multiprocess inputs. ([#3974](https://github.com/pybamm-team/PyBaMM/pull/3974))
- Lithium plating now works on composite electrodes ([#3919](https://github.com/pybamm-team/PyBaMM/pull/3919))
- Added lithium plating parameters to `Ecker2015` and `Ecker2015_graphite_halfcell` parameter sets ([#3919](https://github.com/pybamm-team/PyBaMM/pull/3919))
- Added custom experiment steps ([#3835](https://github.com/pybamm-team/PyBaMM/pull/3835))
- MSMR open-circuit voltage model now depends on the temperature ([#3832](https://github.com/pybamm-team/PyBaMM/pull/3832))
- Added support for macOS arm64 (M-series) platforms. ([#3789](https://github.com/pybamm-team/PyBaMM/pull/3789))
- Added the ability to specify a custom solver tolerance in `get_initial_stoichiometries` and related functions ([#3714](https://github.com/pybamm-team/PyBaMM/pull/3714))
- Added a JAX interface to the IDAKLU solver ([#3658](https://github.com/pybamm-team/PyBaMM/pull/3658))
- Modified `step` function to take an array of time `t_eval` as an argument and deprecated use of `npts`. ([#3627](https://github.com/pybamm-team/PyBaMM/pull/3627))
- Renamed "electrode diffusivity" to "particle diffusivity" as a non-breaking change with a deprecation warning ([#3624](https://github.com/pybamm-team/PyBaMM/pull/3624))
- Add support for BPX version 0.4.0 which allows for blended electrodes and user-defined parameters in BPX([#3414](https://github.com/pybamm-team/PyBaMM/pull/3414))
- Added `by_submodel` feature in `print_parameter_info` method to allow users to print parameters and types of submodels in a tabular and readable format ([#3628](https://github.com/pybamm-team/PyBaMM/pull/3628))
- Added `WyciskOpenCircuitPotential` for differential capacity hysteresis state open-circuit potential submodel ([#3593](https://github.com/pybamm-team/PyBaMM/pull/3593))
- Transport efficiency submodel has new options from the literature relating to different tortuosity factor models and also a new option called "tortuosity factor" for specifying the value or function directly as parameters ([#3437](https://github.com/pybamm-team/PyBaMM/pull/3437))
- Heat of mixing source term can now be included into thermal models ([#2837](https://github.com/pybamm-team/PyBaMM/pull/2837))

## Bug Fixes

- Fixed bug where passing deprecated `electrode diffusivity` parameter resulted in a breaking change and/or the corresponding diffusivity parameter not updating. Improved the deprecated translation around BPX. ([#4176](https://github.com/pybamm-team/PyBaMM/pull/4176))
- Fixed a bug where a factor of electrode surface area to volume ratio is missing in the rhs of the LeadingOrderDifferential conductivity model ([#4139](https://github.com/pybamm-team/PyBaMM/pull/4139))
- Fixes the breaking changes caused by [#3624](https://github.com/pybamm-team/PyBaMM/pull/3624), specifically enables the deprecated parameter `electrode diffusivity` to be used by `ParameterValues.update({name:value})` and `Solver.solve(inputs={name:value})`. Fixes parameter translation from old name to new name, with corrected tests. ([#4072](https://github.com/pybamm-team/PyBaMM/pull/4072)
- Set the `remove_independent_variables_from_rhs` to `False` by default, and moved the option from `Discretisation.process_model` to `Discretisation.__init__`. This fixes a bug related to the discharge capacity, but may make the simulation slower in some cases. To set the option to `True`, use `Simulation(..., discretisation_kwargs={"remove_independent_variables_from_rhs": True})`. ([#4020](https://github.com/pybamm-team/PyBaMM/pull/4020))
- Fixed a bug where independent variables were removed from models even if they appeared in events ([#4019](https://github.com/pybamm-team/PyBaMM/pull/4019))
- Fix bug with upwind and downwind schemes producing the wrong discretised system ([#3979](https://github.com/pybamm-team/PyBaMM/pull/3979))
- Allow evaluation of an `Interpolant` object with a number ([#3932](https://github.com/pybamm-team/PyBaMM/pull/3932))
- Added scale to dead lithium variable ([#3919](https://github.com/pybamm-team/PyBaMM/pull/3919))
- `plot_voltage_components` now works even if the time does not start at 0 ([#3915](https://github.com/pybamm-team/PyBaMM/pull/3915))
- Fixed bug where separator porosity was used in calculation instead of transport efficiency ([#3905](https://github.com/pybamm-team/PyBaMM/pull/3905))
- Initial voltage can now match upper or lower cut-offs exactly ([#3842](https://github.com/pybamm-team/PyBaMM/pull/3842))
- Fixed a bug where 1+1D and 2+1D models would not work with voltage or power controlled experiments([#3829](https://github.com/pybamm-team/PyBaMM/pull/3829))
- Update IDAKLU solver to fail gracefully when a variable is requested that was not in the solves `output_variables` list ([#3803](https://github.com/pybamm-team/PyBaMM/pull/3803))
- Updated `_steps_util.py` to throw a specific exception when drive cycle starts at t>0 ([#3756](https://github.com/pybamm-team/PyBaMM/pull/3756))
- Updated `plot_voltage_components.py` to support both `Simulation` and `Solution` objects. Added new methods in both `Simulation` and `Solution` classes for allow the syntax `simulation.plot_voltage_components` and `solution.plot_voltage_components`. Updated `test_plot_voltage_components.py` to reflect these changes ([#3723](https://github.com/pybamm-team/PyBaMM/pull/3723)).
- The SEI thickness decreased at some intervals when the 'electron-migration limited' model was used. It has been corrected ([#3622](https://github.com/pybamm-team/PyBaMM/pull/3622))
- Allow input parameters in ESOH model ([#3921](https://github.com/pybamm-team/PyBaMM/pull/3921))
- Use casadi MX.interpn_linear function instead of plugin to fix casadi_interpolant_linear.dll not found on Windows ([#4077](https://github.com/pybamm-team/PyBaMM/pull/4077))

## Optimizations

- Sped up initialization of a `ProcessedVariable` by making the internal `xarray.DataArray` initialization lazy (only gets created if interpolation is needed) ([#3862](https://github.com/pybamm-team/PyBaMM/pull/3862))

## Breaking changes

- Functions that are created using `pybamm.Function(function_object, children)` can no longer be differentiated symbolically (e.g. to compute the Jacobian). This should affect no users, since function derivatives for all "standard" functions are explicitly implemented ([#4196](https://github.com/pybamm-team/PyBaMM/pull/4196))
- Removed data files under `pybamm/input` and released them in a separate repository upstream at [pybamm-data](https://github.com/pybamm-team/pybamm-data/releases/tag/v1.0.0). Note that data files under `pybamm/input/parameters` have not been removed. ([#4098](https://github.com/pybamm-team/PyBaMM/pull/4098))
- Removed `check_model` argument from `Simulation.solve`. To change the `check_model` option, use `Simulation(..., discretisation_kwargs={"check_model": False})`. ([#4020](https://github.com/pybamm-team/PyBaMM/pull/4020))
- Removed multiple Docker images. Here on, a single Docker image tagged `pybamm/pybamm:latest` will be provided with both solvers (`IDAKLU` and `JAX`) pre-installed. ([#3992](https://github.com/pybamm-team/PyBaMM/pull/3992))
- Removed support for Python 3.8 ([#3961](https://github.com/pybamm-team/PyBaMM/pull/3961))
- Renamed "ocp_soc_0_dimensional" to "ocp_soc_0" and "ocp_soc_100_dimensional" to "ocp_soc_100" ([#3942](https://github.com/pybamm-team/PyBaMM/pull/3942))
- The ODES solver was removed due to compatibility issues. Users should use IDAKLU, Casadi, or JAX instead. ([#3932](https://github.com/pybamm-team/PyBaMM/pull/3932))
- Integrated the `[pandas]` extra into the core PyBaMM package, deprecating the `pybamm[pandas]` optional dependency. Pandas is now a required dependency and will be installed upon installing PyBaMM ([#3892](https://github.com/pybamm-team/PyBaMM/pull/3892))
- Renamed "have_optional_dependency" to "import_optional_dependency" ([#3866](https://github.com/pybamm-team/PyBaMM/pull/3866))
- Integrated the `[latexify]` extra into the core PyBaMM package, deprecating the `pybamm[latexify]` set of optional dependencies. SymPy is now a required dependency and will be installed upon installing PyBaMM ([#3848](https://github.com/pybamm-team/PyBaMM/pull/3848))
- Renamed "testing" argument for plots to "show_plot" and flipped its meaning (show_plot=True is now the default and shows the plot) ([#3842](https://github.com/pybamm-team/PyBaMM/pull/3842))
- The function `get_spatial_var` in `pybamm.QuickPlot.py` is made private. ([#3755](https://github.com/pybamm-team/PyBaMM/pull/3755))
- Dropped support for BPX version 0.3.0 and below ([#3414](https://github.com/pybamm-team/PyBaMM/pull/3414))

# [v24.1](https://github.com/pybamm-team/PyBaMM/tree/v24.1) - 2024-01-31

## Features

- The `pybamm_install_odes` command now includes support for macOS systems and can be used to set up SUNDIALS and install the `scikits.odes` solver on macOS ([#3417](https://github.com/pybamm-team/PyBaMM/pull/3417))
- Added support for Python 3.12 ([#3531](https://github.com/pybamm-team/PyBaMM/pull/3531))
- Added method to get QuickPlot axes by variable ([#3596](https://github.com/pybamm-team/PyBaMM/pull/3596))
- Added custom experiment terminations ([#3596](https://github.com/pybamm-team/PyBaMM/pull/3596))
- Mechanical parameters are now a function of stoichiometry and temperature ([#3576](https://github.com/pybamm-team/PyBaMM/pull/3576))
- Added a new unary operator, `EvaluateAt`, that evaluates a spatial variable at a given position ([#3573](https://github.com/pybamm-team/PyBaMM/pull/3573))
- Added a method, `insert_reference_electrode`, to `pybamm.lithium_ion.BaseModel` that insert a reference electrode to measure the electrolyte potential at a given position in space and adds new variables that mimic a 3E cell setup. ([#3573](https://github.com/pybamm-team/PyBaMM/pull/3573))
- Serialisation added so models can be written to/read from JSON ([#3397](https://github.com/pybamm-team/PyBaMM/pull/3397))
- Added a `get_parameter_info` method for models and modified "print_parameter_info" functionality to extract all parameters and their type in a tabular and readable format ([#3584](https://github.com/pybamm-team/PyBaMM/pull/3584))

## Bug fixes

- Fixed a bug that lead to a `ShapeError` when specifying "Ambient temperature [K]" as an `Interpolant` with an isothermal model ([#3761](https://github.com/pybamm-team/PyBaMM/pull/3761))
- Fixed a bug where if the first step(s) in a cycle are skipped then the cycle solution started from the model's initial conditions instead of from the last state of the previous cycle ([#3708](https://github.com/pybamm-team/PyBaMM/pull/3708))
- Fixed a bug where the lumped thermal model conflates cell volume with electrode volume ([#3707](https://github.com/pybamm-team/PyBaMM/pull/3707))
- Reverted a change to the coupled degradation example notebook that caused it to be unstable for large numbers of cycles ([#3691](https://github.com/pybamm-team/PyBaMM/pull/3691))
- Fixed a bug where simulations using the CasADi-based solvers would fail randomly with the half-cell model ([#3494](https://github.com/pybamm-team/PyBaMM/pull/3494))
- Fixed bug that made identical Experiment steps with different end times crash ([#3516](https://github.com/pybamm-team/PyBaMM/pull/3516))
- Fixed bug in calculation of theoretical energy that made it very slow ([#3506](https://github.com/pybamm-team/PyBaMM/pull/3506))
- The irreversible plating model now increments `f"{Domain} dead lithium concentration [mol.m-3]"`, not `f"{Domain} lithium plating concentration [mol.m-3]"` as it did previously. ([#3485](https://github.com/pybamm-team/PyBaMM/pull/3485))

## Optimizations

- Updated `jax` and `jaxlib` to the latest available versions and added Windows (Python 3.9+) support for the Jax solver ([#3550](https://github.com/pybamm-team/PyBaMM/pull/3550))

## Breaking changes

- The parameters `GeometricParameters.A_cooling` and `GeometricParameters.V_cell` are now automatically computed from the electrode heights, widths and thicknesses if the "cell geometry" option is "pouch" and from the parameters "Cell cooling surface area [m2]" and "Cell volume [m3]", respectively, otherwise. When using the lumped thermal model we recommend using the "arbitrary" cell geometry and specifying the parameters "Cell cooling surface area [m2]", "Cell volume [m3]" and "Total heat transfer coefficient [W.m-2.K-1]" directly. ([#3707](https://github.com/pybamm-team/PyBaMM/pull/3707))
- Dropped support for the `[jax]` extra, i.e., the Jax solver when running on Python 3.8. The Jax solver is now available on Python 3.9 and above ([#3550](https://github.com/pybamm-team/PyBaMM/pull/3550))

# [v23.9](https://github.com/pybamm-team/PyBaMM/tree/v23.9) - 2023-10-31

## Features

- The parameter "Ambient temperature [K]" can now be given as a function of position `(y,z)` and time `t`. The "edge" and "current collector" heat transfer coefficient parameters can also depend on `(y,z)` ([#3257](https://github.com/pybamm-team/PyBaMM/pull/3257))
- Spherical and cylindrical shell domains can now be solved with any boundary conditions ([#3237](https://github.com/pybamm-team/PyBaMM/pull/3237))
- Processed variables now get the spatial variables automatically, allowing plotting of more generic models ([#3234](https://github.com/pybamm-team/PyBaMM/pull/3234))
- Numpy functions now work with PyBaMM symbols (e.g. `np.exp(pybamm.Symbol("a"))` returns `pybamm.Exp(pybamm.Symbol("a"))`). This means that parameter functions can be specified using numpy functions instead of pybamm functions. Additionally, combining numpy arrays with pybamm objects now works (the numpy array is converted to a pybamm array) ([#3205](https://github.com/pybamm-team/PyBaMM/pull/3205))
- Half-cell models where graphite - or other negative electrode material of choice - is treated as the positive electrode ([#3198](https://github.com/pybamm-team/PyBaMM/pull/3198))
- Degradation mechanisms `SEI`, `SEI on cracks` and `lithium plating` can be made to work on the positive electrode by specifying the relevant options as a 2-tuple. If a tuple is not given and `working electrode` is set to `both`, they will be applied on the negative electrode only. ([#3198](https://github.com/pybamm-team/PyBaMM/pull/3198))
- Added an example notebook to demonstrate how to use half-cell models ([#3198](https://github.com/pybamm-team/PyBaMM/pull/3198))
- Added option to use an empirical hysteresis model for the diffusivity and exchange-current density ([#3194](https://github.com/pybamm-team/PyBaMM/pull/3194))
- Double-layer capacity can now be provided as a function of temperature ([#3174](https://github.com/pybamm-team/PyBaMM/pull/3174))
- `pybamm_install_jax` is deprecated. It is now replaced with `pip install pybamm[jax]` ([#3163](https://github.com/pybamm-team/PyBaMM/pull/3163))
- Implement the MSMR model ([#3116](https://github.com/pybamm-team/PyBaMM/pull/3116))
- Added new example notebook `rpt-experiment` to demonstrate how to set up degradation experiments with RPTs ([#2851](https://github.com/pybamm-team/PyBaMM/pull/2851))

## Bug fixes

- Fixed a bug where the JaxSolver would fails when using GPU support with no input parameters ([#3423](https://github.com/pybamm-team/PyBaMM/pull/3423))
- Make pybamm importable with minimal dependencies ([#3044](https://github.com/pybamm-team/PyBaMM/pull/3044), [#3475](https://github.com/pybamm-team/PyBaMM/pull/3475))
- Fixed a bug where supplying an initial soc did not work with half cell models ([#3456](https://github.com/pybamm-team/PyBaMM/pull/3456))
- Fixed a bug where empty lists passed to QuickPlot resulted in an IndexError and did not return a meaningful error message ([#3359](https://github.com/pybamm-team/PyBaMM/pull/3359))
- Fixed a bug where there was a missing thermal conductivity in the thermal pouch cell models ([#3330](https://github.com/pybamm-team/PyBaMM/pull/3330))
- Fixed a bug that caused incorrect results of "{Domain} electrode thickness change [m]" due to the absence of dimension for the variable `electrode_thickness_change`([#3329](https://github.com/pybamm-team/PyBaMM/pull/3329)).
- Fixed a bug that occured in `check_ys_are_not_too_large` when trying to reference `y-slice` where the referenced variable was not a `pybamm.StateVector` ([#3313](https://github.com/pybamm-team/PyBaMM/pull/3313)
- Fixed a bug with `_Heaviside._evaluate_for_shape` which meant some expressions involving heaviside function and subtractions did not work ([#3306](https://github.com/pybamm-team/PyBaMM/pull/3306))
- Attributes of `pybamm.Simulation` objects (models, parameter values, geometries, choice of solver, and output variables) are now private and as such cannot be edited in-place after the simulation has been created ([#3267](https://github.com/pybamm-team/PyBaMM/pull/3267)
- Fixed bug causing incorrect activation energies using `create_from_bpx()` ([#3242](https://github.com/pybamm-team/PyBaMM/pull/3242))
- Fixed a bug where the "basic" lithium-ion models gave incorrect results when using nonlinear particle diffusivity ([#3207](https://github.com/pybamm-team/PyBaMM/pull/3207))
- Particle size distributions now work with SPMe and NewmanTobias models ([#3207](https://github.com/pybamm-team/PyBaMM/pull/3207))
- Attempting to set `working electrode` to `negative` now triggers an `OptionError`. Instead, set it to `positive` and use what would normally be the negative electrode as the positive electrode. ([#3198](https://github.com/pybamm-team/PyBaMM/pull/3198))
- Fix to simulate c_rate steps with drive cycles ([#3186](https://github.com/pybamm-team/PyBaMM/pull/3186))
- Always save last cycle in experiment, to fix issues with `starting_solution` and `last_state` ([#3177](https://github.com/pybamm-team/PyBaMM/pull/3177))
- Fix simulations with `starting_solution` to work with `start_time` experiments ([#3177](https://github.com/pybamm-team/PyBaMM/pull/3177))
- Fix SEI Example Notebook ([#3166](https://github.com/pybamm-team/PyBaMM/pull/3166))
- Thevenin() model is now constructed with standard variables: `Time [s]`, `Time [min]`, `Time [h]` ([#3143](https://github.com/pybamm-team/PyBaMM/pull/3143))
- Error generated when invalid parameter values are passed ([#3132](https://github.com/pybamm-team/PyBaMM/pull/3132))
- Parameters in `Prada2013` have been updated to better match those given in the paper, which is a 2.3 Ah cell, instead of the mix-and-match with the 1.1 Ah cell from Lain2019 ([#3096](https://github.com/pybamm-team/PyBaMM/pull/3096))
- The `OneDimensionalX` thermal model has been updated to account for edge/tab cooling and account for the current collector volumetric heat capacity. It now gives the correct behaviour compared with a lumped model with the correct total heat transfer coefficient and surface area for cooling. ([#3042](https://github.com/pybamm-team/PyBaMM/pull/3042))

## Optimizations

- Improved how steps are processed in simulations to reduce memory usage ([#3261](https://github.com/pybamm-team/PyBaMM/pull/3261))
- Added parameter list support to JAX solver, permitting multithreading / GPU execution ([#3121](https://github.com/pybamm-team/PyBaMM/pull/3121))

## Breaking changes

- The parameter "Exchange-current density for lithium plating [A.m-2]" has been renamed to "Exchange-current density for lithium metal electrode [A.m-2]" when referring to the lithium plating reaction on the surface of a lithium metal electrode ([#3445](https://github.com/pybamm-team/PyBaMM/pull/3445))
- Dropped support for i686 (32-bit) architectures on GNU/Linux distributions ([#3412](https://github.com/pybamm-team/PyBaMM/pull/3412))
- The class `pybamm.thermal.OneDimensionalX` has been moved to `pybamm.thermal.pouch_cell.OneDimensionalX` to reflect the fact that the model formulation implicitly assumes a pouch cell geometry ([#3257](https://github.com/pybamm-team/PyBaMM/pull/3257))
- The "lumped" thermal option now always used the parameters "Cell cooling surface area [m2]", "Cell volume [m3]" and "Total heat transfer coefficient [W.m-2.K-1]" to compute the cell cooling regardless of the chosen "cell geometry" option. The user must now specify the correct values for these parameters instead of them being calculated based on e.g. a pouch cell. An `OptionWarning` is raised to let users know to update their parameters ([#3257](https://github.com/pybamm-team/PyBaMM/pull/3257))
- Numpy functions now work with PyBaMM symbols (e.g. `np.exp(pybamm.Symbol("a"))` returns `pybamm.Exp(pybamm.Symbol("a"))`). This means that parameter functions can be specified using numpy functions instead of pybamm functions. Additionally, combining numpy arrays with pybamm objects now works (the numpy array is converted to a pybamm array) ([#3205](https://github.com/pybamm-team/PyBaMM/pull/3205))
- The `SEI`, `SEI on cracks` and `lithium plating` submodels can now be used on either electrode, which means the `__init__` functions for the relevant classes now have `domain` as a required argument ([#3198](https://github.com/pybamm-team/PyBaMM/pull/3198))
- Likewise, the names of all variables corresponding to those submodels now have domains. For example, instead of `SEI thickness [m]`, use `Negative SEI thickness [m]` or `Positive SEI thickness [m]`. ([#3198](https://github.com/pybamm-team/PyBaMM/pull/3198))
- If `options["working electrode"] == "both"` and either `SEI`, `SEI on cracks` or `lithium plating` are not provided as tuples, they are automatically made into tuples. This directly modifies `extra_options`, not `default_options` to ensure the other changes to `default_options` still happen when required. ([#3198](https://github.com/pybamm-team/PyBaMM/pull/3198))
- Added option to use an empirical hysteresis model for the diffusivity and exchange-current density ([#3194](https://github.com/pybamm-team/PyBaMM/pull/3194))
- Double-layer capacity can now be provided as a function of temperature ([#3174](https://github.com/pybamm-team/PyBaMM/pull/3174))
- `pybamm_install_jax` is deprecated. It is now replaced with `pip install pybamm[jax]` ([#3163](https://github.com/pybamm-team/PyBaMM/pull/3163))
- PyBaMM now has optional dependencies that can be installed with the pattern `pip install pybamm[option]` e.g. `pybamm[plot]` ([#3044](https://github.com/pybamm-team/PyBaMM/pull/3044), [#3475](https://github.com/pybamm-team/PyBaMM/pull/3475))

# [v23.5](https://github.com/pybamm-team/PyBaMM/tree/v23.5) - 2023-06-18

## Features

- Idaklu solver can be given a list of variables to calculate during the solve ([#3217](https://github.com/pybamm-team/PyBaMM/pull/3217))
- Enable multithreading in IDAKLU solver ([#2947](https://github.com/pybamm-team/PyBaMM/pull/2947))
- If a solution contains cycles and steps, the cycle number and step number are now saved when `solution.save_data()` is called ([#2931](https://github.com/pybamm-team/PyBaMM/pull/2931))
- Experiments can now be given a `start_time` to define when each step should be triggered ([#2616](https://github.com/pybamm-team/PyBaMM/pull/2616))

## Optimizations

- Test `JaxSolver`'s compatibility with Python `3.8`, `3.9`, `3.10`, and `3.11` ([#2958](https://github.com/pybamm-team/PyBaMM/pull/2958))
- Update Jax (0.4.8) and JaxLib (0.4.7) compatibility ([#2927](https://github.com/pybamm-team/PyBaMM/pull/2927))
- Migrate from `tox=3.28` to `nox` ([#3005](https://github.com/pybamm-team/PyBaMM/pull/3005))
- Removed `importlib_metadata` as a required dependency for user installations ([#3050](https://github.com/pybamm-team/PyBaMM/pull/3050))

## Bug fixes

- Realign 'count' increment in CasadiSolver.\_integrate() ([#2986](https://github.com/pybamm-team/PyBaMM/pull/2986))
- Fix `pybamm_install_odes` and update the required SUNDIALS version ([#2958](https://github.com/pybamm-team/PyBaMM/pull/2958))
- Fixed a bug where all data included in a BPX was incorrectly assumed to be given as a function of time.([#2957](https://github.com/pybamm-team/PyBaMM/pull/2957))
- Remove brew install for Mac from the recommended developer installation options for SUNDIALS ([#2925](https://github.com/pybamm-team/PyBaMM/pull/2925))
- Fix `bpx.py` to correctly generate parameters for "lumped" thermal model ([#2860](https://github.com/pybamm-team/PyBaMM/issues/2860))

## Breaking changes

- Deprecate functionality to load parameter set from a csv file. Parameter sets must now be provided as python dictionaries ([#2959](https://github.com/pybamm-team/PyBaMM/pull/2959))
- Tox support for Installation & testing has now been replaced by Nox ([#3005](https://github.com/pybamm-team/PyBaMM/pull/3005))

# [v23.4.1](https://github.com/pybamm-team/PyBaMM/tree/v23.4) - 2023-05-01

## Bug fixes

- Fixed a performance regression introduced by citation tags ([#2862](https://github.com/pybamm-team/PyBaMM/pull/2862)). Citations tags functionality is removed for now.

# [v23.4](https://github.com/pybamm-team/PyBaMM/tree/v23.4) - 2023-04-30

## Features

- Added verbose logging to `pybamm.print_citations()` and citation tags for the `pybamm.Citations` class so that users can now see where the citations were registered when running simulations ([#2862](https://github.com/pybamm-team/PyBaMM/pull/2862))
- Updated to casadi 3.6, which required some changes to the casadi integrator ([#2859](https://github.com/pybamm-team/PyBaMM/pull/2859))
- PyBaMM is now natively supported on Apple silicon chips (`M1/M2`) ([#2435](https://github.com/pybamm-team/PyBaMM/pull/2435))
- PyBaMM is now supported on Python `3.10` and `3.11` ([#2435](https://github.com/pybamm-team/PyBaMM/pull/2435))

## Optimizations

- Fixed deprecated `interp2d` method by switching to `xarray.DataArray` as the backend for `ProcessedVariable` ([#2907](https://github.com/pybamm-team/PyBaMM/pull/2907))

## Bug fixes

- Initial conditions for sensitivity equations calculated correctly ([#2920](https://github.com/pybamm-team/PyBaMM/pull/2920))
- Parameter sets can now contain the key "chemistry", and will ignore its value (this previously would give errors in some cases) ([#2901](https://github.com/pybamm-team/PyBaMM/pull/2901))
- Fixed keyerror on "all" when getting sensitivities from IDAKLU solver([#2883](https://github.com/pybamm-team/PyBaMM/pull/2883))
- Fixed a bug in the discretisation of initial conditions of a scaled variable ([#2856](https://github.com/pybamm-team/PyBaMM/pull/2856))

## Breaking changes

- Made `Jupyter` a development only dependency. Now `Jupyter` would not be a required dependency for users while installing `PyBaMM`. ([#2846](https://github.com/pybamm-team/PyBaMM/pull/2846))

# [v23.3](https://github.com/pybamm-team/PyBaMM/tree/v23.3) - 2023-03-31

## Features

- Added option to limit the number of integrators stored in CasadiSolver, which is particularly relevant when running simulations back-to-back [#2823](https://github.com/pybamm-team/PyBaMM/pull/2823)
- Added new variables, related to electrode balance, for the `ElectrodeSOH` model ([#2807](https://github.com/pybamm-team/PyBaMM/pull/2807))
- Added method to calculate maximum theoretical energy. ([#2777](https://github.com/pybamm-team/PyBaMM/pull/2777)) and add to summary variables ([#2781](https://github.com/pybamm-team/PyBaMM/pull/2781))
- Renamed "Terminal voltage [V]" to just "Voltage [V]". "Terminal voltage [V]" can still be used and will return the same value as "Voltage [V]". ([#2740](https://github.com/pybamm-team/PyBaMM/pull/2740))
- Added "Negative electrode surface potential difference at separator interface [V]", which is the value of the surface potential difference (`phi_s - phi_e`) at the anode/separator interface, commonly controlled in fast-charging algorithms to avoid plating. Also added "Positive electrode surface potential difference at separator interface [V]". ([#2740](https://github.com/pybamm-team/PyBaMM/pull/2740))
- Added "Bulk open-circuit voltage [V]", which is the open-circuit voltage as calculated from the bulk particle concentrations. The old variable "Measured open circuit voltage [V]", which referred to the open-circuit potential as calculated from the surface particle concentrations, has been renamed to "Surface open-circuit voltage [V]". ([#2740](https://github.com/pybamm-team/PyBaMM/pull/2740)) "Bulk open-circuit voltage [V]" was briefly named "Open-circuit voltage [V]", but this was changed in ([#2845](https://github.com/pybamm-team/PyBaMM/pull/2845))
- Added an example for `plot_voltage_components`, explaining what the different voltage components are. ([#2740](https://github.com/pybamm-team/PyBaMM/pull/2740))

## Bug fixes

- Fix non-deteministic outcome of some tests in the test suite ([#2844](https://github.com/pybamm-team/PyBaMM/pull/2844))
- Fixed excessive RAM consumption when running multiple simulations ([#2823](https://github.com/pybamm-team/PyBaMM/pull/2823))
- Fixed use of `last_state` as `starting_solution` in `Simulation.solve()` ([#2822](https://github.com/pybamm-team/PyBaMM/pull/2822))
- Fixed a bug where variable bounds could not contain `InputParameters` ([#2795](https://github.com/pybamm-team/PyBaMM/pull/2795))
- Improved `model.latexify()` to have a cleaner and more readable output ([#2764](https://github.com/pybamm-team/PyBaMM/pull/2764))
- Fixed electrolyte conservation in the case of concentration-dependent transference number ([#2758](https://github.com/pybamm-team/PyBaMM/pull/2758))
- Fixed `plot_voltage_components` so that the sum of overpotentials is now equal to the voltage ([#2740](https://github.com/pybamm-team/PyBaMM/pull/2740))

## Optimizations

- Migrated to [Lychee](https://github.com/lycheeverse/lychee-action) workflow for checking URLs ([#2734](https://github.com/pybamm-team/PyBaMM/pull/2734))

## Breaking changes

- `ElectrodeSOH.solve` now returns a `{str: float}` dict instead of a `pybamm.Solution` object (to avoid having to do `.data[0]` every time). In any code that uses `sol = ElectrodeSOH.solve()`, `sol[key].data[0]` should be replaced with `sol[key]`. ([#2779](https://github.com/pybamm-team/PyBaMM/pull/2779))
- Removed "... cation signed stoichiometry" and "... electrons in reaction" parameters, they are now hardcoded. ([#2778](https://github.com/pybamm-team/PyBaMM/pull/2778))
- When using `solver.step()`, the first time point in the step is shifted by `pybamm.settings.step_start_offset` (default 1 ns) to avoid having duplicate times in the solution steps from the end of one step and the start of the next. ([#2773](https://github.com/pybamm-team/PyBaMM/pull/2773))
- Renamed "Measured open circuit voltage [V]" to "Surface open-circuit voltage [V]". This variable was calculated from surface particle concentrations, and hence "hid" the overpotential from particle gradients. The new variable "Bulk open-circuit voltage [V]" is calculated from bulk particle concentrations instead. ([#2740](https://github.com/pybamm-team/PyBaMM/pull/2740))
- Renamed all references to "open circuit" to be "open-circuit" instead. ([#2740](https://github.com/pybamm-team/PyBaMM/pull/2740))
- Renamed parameter "1 + dlnf/dlnc" to "Thermodynamic factor". ([#2727](https://github.com/pybamm-team/PyBaMM/pull/2727))
- All PyBaMM models are now dimensional. This has been benchmarked against dimensionless models and found to give around the same solve time. Implementing dimensional models greatly reduces the barrier to entry for adding new models. However, this comes with several breaking changes: (i) the `timescale` and `length_scales` attributes of a model have been removed (they are no longer needed) (ii) several dimensionless variables are no longer defined, but the corresponding dimensional variables can still be accessed by adding the units to the name (iii) some parameters used only for non-dimensionalization, such as "Typical current [A]", have been removed ([#2419](https://github.com/pybamm-team/PyBaMM/pull/2419))

# [v23.2](https://github.com/pybamm-team/PyBaMM/tree/v23.2) - 2023-02-28

## Features

- Added an option for using a banded jacobian and sundials banded solvers for the IDAKLU solve ([#2677](https://github.com/pybamm-team/PyBaMM/pull/2677))
- The "particle size" option can now be a tuple to allow different behaviour in each electrode ([#2672](https://github.com/pybamm-team/PyBaMM/pull/2672)).
- Added temperature control to experiment class. ([#2518](https://github.com/pybamm-team/PyBaMM/pull/2518))

## Bug fixes

- Fixed current_sigmoid_ocp to be valid for both electrodes ([#2719](https://github.com/pybamm-team/PyBaMM/pull/2719)).
- Fixed the length scaling for the first dimension of r-R plots ([#2663](https://github.com/pybamm-team/PyBaMM/pull/2663)).

# [v23.1](https://github.com/pybamm-team/PyBaMM/tree/v23.1) - 2023-01-31

## Features

- Changed linting from `flake8` to `ruff` ([#2630](https://github.com/pybamm-team/PyBaMM/pull/2630)).
- Changed docs theme to pydata theme and start to improve docs in general ([#2618](https://github.com/pybamm-team/PyBaMM/pull/2618)).
- New `contact resistance` option, new parameter `Contact resistance [Ohm]` and new variable `Contact overpotential [V]` ([#2598](https://github.com/pybamm-team/PyBaMM/pull/2598)).
- Steps in `Experiment` can now be tagged and cycle numbers be searched based on those tags ([#2593](https://github.com/pybamm-team/PyBaMM/pull/2593)).

## Bug fixes

- Fixed a bug where the solid phase conductivity was double-corrected for tortuosity when loading parameters from a BPX file ([#2638](https://github.com/pybamm-team/PyBaMM/pull/2638)).
- Changed termination from "success" to "final time" for algebraic solvers to match ODE/DAE solvers ([#2613](https://github.com/pybamm-team/PyBaMM/pull/2613)).

# [v22.12](https://github.com/pybamm-team/PyBaMM/tree/v22.12) - 2022-12-31

## Features

- Added functionality to create `pybamm.ParameterValues` from a [BPX standard](https://github.com/pybamm-team/BPX) JSON file ([#2555](https://github.com/pybamm-team/PyBaMM/pull/2555)).
- Allow the option "surface form" to be "differential" in the `MPM` ([#2533](https://github.com/pybamm-team/PyBaMM/pull/2533))
- Added variables "Loss of lithium due to loss of active material in negative/positive electrode [mol]". These should be included in the calculation of "total lithium in system" to make sure that lithium is truly conserved. ([#2529](https://github.com/pybamm-team/PyBaMM/pull/2529))
- `initial_soc` can now be a string "x V", in which case the simulation is initialized to start from that voltage ([#2508](https://github.com/pybamm-team/PyBaMM/pull/2508))
- The `ElectrodeSOH` solver can now calculate electrode balance based on a target "cell capacity" (requires cell capacity "Q" as input), as well as the default "cyclable cell capacity" (requires cyclable lithium capacity "Q_Li" as input). Use the keyword argument `known_value` to control which is used. ([#2508](https://github.com/pybamm-team/PyBaMM/pull/2508))

## Bug fixes

- Allow models that subclass `BaseBatteryModel` to use custom options classes ([#2571](https://github.com/pybamm-team/PyBaMM/pull/2571))
- Fixed bug with `EntryPoints` in Spyder IDE ([#2584](https://github.com/pybamm-team/PyBaMM/pull/2584))
- Fixed electrolyte conservation when options {"surface form": "algebraic"} are used
- Fixed "constant concentration" electrolyte model so that "porosity times concentration" is conserved when porosity changes ([#2529](https://github.com/pybamm-team/PyBaMM/pull/2529))
- Fix installation on `Google Colab` (`pybtex` and `Colab` issue) ([#2526](https://github.com/pybamm-team/PyBaMM/pull/2526))

## Breaking changes

- Renamed "Negative/Positive electrode SOC" to "Negative/Positive electrode stoichiometry" to avoid confusion with cell SOC ([#2529](https://github.com/pybamm-team/PyBaMM/pull/2529))
- Removed external variables and submodels. InputParameter should now be used in all cases ([#2502](https://github.com/pybamm-team/PyBaMM/pull/2502))
- Trying to use a solver to solve multiple models results in a RuntimeError exception ([#2481](https://github.com/pybamm-team/PyBaMM/pull/2481))
- Inputs for the `ElectrodeSOH` solver are now (i) "Q_Li", the total cyclable capacity of lithium in the electrodes (previously "n_Li", the total number of moles, n_Li = 3600/F \* Q_Li) (ii) "Q_n", the capacity of the negative electrode (previously "C_n"), and "Q_p", the capacity of the positive electrode (previously "C_p") ([#2508](https://github.com/pybamm-team/PyBaMM/pull/2508))

# [v22.11.1](https://github.com/pybamm-team/PyBaMM/tree/v22.11.1) - 2022-12-13

## Bug fixes

- Fixed installation on Google Colab (`pybtex` issues) ([#2547](https://github.com/pybamm-team/PyBaMM/pull/2547/files))

# [v22.11](https://github.com/pybamm-team/PyBaMM/tree/v22.11) - 2022-11-30

## Features

- Updated parameter sets so that interpolants are created explicitly in the parameter set python file. This does not change functionality but allows finer control, e.g. specifying a "cubic" interpolator instead of the default "linear" ([#2510](https://github.com/pybamm-team/PyBaMM/pull/2510))
- Equivalent circuit models ([#2478](https://github.com/pybamm-team/PyBaMM/pull/2478))
- New Idaklu solver options for jacobian type and linear solver, support Sundials v6 ([#2444](https://github.com/pybamm-team/PyBaMM/pull/2444))
- Added `scale` and `reference` attributes to `Variable` objects, which can be use to make the ODE/DAE solver better conditioned ([#2440](https://github.com/pybamm-team/PyBaMM/pull/2440))
- SEI reactions can now be asymmetric ([#2425](https://github.com/pybamm-team/PyBaMM/pull/2425))

## Bug fixes

- Switched from `pkg_resources` to `importlib_metadata` for handling entry points ([#2500](https://github.com/pybamm-team/PyBaMM/pull/2500))
- Fixed some bugs related to processing `FunctionParameter` to `Interpolant` ([#2494](https://github.com/pybamm-team/PyBaMM/pull/2494))

## Optimizations

- `ParameterValues` now avoids trying to process children if a function parameter is an object that doesn't depend on its children ([#2477](https://github.com/pybamm-team/PyBaMM/pull/2477))
- Implemented memoization via `cache` and `cached_property` from functools ([#2465](https://github.com/pybamm-team/PyBaMM/pull/2465))
- Added more rules for simplifying expressions, especially around Concatenations. Also, meshes constructed from multiple domains are now cached ([#2443](https://github.com/pybamm-team/PyBaMM/pull/2443))
- Added more rules for simplifying expressions. Constants in binary operators are now moved to the left by default (e.g. `x*2` returns `2*x`) ([#2424](https://github.com/pybamm-team/PyBaMM/pull/2424))

## Breaking changes

- Interpolants created from parameter data are now "linear" by default (was "cubic") ([#2494](https://github.com/pybamm-team/PyBaMM/pull/2494))
- Renamed entry point for parameter sets to `pybamm_parameter_sets` ([#2475](https://github.com/pybamm-team/PyBaMM/pull/2475))
- Removed code for generating `ModelingToolkit` problems ([#2432](https://github.com/pybamm-team/PyBaMM/pull/2432))
- Removed `FirstOrder` and `Composite` lead-acid models, and some submodels specific to those models ([#2431](https://github.com/pybamm-team/PyBaMM/pull/2431))

# [v22.10.post1](https://github.com/pybamm-team/PyBaMM/tree/v22.10.post1) - 2022-10-31

## Breaking changes

- Removed all julia generation code ([#2453](https://github.com/pybamm-team/PyBaMM/pull/2453)). Julia code will be hosted at [PyBaMM.jl](https://github.com/tinosulzer/PyBaMM.jl) from now on.

# [v22.10](https://github.com/pybamm-team/PyBaMM/tree/v22.10) - 2022-10-31

## Features

- Third-party parameter sets can be added by registering entry points to ~~`pybamm_parameter_set`~~`pybamm_parameter_sets` ([#2396](https://github.com/pybamm-team/PyBaMM/pull/2396), changed in [#2475](https://github.com/pybamm-team/PyBaMM/pull/2475))
- Added three-dimensional interpolation ([#2380](https://github.com/pybamm-team/PyBaMM/pull/2380))

## Bug fixes

- `pybamm.have_julia()` now checks that julia is properly configured ([#2402](https://github.com/pybamm-team/PyBaMM/pull/2402))
- For simulations with events that cause the simulation to stop early, the sensitivities could be evaluated incorrectly to zero ([#2337](https://github.com/pybamm-team/PyBaMM/pull/2337))

## Optimizations

- Reformatted how simulations with experiments are built ([#2395](https://github.com/pybamm-team/PyBaMM/pull/2395))
- Added small perturbation to initial conditions for casadi solver. This seems to help the solver converge better in some cases ([#2356](https://github.com/pybamm-team/PyBaMM/pull/2356))
- Added `ExplicitTimeIntegral` functionality to move variables which do not appear anywhere on the rhs to a new location, and to integrate those variables explicitly when `get` is called by the solution object. ([#2348](https://github.com/pybamm-team/PyBaMM/pull/2348))
- Added more rules for simplifying expressions ([#2211](https://github.com/pybamm-team/PyBaMM/pull/2211))
- Sped up calculations of Electrode SOH variables for summary variables ([#2210](https://github.com/pybamm-team/PyBaMM/pull/2210))

## Breaking change

- Removed `pybamm.SymbolReplacer` as it is no longer needed to set up simulations with experiments, which is the only place where it was being used ([#2395](https://github.com/pybamm-team/PyBaMM/pull/2395))
- Removed `get_infinite_nested_dict`, `BaseModel.check_default_variables_dictionaries`, and `Discretisation.create_jacobian` methods, which were not used by any other functionality in the repository ([#2384](https://github.com/pybamm-team/PyBaMM/pull/2384))
- Dropped support for Python 3.7 after the release of Numpy v1.22.0 ([#2379](https://github.com/pybamm-team/PyBaMM/pull/2379))
- Removed parameter cli tools (add/edit/remove parameters). Parameter sets can now more easily be added via python scripts. ([#2342](https://github.com/pybamm-team/PyBaMM/pull/2342))
- Parameter sets should now be provided as single python files containing all parameters and functions. Parameters provided as "data" (e.g. OCP vs SOC) can still be csv files, but must be either in the same folder as the parameter file or in a subfolder called "data/". See for example [Ai2020](https://github.com/pybamm-team/PyBaMM/tree/develop/pybamm/input/parameters/lithium_ion/Ai2020.py) ([#2342](https://github.com/pybamm-team/PyBaMM/pull/2342))

# [v22.9](https://github.com/pybamm-team/PyBaMM/tree/v22.9) - 2022-09-30

## Features

- Added function `pybamm.get_git_commit_info()`, which returns information about the last git commit, useful for reproducibility ([#2293](https://github.com/pybamm-team/PyBaMM/pull/2293))
- Added SEI model for composite electrodes ([#2290](https://github.com/pybamm-team/PyBaMM/pull/2290))
- For experiments, the simulation now automatically checks and skips steps that cannot be performed (e.g. "Charge at 1C until 4.2V" from 100% SOC) ([#2212](https://github.com/pybamm-team/PyBaMM/pull/2212))

## Bug fixes

- Arrhenius function for `nmc_OKane2022` positive electrode actually gets used now ([#2309](https://github.com/pybamm-team/PyBaMM/pull/2309))
- Added `SEI on cracks` to loop over all interfacial reactions ([#2262](https://github.com/pybamm-team/PyBaMM/pull/2262))
- Fixed `X-averaged SEI on cracks concentration` so it's an average over x only, not y and z ([#2262](https://github.com/pybamm-team/PyBaMM/pull/2262))
- Corrected initial state for SEI on cracks ([#2262](https://github.com/pybamm-team/PyBaMM/pull/2262))

## Optimizations

- Default options for `particle mechanics` now dealt with differently in each electrode ([#2262](https://github.com/pybamm-team/PyBaMM/pull/2262))
- Sped up calculations of Electrode SOH variables for summary variables ([#2210](https://github.com/pybamm-team/PyBaMM/pull/2210))

## Breaking changes

- When creating a `pybamm.Interpolant` the default interpolator is now "linear". Passing data directly to `ParameterValues` using the `[data]` tag will be still used to create a cubic spline interpolant, as before ([#2258](https://github.com/pybamm-team/PyBaMM/pull/2258))
- Events must now be defined in such a way that they are positive at the initial conditions (events will be triggered when they become negative, instead of when they change sign in either direction) ([#2212](https://github.com/pybamm-team/PyBaMM/pull/2212))

# [v22.8](https://github.com/pybamm-team/PyBaMM/tree/v22.8) - 2022-08-31

## Features

- Added `CurrentSigmoidOpenCircuitPotential` model to model voltage hysteresis for charge/discharge ([#2256](https://github.com/pybamm-team/PyBaMM/pull/2256))
- Added "Chen2020_composite" parameter set for a composite graphite/silicon electrode. ([#2256](https://github.com/pybamm-team/PyBaMM/pull/2256))
- Added new cumulative variables `Throughput capacity [A.h]` and `Throughput energy [W.h]` to standard variables and summary variables, to assist with degradation studies. Throughput variables are only calculated if `calculate discharge energy` is set to `true`. `Time [s]` and `Time [h]` also added to summary variables. ([#2249](https://github.com/pybamm-team/PyBaMM/pull/2249))
- Added `lipf6_OKane2022` electrolyte to `OKane2022` parameter set ([#2249](https://github.com/pybamm-team/PyBaMM/pull/2249))
- Reformated submodel structure to allow composite electrodes. Composite positive electrode is now also possible. With current implementation, electrodes can have at most two phases. ([#2248](https://github.com/pybamm-team/PyBaMM/pull/2248))

## Bug fixes

- Added new parameter `Ratio of lithium moles to SEI moles` (short name z_sei) to fix a bug where this number was incorrectly hardcoded to 1. ([#2222](https://github.com/pybamm-team/PyBaMM/pull/2222))
- Changed short name of parameter `Inner SEI reaction proportion` from alpha_SEI to inner_sei_proportion, to avoid confusion with transfer coefficients. ([#2222](https://github.com/pybamm-team/PyBaMM/pull/2222))
- Deleted legacy parameters with short names beta_sei and beta_plating. ([#2222](https://github.com/pybamm-team/PyBaMM/pull/2222))
- Corrected initial SEI thickness for OKane2022 parameter set. ([#2218](https://github.com/pybamm-team/PyBaMM/pull/2218))

## Optimizations

- Simplified scaling for the exchange-current density. The dimensionless parameter `C_r` is kept, but no longer used anywhere ([#2238](https://github.com/pybamm-team/PyBaMM/pull/2238))
- Added limits for variables in some functions to avoid division by zero, sqrt(negative number), etc ([#2213](https://github.com/pybamm-team/PyBaMM/pull/2213))

## Breaking changes

- Parameters specific to a (primary/secondary) phase in a domain are doubly nested. e.g. `param.c_n_max` is now `param.n.prim.c_max` ([#2248](https://github.com/pybamm-team/PyBaMM/pull/2248))

# [v22.7](https://github.com/pybamm-team/PyBaMM/tree/v22.7) - 2022-07-31

## Features

- Moved general code about submodels to `BaseModel` instead of `BaseBatteryModel`, making it easier to build custom models from submodels. ([#2169](https://github.com/pybamm-team/PyBaMM/pull/2169))
- Events can now be plotted as a regular variable (under the name "Event: event_name", e.g. "Event: Minimum voltage [V]") ([#2158](https://github.com/pybamm-team/PyBaMM/pull/2158))
- Added example showing how to print whether a model is compatible with a parameter set ([#2112](https://github.com/pybamm-team/PyBaMM/pull/2112))
- Added SEI growth on cracks ([#2104](https://github.com/pybamm-team/PyBaMM/pull/2104))
- Added Arrhenius temperature dependence of SEI growth ([#2104](https://github.com/pybamm-team/PyBaMM/pull/2104))
- The "Inner SEI reaction proportion" parameter actually gets used now ([#2104](https://github.com/pybamm-team/PyBaMM/pull/2104))
- New OKane2022 parameter set replaces Chen2020_plating ([#2104](https://github.com/pybamm-team/PyBaMM/pull/2104))
- SEI growth, lithium plating and porosity change can now be set to distributed in `SPMe`. There is an additional option called `x-average side reactions` which allows to set this (note that for `SPM` it is always x-averaged). ([#2099](https://github.com/pybamm-team/PyBaMM/pull/2099))

## Optimizations

- Improved eSOH calculations to be more robust ([#2192](https://github.com/pybamm-team/PyBaMM/pull/2192),[#2199](https://github.com/pybamm-team/PyBaMM/pull/2199))
- The (2x2x2=8) particle diffusion submodels have been consolidated into just three submodels (Fickian diffusion, polynomial profile, and x-averaged polynomial profile) with optional x-averaging and size distribution. Polynomial profile and x-averaged polynomial profile are still two separate submodels, since they deal with surface concentration differently.
- Added error for when solution vector gets too large, to help debug solver errors ([#2138](https://github.com/pybamm-team/PyBaMM/pull/2138))

## Bug fixes

- Fixed error reporting for simulation with experiment ([#2213](https://github.com/pybamm-team/PyBaMM/pull/2213))
- Fixed a bug in `Simulation` that caused initial conditions to change when solving an experiment multiple times ([#2204](https://github.com/pybamm-team/PyBaMM/pull/2204))
- Fixed labels and ylims in `plot_voltage_components`([#2183](https://github.com/pybamm-team/PyBaMM/pull/2183))
- Fixed 2D interpolant ([#2180](https://github.com/pybamm-team/PyBaMM/pull/2180))
- Fixes a bug where the SPMe always builds even when `build=False` ([#2169](https://github.com/pybamm-team/PyBaMM/pull/2169))
- Some events have been removed in the case where they are constant, i.e. can never be reached ([#2158](https://github.com/pybamm-team/PyBaMM/pull/2158))
- Raise explicit `NotImplementedError` if trying to call `bool()` on a pybamm Symbol (e.g. in an if statement condition) ([#2141](https://github.com/pybamm-team/PyBaMM/pull/2141))
- Fixed bug causing cut-off voltage to change after setting up a simulation with a model ([#2138](https://github.com/pybamm-team/PyBaMM/pull/2138))
- A single solution cycle can now be used as a starting solution for a simulation ([#2138](https://github.com/pybamm-team/PyBaMM/pull/2138))

## Breaking changes

- Exchange-current density functions (and some other functions) now take an additional argument, the maximum particle concentration for that phase ([#2134](https://github.com/pybamm-team/PyBaMM/pull/2134))
- Loss of lithium to SEI on cracks is now a degradation variable, so setting a particle mechanics submodel is now compulsory (NoMechanics will suffice) ([#2104](https://github.com/pybamm-team/PyBaMM/pull/2104))

# [v22.6](https://github.com/pybamm-team/PyBaMM/tree/v22.6) - 2022-06-30

## Features

- Added open-circuit potential as a separate submodel ([#2094](https://github.com/pybamm-team/PyBaMM/pull/2094))
- Added partially reversible lithium plating model and new `OKane2022` parameter set to go with it ([#2043](https://github.com/pybamm-team/PyBaMM/pull/2043))
- Added `__eq__` and `__hash__` methods for `Symbol` objects, using `.id` ([#1978](https://github.com/pybamm-team/PyBaMM/pull/1978))

## Optimizations

- Stoichiometry inputs to OCP functions are now bounded between 1e-10 and 1-1e-10, with singularities at 0 and 1 so that OCP goes to +- infinity ([#2095](https://github.com/pybamm-team/PyBaMM/pull/2095))

## Breaking changes

- Changed some dictionary keys to `Symbol` instead of `Symbol.id` (internal change only, should not affect external facing functions) ([#1978](https://github.com/pybamm-team/PyBaMM/pull/1978))

# [v22.5](https://github.com/pybamm-team/PyBaMM/tree/v22.5) - 2022-05-31

## Features

- Added a casadi version of the IDKLU solver, which is used for `model.convert_to_format = "casadi"` ([#2002](https://github.com/pybamm-team/PyBaMM/pull/2002))
- Added functionality to generate Julia expressions from a model. See [PyBaMM.jl](https://github.com/tinosulzer/PyBaMM.jl) for how to use these ([#1942](https://github.com/pybamm-team/PyBaMM/pull/1942)))
- Added basic callbacks to the Simulation class, and a LoggingCallback ([#1880](https://github.com/pybamm-team/PyBaMM/pull/1880)))

## Bug fixes

- Corrected legend order in "plot_voltage_components.py", so each entry refers to the correct overpotential. ([#2061](https://github.com/pybamm-team/PyBaMM/pull/2061))

## Breaking changes

- Changed domain-specific parameter names to a nested attribute. `param.n.l_n` is now `param.n.l` ([#2063](https://github.com/pybamm-team/PyBaMM/pull/2063))

# [v22.4](https://github.com/pybamm-team/PyBaMM/tree/v22.4) - 2022-04-30

## Features

- Added a casadi version of the IDKLU solver, which is used for `model.convert_to_format = "casadi"` ([#2002](https://github.com/pybamm-team/PyBaMM/pull/2002))

## Bug fixes

- Remove old deprecation errors, including those in `parameter_values.py` that caused the simulation if, for example, the reaction rate is re-introduced manually ([#2022](https://github.com/pybamm-team/PyBaMM/pull/2022))

# [v22.3](https://github.com/pybamm-team/PyBaMM/tree/v22.3) - 2022-03-31

## Features

- Added "Discharge energy [W.h]", which is the integral of the power in Watts, as an optional output. Set the option "calculate discharge energy" to "true" to get this output ("false" by default, since it can slow down some of the simple models) ([#1969](https://github.com/pybamm-team/PyBaMM/pull/1969)))
- Added an option "calculate heat source for isothermal models" to choose whether or not the heat generation terms are computed when running models with the option `thermal="isothermal"` ([#1958](https://github.com/pybamm-team/PyBaMM/pull/1958))

## Optimizations

- Simplified `model.new_copy()` ([#1977](https://github.com/pybamm-team/PyBaMM/pull/1977))

## Bug fixes

- Fix bug where sensitivity calculation failed if len of `calculate_sensitivities` was less than `inputs` ([#1897](https://github.com/pybamm-team/PyBaMM/pull/1897))
- Fixed a bug in the eSOH variable calculation when OCV is given as data ([#1975](https://github.com/pybamm-team/PyBaMM/pull/1975))
- Fixed a bug where isothermal models did not compute any heat source terms ([#1958](https://github.com/pybamm-team/PyBaMM/pull/1958))

## Breaking changes

- Removed `model.new_empty_copy()` (use `model.new_copy()` instead) ([#1977](https://github.com/pybamm-team/PyBaMM/pull/1977))
- Dropped support for Windows 32-bit architecture ([#1964](https://github.com/pybamm-team/PyBaMM/pull/1964))

# [v22.2](https://github.com/pybamm-team/PyBaMM/tree/v22.2) - 2022-02-28

## Features

- Isothermal models now calculate heat source terms (but the temperature remains constant). The models now also account for current collector heating when `dimensionality=0` ([#1929](https://github.com/pybamm-team/PyBaMM/pull/1929))
- Added new models for power control and resistance control ([#1917](https://github.com/pybamm-team/PyBaMM/pull/1917))
- Initial concentrations can now be provided as a function of `r` as well as `x` ([#1866](https://github.com/pybamm-team/PyBaMM/pull/1866))

## Bug fixes

- Fixed a bug where thermal submodels could not be used with half-cells ([#1929](https://github.com/pybamm-team/PyBaMM/pull/1929))
- Parameters can now be imported from a directory having "pybamm" in its name ([#1919](https://github.com/pybamm-team/PyBaMM/pull/1919))
- `scikit.odes` and `SUNDIALS` can now be installed using `pybamm_install_odes` ([#1916](https://github.com/pybamm-team/PyBaMM/pull/1916))

## Breaking changes

- The `domain` setter and `auxiliary_domains` getter have been deprecated, `domains` setter/getter should be used instead. The `domain` getter is still active. We now recommend creating symbols with `domains={...}` instead of `domain=..., auxiliary_domains={...}`, but the latter is not yet deprecated ([#1866](https://github.com/pybamm-team/PyBaMM/pull/1866))

# [v22.1](https://github.com/pybamm-team/PyBaMM/tree/v22.1) - 2022-01-31

## Features

- Half-cell models can now be run with "surface form" ([#1913](https://github.com/pybamm-team/PyBaMM/pull/1913))
- Added option for different kinetics on anode and cathode ([#1913](https://github.com/pybamm-team/PyBaMM/pull/1913))
- Allow `pybamm.Solution.save_data()` to return a string if filename is None, and added json to_format option ([#1909](https://github.com/pybamm-team/PyBaMM/pull/1909))
- Added an option to force install compatible versions of jax and jaxlib if already installed using CLI ([#1881](https://github.com/pybamm-team/PyBaMM/pull/1881))

## Optimizations

- The `Symbol` nodes no longer subclasses `anytree.NodeMixIn`. This removes some checks that were not really needed ([#1912](https://github.com/pybamm-team/PyBaMM/pull/1912))

## Bug fixes

- Parameters can now be imported from any given path in `Windows` ([#1900](https://github.com/pybamm-team/PyBaMM/pull/1900))
- Fixed initial conditions for the EC SEI model ([#1895](https://github.com/pybamm-team/PyBaMM/pull/1895))
- Fixed issue in extraction of sensitivites ([#1894](https://github.com/pybamm-team/PyBaMM/pull/1894))

# [v21.12](https://github.com/pybamm-team/PyBaMM/tree/v21.11) - 2021-12-29

## Features

- Added new kinetics models for asymmetric Butler-Volmer, linear kinetics, and Marcus-Hush-Chidsey ([#1858](https://github.com/pybamm-team/PyBaMM/pull/1858))
- Experiments can be set to terminate when a voltage is reached (across all steps) ([#1832](https://github.com/pybamm-team/PyBaMM/pull/1832))
- Added cylindrical geometry and finite volume method ([#1824](https://github.com/pybamm-team/PyBaMM/pull/1824))

## Bug fixes

- `PyBaMM` is now importable in `Linux` systems where `jax` is already installed ([#1874](https://github.com/pybamm-team/PyBaMM/pull/1874))
- Simulations with drive cycles now support `initial_soc` ([#1842](https://github.com/pybamm-team/PyBaMM/pull/1842))
- Fixed bug in expression tree simplification ([#1831](https://github.com/pybamm-team/PyBaMM/pull/1831))
- Solid tortuosity is now correctly calculated with Bruggeman coefficient of the respective electrode ([#1773](https://github.com/pybamm-team/PyBaMM/pull/1773))

# [v21.11](https://github.com/pybamm-team/PyBaMM/tree/v21.11) - 2021-11-30

## Features

- The name of a parameter set can be passed to `ParameterValues` as a string, e.g. `ParameterValues("Chen2020")` ([#1822](https://github.com/pybamm-team/PyBaMM/pull/1822))
- Added submodels for interface utilisation ([#1821](https://github.com/pybamm-team/PyBaMM/pull/1821))
- Reformatted SEI growth models into a single submodel with conditionals ([#1808](https://github.com/pybamm-team/PyBaMM/pull/1808))
- Stress-induced diffusion is now a separate model option instead of being automatically included when using the particle mechanics submodels ([#1797](https://github.com/pybamm-team/PyBaMM/pull/1797))
- `Experiment`s with drive cycles can be solved ([#1793](https://github.com/pybamm-team/PyBaMM/pull/1793))
- Added surface area to volume ratio as a factor to the SEI equations ([#1790](https://github.com/pybamm-team/PyBaMM/pull/1790))
- Half-cell SPM and SPMe have been implemented ([#1731](https://github.com/pybamm-team/PyBaMM/pull/1731))

## Bug fixes

- Fixed `sympy` operators for `Arctan` and `Exponential` ([#1786](https://github.com/pybamm-team/PyBaMM/pull/1786))
- Fixed finite volume discretization in spherical polar coordinates ([#1782](https://github.com/pybamm-team/PyBaMM/pull/1782))
- Fixed bug when using `Experiment` with a pouch cell model ([#1707](https://github.com/pybamm-team/PyBaMM/pull/1707))
- Fixed bug when using `Experiment` with a plating model ([#1707](https://github.com/pybamm-team/PyBaMM/pull/1707))
- Fixed hack for potentials in the SPMe model ([#1707](https://github.com/pybamm-team/PyBaMM/pull/1707))

## Breaking changes

- The `chemistry` keyword argument in `ParameterValues` has been deprecated. Use `ParameterValues(chem)` instead of `ParameterValues(chemistry=chem)` ([#1822](https://github.com/pybamm-team/PyBaMM/pull/1822))
- Raise error when trying to convert an `Interpolant` with the "pchip" interpolator to CasADI ([#1791](https://github.com/pybamm-team/PyBaMM/pull/1791))
- Raise error if `Concatenation` is used directly with `Variable` objects (`concatenation` should be used instead) ([#1789](https://github.com/pybamm-team/PyBaMM/pull/1789))
- Made jax, jaxlib and the PyBaMM JaxSolver optional ([#1767](https://github.com/pybamm-team/PyBaMM/pull/1767), [#1803](https://github.com/pybamm-team/PyBaMM/pull/1803))

# [v21.10](https://github.com/pybamm-team/PyBaMM/tree/v21.10) - 2021-10-31

## Features

- Summary variables can now be user-determined ([#1760](https://github.com/pybamm-team/PyBaMM/pull/1760))
- Added `all_first_states` to the `Solution` object for a simulation with experiment ([#1759](https://github.com/pybamm-team/PyBaMM/pull/1759))
- Added a new method (`create_gif`) in `QuickPlot`, `Simulation` and `BatchStudy` to create a GIF of a simulation ([#1754](https://github.com/pybamm-team/PyBaMM/pull/1754))
- Added more examples for the `BatchStudy` class ([#1747](https://github.com/pybamm-team/PyBaMM/pull/1747))
- SEI models can now be included in the half-cell model ([#1705](https://github.com/pybamm-team/PyBaMM/pull/1705))

## Bug fixes

- Half-cell model and lead-acid models can now be simulated with `Experiment`s ([#1759](https://github.com/pybamm-team/PyBaMM/pull/1759))
- Removed in-place modification of the solution objects by `QuickPlot` ([#1747](https://github.com/pybamm-team/PyBaMM/pull/1747))
- Fixed vector-vector multiplication bug that was causing errors in the SPM with constant voltage or power ([#1735](https://github.com/pybamm-team/PyBaMM/pull/1735))

# [v21.9](https://github.com/pybamm-team/PyBaMM/tree/v21.9) - 2021-09-30

## Features

- Added thermal parameters (thermal conductivity, specific heat, etc.) to the `Ecker2015` parameter set from Zhao et al. (2018) and Hales et al. (2019) ([#1683](https://github.com/pybamm-team/PyBaMM/pull/1683))
- Added `plot_summary_variables` to plot and compare summary variables ([#1678](https://github.com/pybamm-team/PyBaMM/pull/1678))
- The DFN model can now be used directly (instead of `BasicDFNHalfCell`) to simulate a half-cell ([#1600](https://github.com/pybamm-team/PyBaMM/pull/1600))

## Breaking changes

- Dropped support for Python 3.6 ([#1696](https://github.com/pybamm-team/PyBaMM/pull/1696))
- The substring 'negative electrode' has been removed from variables related to SEI and lithium plating (e.g. 'Total negative electrode SEI thickness [m]' replaced by 'Total SEI thickness [m]') ([#1654](https://github.com/pybamm-team/PyBaMM/pull/1654))

# [v21.08](https://github.com/pybamm-team/PyBaMM/tree/v21.08) - 2021-08-26

This release introduces:

- the switch to calendar versioning: from now on we will use year.month version number
- sensitivity analysis of solutions with respect to input parameters
- several new models, including many-particle and state-of-health models
- improvement on how CasADI solver's handle events, including a new "fast with events" mode
- several other new features, optimizations, and bug fixes, summarized below

## Features

- Added submodels and functionality for particle-size distributions in the DFN model, including an
  example notebook ([#1602](https://github.com/pybamm-team/PyBaMM/pull/1602))
- Added UDDS and WLTC drive cycles ([#1601](https://github.com/pybamm-team/PyBaMM/pull/1601))
- Added LG M50 (NMC811 and graphite + SiOx) parameter set from O'Regan 2022 ([#1594](https://github.com/pybamm-team/PyBaMM/pull/1594))
- `pybamm.base_solver.solve` function can take a list of input parameters to calculate the sensitivities of the solution with respect to. Alternatively, it can be set to `True` to calculate the sensitivities for all input parameters ([#1552](https://github.com/pybamm-team/PyBaMM/pull/1552))
- Added capability for `quaternary` domains (in addition to `primary`, `secondary` and `tertiary`), increasing the maximum number of domains that a `Symbol` can have to 4. ([#1580](https://github.com/pybamm-team/PyBaMM/pull/1580))
- Tabs can now be placed at the bottom of the cell in 1+1D thermal models ([#1581](https://github.com/pybamm-team/PyBaMM/pull/1581))
- Added temperature dependence on electrode electronic conductivity ([#1570](https://github.com/pybamm-team/PyBaMM/pull/1570))
- `pybamm.base_solver.solve` function can take a list of input parameters to calculate the sensitivities of the solution with respect to. Alternatively, it can be set to `True` to calculate the sensitivities for all input parameters ([#1552](https://github.com/pybamm-team/PyBaMM/pull/1552))
- Added a new lithium-ion model `MPM` or Many-Particle Model, with a distribution of particle sizes in each electrode. ([#1529](https://github.com/pybamm-team/PyBaMM/pull/1529))
- Added 2 new submodels for lithium transport in a size distribution of electrode particles: Fickian diffusion (`FickianSingleSizeDistribution`) and uniform concentration profile (`FastSingleSizeDistribution`). ([#1529](https://github.com/pybamm-team/PyBaMM/pull/1529))
- Added a "particle size" domain to the default lithium-ion geometry, including plotting capabilities (`QuickPlot`) and processing of variables (`ProcessedVariable`). ([#1529](https://github.com/pybamm-team/PyBaMM/pull/1529))
- Added fitted expressions for OCPs for the Chen2020 parameter set ([#1526](https://github.com/pybamm-team/PyBaMM/pull/1497))
- Added `initial_soc` argument to `Simualtion.solve` for specifying the initial SOC when solving a model ([#1512](https://github.com/pybamm-team/PyBaMM/pull/1512))
- Added `print_name` to some symbols ([#1495](https://github.com/pybamm-team/PyBaMM/pull/1495), [#1497](https://github.com/pybamm-team/PyBaMM/pull/1497))
- Added Base Parameters class and SymPy in dependencies ([#1495](https://github.com/pybamm-team/PyBaMM/pull/1495))
- Added a new "reaction-driven" model for LAM from Reniers et al (2019) ([#1490](https://github.com/pybamm-team/PyBaMM/pull/1490))
- Some features ("loss of active material" and "particle mechanics") can now be specified separately for the negative electrode and positive electrode by passing a 2-tuple ([#1490](https://github.com/pybamm-team/PyBaMM/pull/1490))
- `plot` and `plot2D` now take and return a matplotlib Axis to allow for easier customization ([#1472](https://github.com/pybamm-team/PyBaMM/pull/1472))
- `ParameterValues.evaluate` can now return arrays to allow function parameters to be easily evaluated ([#1472](https://github.com/pybamm-team/PyBaMM/pull/1472))
- Added option to save only specific cycle numbers when simulating an `Experiment` ([#1459](https://github.com/pybamm-team/PyBaMM/pull/1459))
- Added capacity-based termination conditions when simulating an `Experiment` ([#1459](https://github.com/pybamm-team/PyBaMM/pull/1459))
- Added "summary variables" to track degradation over several cycles ([#1459](https://github.com/pybamm-team/PyBaMM/pull/1459))
- Added `ElectrodeSOH` model for calculating capacities and stoichiometric limits ([#1459](https://github.com/pybamm-team/PyBaMM/pull/1459))
- Added Batch Study class ([#1455](https://github.com/pybamm-team/PyBaMM/pull/1455))
- Added `ConcatenationVariable`, which is automatically created when variables are concatenated ([#1453](https://github.com/pybamm-team/PyBaMM/pull/1453))
- Added "fast with events" mode for the CasADi solver, which solves a model and finds events more efficiently than "safe" mode. As of PR #1450 this feature is still being tested and "safe" mode remains the default ([#1450](https://github.com/pybamm-team/PyBaMM/pull/1450))

## Optimizations

- Models that mostly use x-averaged quantities (SPM and SPMe) now use x-averaged degradation models ([#1490](https://github.com/pybamm-team/PyBaMM/pull/1490))
- Improved how the CasADi solver's "safe" mode finds events ([#1450](https://github.com/pybamm-team/PyBaMM/pull/1450))
- Perform more automatic simplifications of the expression tree ([#1449](https://github.com/pybamm-team/PyBaMM/pull/1449))
- Reduce time taken to hash a sparse `Matrix` object ([#1449](https://github.com/pybamm-team/PyBaMM/pull/1449))

## Bug fixes

- Fixed bug with `load_function` ([#1675](https://github.com/pybamm-team/PyBaMM/pull/1675))
- Updated documentation to include some previously missing functions, such as `erf` and `tanh` ([#1628](https://github.com/pybamm-team/PyBaMM/pull/1628))
- Fixed reading citation file without closing ([#1620](https://github.com/pybamm-team/PyBaMM/pull/1620))
- Porosity variation for SEI and plating models is calculated from the film thickness rather than from a separate ODE ([#1617](https://github.com/pybamm-team/PyBaMM/pull/1617))
- Fixed a bug where the order of the indexing for the entries of variables discretised using FEM was incorrect ([#1556](https://github.com/pybamm-team/PyBaMM/pull/1556))
- Fix broken module import for spyder when running a script twice ([#1555](https://github.com/pybamm-team/PyBaMM/pull/1555))
- Fixed ElectrodeSOH model for multi-dimensional simulations ([#1548](https://github.com/pybamm-team/PyBaMM/pull/1548))
- Removed the overly-restrictive check "each variable in the algebraic eqn keys must appear in the eqn" ([#1510](https://github.com/pybamm-team/PyBaMM/pull/1510))
- Made parameters importable through pybamm ([#1475](https://github.com/pybamm-team/PyBaMM/pull/1475))

## Breaking changes

- Refactored the `particle` submodel module, with the models having no size distribution now found in `particle.no_distribution`, and those with a size distribution in `particle.size_distribution`. Renamed submodels to indicate the transport model (Fickian diffusion, polynomial profile) and if they are "x-averaged". E.g., `FickianManyParticles` and `FickianSingleParticle` are now `no_distribution.FickianDiffusion` and `no_distribution.XAveragedFickianDiffusion` ([#1602](https://github.com/pybamm-team/PyBaMM/pull/1602))
- Changed sensitivity API. Removed `ProcessedSymbolicVariable`, all sensitivity now handled within the solvers and `ProcessedVariable` ([#1552](https://github.com/pybamm-team/PyBaMM/pull/1552),[#2276](https://github.com/pybamm-team/PyBaMM/pull/2276))
- The `Yang2017` parameter set has been removed as the complete parameter set is not publicly available in the literature ([#1577](https://github.com/pybamm-team/PyBaMM/pull/1577))
- Changed how options are specified for the "loss of active material" and "particle cracking" submodels. "loss of active material" can now be one of "none", "stress-driven", or "reaction-driven", or a 2-tuple for different options in negative and positive electrode. Similarly "particle cracking" (now called "particle mechanics") can now be "none", "swelling only", "swelling and cracking", or a 2-tuple ([#1490](https://github.com/pybamm-team/PyBaMM/pull/1490))
- Changed the variable in the full diffusion model from "Electrolyte concentration" to "Porosity times concentration" ([#1476](https://github.com/pybamm-team/PyBaMM/pull/1476))
- Renamed `lithium-ion` folder to `lithium_ion` and `lead-acid` folder to `lead_acid` in parameters ([#1464](https://github.com/pybamm-team/PyBaMM/pull/1464))

# [v0.4.0](https://github.com/pybamm-team/PyBaMM/tree/v0.4.0) - 2021-03-28

This release introduces:

- several new models, including reversible and irreversible plating submodels, submodels for loss of active material, Yang et al.'s (2017) coupled SEI/plating/pore clogging model, and the Newman-Tobias model
- internal optimizations for solving models, particularly for simulating experiments, with more accurate event detection and more efficient numerical methods and post-processing
- parallel solutions of a model with different inputs
- a cleaner installation process for Mac when installing from PyPI, no longer requiring a Homebrew installation of Sundials
- improved plotting functionality, including adding a new 'voltage component' plot
- several other new features, optimizations, and bug fixes, summarized below

## Features

- Added `NewmanTobias` li-ion battery model ([#1423](https://github.com/pybamm-team/PyBaMM/pull/1423))
- Added `plot_voltage_components` to easily plot the component overpotentials that make up the voltage ([#1419](https://github.com/pybamm-team/PyBaMM/pull/1419))
- Made `QuickPlot` more customizable and added an example ([#1419](https://github.com/pybamm-team/PyBaMM/pull/1419))
- `Solution` objects can now be created by stepping _different_ models ([#1408](https://github.com/pybamm-team/PyBaMM/pull/1408))
- Added Yang et al 2017 model that couples irreversible lithium plating, SEI growth and change in porosity which produces a transition from linear to nonlinear degradation pattern of lithium-ion battery over extended cycles([#1398](https://github.com/pybamm-team/PyBaMM/pull/1398))
- Added support for Python 3.9 and dropped support for Python 3.6. Python 3.6 may still work but is now untested ([#1370](https://github.com/pybamm-team/PyBaMM/pull/1370))
- Added the electrolyte overpotential and Ohmic losses for full conductivity, including surface form ([#1350](https://github.com/pybamm-team/PyBaMM/pull/1350))
- Added functionality to `Citations` to print formatted citations ([#1340](https://github.com/pybamm-team/PyBaMM/pull/1340))
- Updated the way events are handled in `CasadiSolver` for more accurate event location ([#1328](https://github.com/pybamm-team/PyBaMM/pull/1328))
- Added error message if initial conditions are outside the bounds of a variable ([#1326](https://github.com/pybamm-team/PyBaMM/pull/1326))
- Added temperature dependence to density, heat capacity and thermal conductivity ([#1323](https://github.com/pybamm-team/PyBaMM/pull/1323))
- Added temperature dependence to the transference number (`t_plus`) ([#1317](https://github.com/pybamm-team/PyBaMM/pull/1317))
- Added new functionality for `Interpolant` ([#1312](https://github.com/pybamm-team/PyBaMM/pull/1312))
- Added option to express experiments (and extract solutions) in terms of cycles of operating condition ([#1309](https://github.com/pybamm-team/PyBaMM/pull/1309))
- The event time and state are now returned as part of `Solution.t` and `Solution.y` so that the event is accurately captured in the returned solution ([#1300](https://github.com/pybamm-team/PyBaMM/pull/1300))
- Added reversible and irreversible lithium plating models ([#1287](https://github.com/pybamm-team/PyBaMM/pull/1287))
- Reformatted the `BasicDFNHalfCell` to be consistent with the other models ([#1282](https://github.com/pybamm-team/PyBaMM/pull/1282))
- Added option to make the total interfacial current density a state ([#1280](https://github.com/pybamm-team/PyBaMM/pull/1280))
- Added functionality to initialize a model using the solution from another model ([#1278](https://github.com/pybamm-team/PyBaMM/pull/1278))
- Added submodels for active material ([#1262](https://github.com/pybamm-team/PyBaMM/pull/1262))
- Updated solvers' method `solve()` so it can take a list of inputs dictionaries as the `inputs` keyword argument. In this case the model is solved for each input set in the list, and a list of solutions mapping the set of inputs to the solutions is returned. Note that `solve()` can still take a single dictionary as the `inputs` keyword argument. In this case the behaviour is unchanged compared to previous versions.([#1261](https://github.com/pybamm-team/PyBaMM/pull/1261))
- Added composite surface form electrolyte models: `CompositeDifferential` and `CompositeAlgebraic` ([#1207](https://github.com/pybamm-team/PyBaMM/issues/1207))

## Optimizations

- Improved the way an `Experiment` is simulated to reduce solve time (at the cost of slightly higher set-up time) ([#1408](https://github.com/pybamm-team/PyBaMM/pull/1408))
- Add script and workflow to automatically update parameter_sets.py docstrings ([#1371](https://github.com/pybamm-team/PyBaMM/pull/1371))
- Add URLs checker in workflows ([#1347](https://github.com/pybamm-team/PyBaMM/pull/1347))
- The `Solution` class now only creates the concatenated `y` when the user asks for it. This is an optimization step as the concatenation can be slow, especially with larger experiments ([#1331](https://github.com/pybamm-team/PyBaMM/pull/1331))
- If solver method `solve()` is passed a list of inputs as the `inputs` keyword argument, the resolution of the model for each input set is spread across several Python processes, usually running in parallel on different processors. The default number of processes is the number of processors available. `solve()` takes a new keyword argument `nproc` which can be used to set this number a manually.
- Variables are now post-processed using CasADi ([#1316](https://github.com/pybamm-team/PyBaMM/pull/1316))
- Operations such as `1*x` and `0+x` now directly return `x` ([#1252](https://github.com/pybamm-team/PyBaMM/pull/1252))

## Bug fixes

- Fixed a bug on the boundary conditions of `FickianSingleParticle` and `FickianManyParticles` to ensure mass is conserved ([#1421](https://github.com/pybamm-team/PyBaMM/pull/1421))
- Fixed a bug where the `PolynomialSingleParticle` submodel gave incorrect results with "dimensionality" equal to 2 ([#1411](https://github.com/pybamm-team/PyBaMM/pull/1411))
- Fixed a bug where volume averaging in 0D gave the wrong result ([#1411](https://github.com/pybamm-team/PyBaMM/pull/1411))
- Fixed a sign error in the positive electrode ohmic losses ([#1407](https://github.com/pybamm-team/PyBaMM/pull/1407))
- Fixed the formulation of the EC reaction SEI model ([#1397](https://github.com/pybamm-team/PyBaMM/pull/1397))
- Simulations now stop when an experiment becomes infeasible ([#1395](https://github.com/pybamm-team/PyBaMM/pull/1395))
- Added a check for domains in `Concatenation` ([#1368](https://github.com/pybamm-team/PyBaMM/pull/1368))
- Differentiation now works even when the differentiation variable is a constant ([#1294](https://github.com/pybamm-team/PyBaMM/pull/1294))
- Fixed a bug where the event time and state were no longer returned as part of the solution ([#1344](https://github.com/pybamm-team/PyBaMM/pull/1344))
- Fixed a bug in `CasadiSolver` safe mode which crashed when there were extrapolation events but no termination events ([#1321](https://github.com/pybamm-team/PyBaMM/pull/1321))
- When an `Interpolant` is extrapolated an error is raised for `CasadiSolver` (and a warning is raised for the other solvers) ([#1315](https://github.com/pybamm-team/PyBaMM/pull/1315))
- Fixed `Simulation` and `model.new_copy` to fix a bug where changes to the model were overwritten ([#1278](https://github.com/pybamm-team/PyBaMM/pull/1278))

## Breaking changes

- Removed `Simplification` class and `.simplify()` function ([#1369](https://github.com/pybamm-team/PyBaMM/pull/1369))
- All example notebooks in PyBaMM's GitHub repository must now include the command `pybamm.print_citations()`, otherwise the tests will fail. This is to encourage people to use this command to cite the relevant papers ([#1340](https://github.com/pybamm-team/PyBaMM/pull/1340))
- Notation has been homogenised to use positive and negative electrode (instead of cathode and anode). This applies to the parameter folders (now called `'positive_electrodes'` and `'negative_electrodes'`) and the options of `active_material` and `particle_cracking` submodels (now called `'positive'` and `'negative'`) ([#1337](https://github.com/pybamm-team/PyBaMM/pull/1337))
- `Interpolant` now takes `x` and `y` instead of a single `data` entry ([#1312](https://github.com/pybamm-team/PyBaMM/pull/1312))
- Boolean model options ('sei porosity change', 'convection') must now be given in string format ('true' or 'false' instead of True or False) ([#1280](https://github.com/pybamm-team/PyBaMM/pull/1280))
- Operations such as `1*x` and `0+x` now directly return `x`. This can be bypassed by explicitly creating the binary operators, e.g. `pybamm.Multiplication(1, x)` ([#1252](https://github.com/pybamm-team/PyBaMM/pull/1252))
- `'Cell capacity [A.h]'` has been renamed to `'Nominal cell capacity [A.h]'`. `'Cell capacity [A.h]'` will be deprecated in the next release. ([#1352](https://github.com/pybamm-team/PyBaMM/pull/1352))

# [v0.3.0](https://github.com/pybamm-team/PyBaMM/tree/v0.3.0) - 2020-12-01

This release introduces a new aging model for particle mechanics, a new reduced-order model (TSPMe), and a parameter set for A123 LFP cells. Additionally, there have been several backend optimizations to speed up model creation and solving, and other minor features and bug fixes.

## Features

- Added a submodel for particle mechanics ([#1232](https://github.com/pybamm-team/PyBaMM/pull/1232))
- Added a notebook on how to speed up the solver and handle instabilities ([#1223](https://github.com/pybamm-team/PyBaMM/pull/1223))
- Improve string printing of `BinaryOperator`, `Function`, and `Concatenation` objects ([#1223](https://github.com/pybamm-team/PyBaMM/pull/1223))
- Added `Solution.integration_time`, which is the time taken just by the integration subroutine, without extra setups ([#1223](https://github.com/pybamm-team/PyBaMM/pull/1223))
- Added parameter set for an A123 LFP cell ([#1209](https://github.com/pybamm-team/PyBaMM/pull/1209))
- Added variables related to equivalent circuit models ([#1204](https://github.com/pybamm-team/PyBaMM/pull/1204))
- Added the `Integrated` electrolyte conductivity submodel ([#1188](https://github.com/pybamm-team/PyBaMM/pull/1188))
- Added an example script to check conservation of lithium ([#1186](https://github.com/pybamm-team/PyBaMM/pull/1186))
- Added `erf` and `erfc` functions ([#1184](https://github.com/pybamm-team/PyBaMM/pull/1184))

## Optimizations

- Add (optional) smooth approximations for the `Minimum`, `Maximum`, `Heaviside`, and `AbsoluteValue` operators ([#1223](https://github.com/pybamm-team/PyBaMM/pull/1223))
- Avoid unnecessary repeated computations in the solvers ([#1222](https://github.com/pybamm-team/PyBaMM/pull/1222))
- Rewrite `Symbol.is_constant` to be more efficient ([#1222](https://github.com/pybamm-team/PyBaMM/pull/1222))
- Cache shape and size calculations ([#1222](https://github.com/pybamm-team/PyBaMM/pull/1222))
- Only instantiate the geometric, electrical and thermal parameter classes once ([#1222](https://github.com/pybamm-team/PyBaMM/pull/1222))

## Bug fixes

- Quickplot now works when timescale or lengthscale is a function of an input parameter ([#1234](https://github.com/pybamm-team/PyBaMM/pull/1234))
- Fix bug that was slowing down creation of the EC reaction SEI submodel ([#1227](https://github.com/pybamm-team/PyBaMM/pull/1227))
- Add missing separator thermal parameters for the Ecker parameter set ([#1226](https://github.com/pybamm-team/PyBaMM/pull/1226))
- Make sure simulation solves when evaluated timescale is a function of an input parameter ([#1218](https://github.com/pybamm-team/PyBaMM/pull/1218))
- Raise error if saving to MATLAB with variable names that MATLAB can't read, and give option of providing alternative variable names ([#1206](https://github.com/pybamm-team/PyBaMM/pull/1206))
- Raise error if the boundary condition at the origin in a spherical domain is other than no-flux ([#1175](https://github.com/pybamm-team/PyBaMM/pull/1175))
- Fix boundary conditions at r = 0 for Creating Models notebooks ([#1173](https://github.com/pybamm-team/PyBaMM/pull/1173))

## Breaking changes

- The parameters "Positive/Negative particle distribution in x" and "Positive/Negative surface area to volume ratio distribution in x" have been deprecated. Instead, users can provide "Positive/Negative particle radius [m]" and "Positive/Negative surface area to volume ratio [m-1]" directly as functions of through-cell position (x [m]) ([#1237](https://github.com/pybamm-team/PyBaMM/pull/1237))

# [v0.2.4](https://github.com/pybamm-team/PyBaMM/tree/v0.2.4) - 2020-09-07

This release adds new operators for more complex models, some basic sensitivity analysis, and a spectral volumes spatial method, as well as some small bug fixes.

## Features

- Added variables which track the total amount of lithium in the system ([#1136](https://github.com/pybamm-team/PyBaMM/pull/1136))
- Added `Upwind` and `Downwind` operators for convection ([#1134](https://github.com/pybamm-team/PyBaMM/pull/1134))
- Added Getting Started notebook on solver options and changing the mesh. Also added a notebook detailing the different thermal options, and a notebook explaining the steps that occur behind the scenes in the `Simulation` class ([#1131](https://github.com/pybamm-team/PyBaMM/pull/1131))
- Added particle submodel that use a polynomial approximation to the concentration within the electrode particles ([#1130](https://github.com/pybamm-team/PyBaMM/pull/1130))
- Added `Modulo`, `Floor` and `Ceiling` operators ([#1121](https://github.com/pybamm-team/PyBaMM/pull/1121))
- Added DFN model for a half cell ([#1121](https://github.com/pybamm-team/PyBaMM/pull/1121))
- Automatically compute surface area to volume ratio based on particle shape for li-ion models ([#1120](https://github.com/pybamm-team/PyBaMM/pull/1120))
- Added "R-averaged particle concentration" variables ([#1118](https://github.com/pybamm-team/PyBaMM/pull/1118))
- Added support for sensitivity calculations to the casadi solver ([#1109](https://github.com/pybamm-team/PyBaMM/pull/1109))
- Added support for index 1 semi-explicit dae equations and sensitivity calculations to JAX BDF solver ([#1107](https://github.com/pybamm-team/PyBaMM/pull/1107))
- Allowed keyword arguments to be passed to `Simulation.plot()` ([#1099](https://github.com/pybamm-team/PyBaMM/pull/1099))
- Added the Spectral Volumes spatial method and the submesh that it works with ([#900](https://github.com/pybamm-team/PyBaMM/pull/900))

## Bug fixes

- Fixed bug where some parameters were not being set by the `EcReactionLimited` SEI model ([#1136](https://github.com/pybamm-team/PyBaMM/pull/1136))
- Fixed bug on electrolyte potential for `BasicDFNHalfCell` ([#1133](https://github.com/pybamm-team/PyBaMM/pull/1133))
- Fixed `r_average` to work with `SecondaryBroadcast` ([#1118](https://github.com/pybamm-team/PyBaMM/pull/1118))
- Fixed finite volume discretisation of spherical integrals ([#1118](https://github.com/pybamm-team/PyBaMM/pull/1118))
- `t_eval` now gets changed to a `linspace` if a list of length 2 is passed ([#1113](https://github.com/pybamm-team/PyBaMM/pull/1113))
- Fixed bug when setting a function with an `InputParameter` ([#1111](https://github.com/pybamm-team/PyBaMM/pull/1111))

## Breaking changes

- The "fast diffusion" particle option has been renamed "uniform profile" ([#1130](https://github.com/pybamm-team/PyBaMM/pull/1130))
- The modules containing standard parameters are now classes so they can take options
  (e.g. `standard_parameters_lithium_ion` is now `LithiumIonParameters`) ([#1120](https://github.com/pybamm-team/PyBaMM/pull/1120))
- Renamed `quick_plot_vars` to `output_variables` in `Simulation` to be consistent with `QuickPlot`. Passing `quick_plot_vars` to `Simulation.plot()` has been deprecated and `output_variables` should be passed instead ([#1099](https://github.com/pybamm-team/PyBaMM/pull/1099))

# [v0.2.3](https://github.com/pybamm-team/PyBaMM/tree/v0.2.3) - 2020-07-01

This release enables the use of [Google Colab](https://colab.research.google.com/github/pybamm-team/PyBaMM/blob/main/) for running example notebooks, and adds some small new features and bug fixes.

## Features

- Added JAX evaluator, and ODE solver ([#1038](https://github.com/pybamm-team/PyBaMM/pull/1038))
- Reformatted Getting Started notebooks ([#1083](https://github.com/pybamm-team/PyBaMM/pull/1083))
- Reformatted Landesfeind electrolytes ([#1064](https://github.com/pybamm-team/PyBaMM/pull/1064))
- Adapted examples to be run in Google Colab ([#1061](https://github.com/pybamm-team/PyBaMM/pull/1061))
- Added some new solvers for algebraic models ([#1059](https://github.com/pybamm-team/PyBaMM/pull/1059))
- Added `length_scales` attribute to models ([#1058](https://github.com/pybamm-team/PyBaMM/pull/1058))
- Added averaging in secondary dimensions ([#1057](https://github.com/pybamm-team/PyBaMM/pull/1057))
- Added SEI reaction based on Yang et. al. 2017 and reduction in porosity ([#1009](https://github.com/pybamm-team/PyBaMM/issues/1009))

## Optimizations

- Reformatted CasADi "safe" mode to deal with events better ([#1089](https://github.com/pybamm-team/PyBaMM/pull/1089))

## Bug fixes

- Fixed a bug in `InterstitialDiffusionLimited` ([#1097](https://github.com/pybamm-team/PyBaMM/pull/1097))
- Fixed `Simulation` to keep different copies of the model so that parameters can be changed between simulations ([#1090](https://github.com/pybamm-team/PyBaMM/pull/1090))
- Fixed `model.new_copy()` to keep custom submodels ([#1090](https://github.com/pybamm-team/PyBaMM/pull/1090))
- 2D processed variables can now be evaluated at the domain boundaries ([#1088](https://github.com/pybamm-team/PyBaMM/pull/1088))
- Update the default variable points to better capture behaviour in the solid particles in li-ion models ([#1081](https://github.com/pybamm-team/PyBaMM/pull/1081))
- Fix `QuickPlot` to display variables discretised by FEM (in y-z) properly ([#1078](https://github.com/pybamm-team/PyBaMM/pull/1078))
- Add length scales to `EffectiveResistance` models ([#1071](https://github.com/pybamm-team/PyBaMM/pull/1071))
- Allowed for pybamm functions exp, sin, cos, sqrt to be used in expression trees that
  are converted to casadi format ([#1067](https://github.com/pybamm-team/PyBaMM/pull/1067))
- Fix a bug where variables that depend on y and z were transposed in `QuickPlot` ([#1055](https://github.com/pybamm-team/PyBaMM/pull/1055))

## Breaking changes

- `Simulation.specs` and `Simulation.set_defaults` have been deprecated. Users should create a new `Simulation` object for each different case instead ([#1090](https://github.com/pybamm-team/PyBaMM/pull/1090))
- The solution times `t_eval` must now be provided to `Simulation.solve()` when not using an experiment or prescribing the current using drive cycle data ([#1086](https://github.com/pybamm-team/PyBaMM/pull/1086))

# [v0.2.2](https://github.com/pybamm-team/PyBaMM/tree/v0.2.2) - 2020-06-01

New SEI models, simplification of submodel structure, as well as optimisations and general bug fixes.

## Features

- Reformatted `Geometry` and `Mesh` classes ([#1032](https://github.com/pybamm-team/PyBaMM/pull/1032))
- Added arbitrary geometry to the lumped thermal model ([#718](https://github.com/pybamm-team/PyBaMM/issues/718))
- Allowed `ProcessedVariable` to handle cases where `len(solution.t)=1` ([#1020](https://github.com/pybamm-team/PyBaMM/pull/1020))
- Added `BackwardIndefiniteIntegral` symbol ([#1014](https://github.com/pybamm-team/PyBaMM/pull/1014))
- Added `plot` and `plot2D` to enable easy plotting of `pybamm.Array` objects ([#1008](https://github.com/pybamm-team/PyBaMM/pull/1008))
- Updated effective current collector models and added example notebook ([#1007](https://github.com/pybamm-team/PyBaMM/pull/1007))
- Added SEI film resistance as an option ([#994](https://github.com/pybamm-team/PyBaMM/pull/994))
- Added `parameters` attribute to `pybamm.BaseModel` and `pybamm.Geometry` that lists all of the required parameters ([#993](https://github.com/pybamm-team/PyBaMM/pull/993))
- Added tab, edge, and surface cooling ([#965](https://github.com/pybamm-team/PyBaMM/pull/965))
- Added functionality to solver to automatically discretise a 0D model ([#947](https://github.com/pybamm-team/PyBaMM/pull/947))
- Added sensitivity to `CasadiAlgebraicSolver` ([#940](https://github.com/pybamm-team/PyBaMM/pull/940))
- Added `ProcessedSymbolicVariable` class, which can handle symbolic variables (i.e. variables for which the inputs are symbolic) ([#940](https://github.com/pybamm-team/PyBaMM/pull/940))
- Made `QuickPlot` compatible with Google Colab ([#935](https://github.com/pybamm-team/PyBaMM/pull/935))
- Added `BasicFull` model for lead-acid ([#932](https://github.com/pybamm-team/PyBaMM/pull/932))
- Added 'arctan' function ([#973](https://github.com/pybamm-team/PyBaMM/pull/973))

## Optimizations

- Implementing the use of GitHub Actions for CI ([#855](https://github.com/pybamm-team/PyBaMM/pull/855))
- Changed default solver for DAE models to `CasadiSolver` ([#978](https://github.com/pybamm-team/PyBaMM/pull/978))
- Added some extra simplifications to the expression tree ([#971](https://github.com/pybamm-team/PyBaMM/pull/971))
- Changed the behaviour of "safe" mode in `CasadiSolver` ([#956](https://github.com/pybamm-team/PyBaMM/pull/956))
- Sped up model building ([#927](https://github.com/pybamm-team/PyBaMM/pull/927))
- Changed default solver for lead-acid to `CasadiSolver` ([#927](https://github.com/pybamm-team/PyBaMM/pull/927))

## Bug fixes

- Fix a bug where slider plots do not update properly in notebooks ([#1041](https://github.com/pybamm-team/PyBaMM/pull/1041))
- Fix storing and plotting external variables in the solution ([#1026](https://github.com/pybamm-team/PyBaMM/pull/1026))
- Fix running a simulation with a model that is already discretized ([#1025](https://github.com/pybamm-team/PyBaMM/pull/1025))
- Fix CI not triggering for PR. ([#1013](https://github.com/pybamm-team/PyBaMM/pull/1013))
- Fix schedule testing running too often. ([#1010](https://github.com/pybamm-team/PyBaMM/pull/1010))
- Fix doctests failing due to mismatch in unsorted output.([#990](https://github.com/pybamm-team/PyBaMM/pull/990))
- Added extra checks when creating a model, for clearer errors ([#971](https://github.com/pybamm-team/PyBaMM/pull/971))
- Fixed `Interpolant` ids to allow processing ([#962](https://github.com/pybamm-team/PyBaMM/pull/962))
- Fixed a bug in the initial conditions of the potential pair model ([#954](https://github.com/pybamm-team/PyBaMM/pull/954))
- Changed simulation attributes to assign copies rather than the objects themselves ([#952](https://github.com/pybamm-team/PyBaMM/pull/952))
- Added default values to base model so that it works with the `Simulation` class ([#952](https://github.com/pybamm-team/PyBaMM/pull/952))
- Fixed solver to recompute initial conditions when inputs are changed ([#951](https://github.com/pybamm-team/PyBaMM/pull/951))
- Reformatted thermal submodels ([#938](https://github.com/pybamm-team/PyBaMM/pull/938))
- Reformatted electrolyte submodels ([#927](https://github.com/pybamm-team/PyBaMM/pull/927))
- Reformatted convection submodels ([#635](https://github.com/pybamm-team/PyBaMM/pull/635))

## Breaking changes

- Geometry should no longer be given keys 'primary' or 'secondary' ([#1032](https://github.com/pybamm-team/PyBaMM/pull/1032))
- Calls to `ProcessedVariable` objects are now made using dimensional time and space ([#1028](https://github.com/pybamm-team/PyBaMM/pull/1028))
- For variables discretised using finite elements the result returned by calling `ProcessedVariable` is now transposed ([#1020](https://github.com/pybamm-team/PyBaMM/pull/1020))
- Renamed "surface area density" to "surface area to volume ratio" ([#975](https://github.com/pybamm-team/PyBaMM/pull/975))
- Replaced "reaction rate" with "exchange-current density" ([#975](https://github.com/pybamm-team/PyBaMM/pull/975))
- Changed the implementation of reactions in submodels ([#948](https://github.com/pybamm-team/PyBaMM/pull/948))
- Removed some inputs like `T_inf`, `R_g` and activation energies to some of the standard function parameters. This is because each of those inputs is specific to a particular function (e.g. the reference temperature at which the function was measured). To change a property such as the activation energy, users should create a new function, specifying the relevant property as a `Parameter` or `InputParameter` ([#942](https://github.com/pybamm-team/PyBaMM/pull/942))
- The thermal option 'xyz-lumped' has been removed. The option 'thermal current collector' has also been removed ([#938](https://github.com/pybamm-team/PyBaMM/pull/938))
- The 'C-rate' parameter has been deprecated. Use 'Current function [A]' instead. The cell capacity can be accessed as 'Cell capacity [A.h]', and used to calculate current from C-rate ([#952](https://github.com/pybamm-team/PyBaMM/pull/952))

# [v0.2.1](https://github.com/pybamm-team/PyBaMM/tree/v0.2.1) - 2020-03-31

New expression tree node types, models, parameter sets and solvers, as well as general bug fixes and new examples.

## Features

- Store variable slices in model for inspection ([#925](https://github.com/pybamm-team/PyBaMM/pull/925))
- Added LiNiCoO2 parameter set from Ecker et. al. ([#922](https://github.com/pybamm-team/PyBaMM/pull/922))
- Made t_plus (optionally) a function of electrolyte concentration, and added (1 + dlnf/dlnc) to models ([#921](https://github.com/pybamm-team/PyBaMM/pull/921))
- Added `DummySolver` for empty models ([#915](https://github.com/pybamm-team/PyBaMM/pull/915))
- Added functionality to broadcast to edges ([#891](https://github.com/pybamm-team/PyBaMM/pull/891))
- Reformatted and cleaned up `QuickPlot` ([#886](https://github.com/pybamm-team/PyBaMM/pull/886))
- Added thermal effects to lead-acid models ([#885](https://github.com/pybamm-team/PyBaMM/pull/885))
- Added a helper function for info on function parameters ([#881](https://github.com/pybamm-team/PyBaMM/pull/881))
- Added additional notebooks showing how to create and compare models ([#877](https://github.com/pybamm-team/PyBaMM/pull/877))
- Added `Minimum`, `Maximum` and `Sign` operators
  ([#876](https://github.com/pybamm-team/PyBaMM/pull/876))
- Added a search feature to `FuzzyDict` ([#875](https://github.com/pybamm-team/PyBaMM/pull/875))
- Add ambient temperature as a function of time ([#872](https://github.com/pybamm-team/PyBaMM/pull/872))
- Added `CasadiAlgebraicSolver` for solving algebraic systems with CasADi ([#868](https://github.com/pybamm-team/PyBaMM/pull/868))
- Added electrolyte functions from Landesfeind ([#860](https://github.com/pybamm-team/PyBaMM/pull/860))
- Add new symbols `VariableDot`, representing the derivative of a variable wrt time,
  and `StateVectorDot`, representing the derivative of a state vector wrt time
  ([#858](https://github.com/pybamm-team/PyBaMM/issues/858))

## Bug fixes

- Filter out discontinuities that occur after solve times
  ([#941](https://github.com/pybamm-team/PyBaMM/pull/945))
- Fixed tight layout for QuickPlot in jupyter notebooks ([#930](https://github.com/pybamm-team/PyBaMM/pull/930))
- Fixed bug raised if function returns a scalar ([#919](https://github.com/pybamm-team/PyBaMM/pull/919))
- Fixed event handling in `ScipySolver` ([#905](https://github.com/pybamm-team/PyBaMM/pull/905))
- Made input handling clearer in solvers ([#905](https://github.com/pybamm-team/PyBaMM/pull/905))
- Updated Getting started notebook 2 ([#903](https://github.com/pybamm-team/PyBaMM/pull/903))
- Reformatted external circuit submodels ([#879](https://github.com/pybamm-team/PyBaMM/pull/879))
- Some bug fixes to generalize specifying models that aren't battery models, see [#846](https://github.com/pybamm-team/PyBaMM/issues/846)
- Reformatted interface submodels to be more readable ([#866](https://github.com/pybamm-team/PyBaMM/pull/866))
- Removed double-counted "number of electrodes connected in parallel" from simulation ([#864](https://github.com/pybamm-team/PyBaMM/pull/864))

## Breaking changes

- Changed keyword argument `u` for inputs (when evaluating an object) to `inputs` ([#905](https://github.com/pybamm-team/PyBaMM/pull/905))
- Removed "set external temperature" and "set external potential" options. Use "external submodels" option instead ([#862](https://github.com/pybamm-team/PyBaMM/pull/862))

# [v0.2.0](https://github.com/pybamm-team/PyBaMM/tree/v0.2.0) - 2020-02-26

This release introduces many new features and optimizations. All models can now be solved using the pip installation - in particular, the DFN can be solved in around 0.1s. Other highlights include an improved user interface, simulations of experimental protocols (GITT, CCCV, etc), new parameter sets for NCA and LGM50, drive cycles, "input parameters" and "external variables" for quickly solving models with different parameter values and coupling with external software, and general bug fixes and optimizations.

## Features

- Added LG M50 parameter set from Chen 2020 ([#854](https://github.com/pybamm-team/PyBaMM/pull/854))
- Changed rootfinding algorithm to CasADi, scipy.optimize.root still accessible as an option ([#844](https://github.com/pybamm-team/PyBaMM/pull/844))
- Added capacitance effects to lithium-ion models ([#842](https://github.com/pybamm-team/PyBaMM/pull/842))
- Added NCA parameter set ([#824](https://github.com/pybamm-team/PyBaMM/pull/824))
- Added functionality to `Solution` that automatically gets `t_eval` from the data when simulating drive cycles and performs checks to ensure the output has the required resolution to accurately capture the input current ([#819](https://github.com/pybamm-team/PyBaMM/pull/819))
- Added `Citations` object to print references when specific functionality is used ([#818](https://github.com/pybamm-team/PyBaMM/pull/818))
- Updated `Solution` to allow exporting to matlab and csv formats ([#811](https://github.com/pybamm-team/PyBaMM/pull/811))
- Allow porosity to vary in space ([#809](https://github.com/pybamm-team/PyBaMM/pull/809))
- Added functionality to solve DAE models with non-smooth current inputs ([#808](https://github.com/pybamm-team/PyBaMM/pull/808))
- Added functionality to simulate experiments and testing protocols ([#807](https://github.com/pybamm-team/PyBaMM/pull/807))
- Added fuzzy string matching for parameters and variables ([#796](https://github.com/pybamm-team/PyBaMM/pull/796))
- Changed ParameterValues to raise an error when a parameter that wasn't previously defined is updated ([#796](https://github.com/pybamm-team/PyBaMM/pull/796))
- Added some basic models (BasicSPM and BasicDFN) in order to clearly demonstrate the PyBaMM model structure for battery models ([#795](https://github.com/pybamm-team/PyBaMM/pull/795))
- Allow initial conditions in the particle to depend on x ([#786](https://github.com/pybamm-team/PyBaMM/pull/786))
- Added the harmonic mean to the Finite Volume method, which is now used when computing fluxes ([#783](https://github.com/pybamm-team/PyBaMM/pull/783))
- Refactored `Solution` to make it a dictionary that contains all of the solution variables. This automatically creates `ProcessedVariable` objects when required, so that the solution can be obtained much more easily. ([#781](https://github.com/pybamm-team/PyBaMM/pull/781))
- Added notebook to explain broadcasts ([#776](https://github.com/pybamm-team/PyBaMM/pull/776))
- Added a step to discretisation that automatically compute the inverse of the mass matrix of the differential part of the problem so that the underlying DAEs can be provided in semi-explicit form, as required by the CasADi solver ([#769](https://github.com/pybamm-team/PyBaMM/pull/769))
- Added the gradient operation for the Finite Element Method ([#767](https://github.com/pybamm-team/PyBaMM/pull/767))
- Added `InputParameter` node for quickly changing parameter values ([#752](https://github.com/pybamm-team/PyBaMM/pull/752))
- Added submodels for operating modes other than current-controlled ([#751](https://github.com/pybamm-team/PyBaMM/pull/751))
- Changed finite volume discretisation to use exact values provided by Neumann boundary conditions when computing the gradient instead of adding ghost nodes([#748](https://github.com/pybamm-team/PyBaMM/pull/748))
- Added optional R(x) distribution in particle models ([#745](https://github.com/pybamm-team/PyBaMM/pull/745))
- Generalized importing of external variables ([#728](https://github.com/pybamm-team/PyBaMM/pull/728))
- Separated active and inactive material volume fractions ([#726](https://github.com/pybamm-team/PyBaMM/pull/726))
- Added submodels for tortuosity ([#726](https://github.com/pybamm-team/PyBaMM/pull/726))
- Simplified the interface for setting current functions ([#723](https://github.com/pybamm-team/PyBaMM/pull/723))
- Added Heaviside operator ([#723](https://github.com/pybamm-team/PyBaMM/pull/723))
- New extrapolation methods ([#707](https://github.com/pybamm-team/PyBaMM/pull/707))
- Added some "Getting Started" documentation ([#703](https://github.com/pybamm-team/PyBaMM/pull/703))
- Allow abs tolerance to be set by variable for IDA KLU solver ([#700](https://github.com/pybamm-team/PyBaMM/pull/700))
- Added Simulation class ([#693](https://github.com/pybamm-team/PyBaMM/pull/693)) with load/save functionality ([#732](https://github.com/pybamm-team/PyBaMM/pull/732))
- Added interface to CasADi solver ([#687](https://github.com/pybamm-team/PyBaMM/pull/687), [#691](https://github.com/pybamm-team/PyBaMM/pull/691), [#714](https://github.com/pybamm-team/PyBaMM/pull/714)). This makes the SUNDIALS DAE solvers (Scikits and KLU) truly optional (though IDA KLU is recommended for solving the DFN).
- Added option to use CasADi's Algorithmic Differentiation framework to calculate Jacobians ([#687](https://github.com/pybamm-team/PyBaMM/pull/687))
- Added method to evaluate parameters more easily ([#669](https://github.com/pybamm-team/PyBaMM/pull/669))
- Added `Jacobian` class to reuse known Jacobians of expressions ([#665](https://github.com/pybamm-team/PyBaMM/pull/670))
- Added `Interpolant` class to interpolate experimental data (e.g. OCP curves) ([#661](https://github.com/pybamm-team/PyBaMM/pull/661))
- Added interface (via pybind11) to sundials with the IDA KLU sparse linear solver ([#657](https://github.com/pybamm-team/PyBaMM/pull/657))
- Allowed parameters to be set by material or by specifying a particular paper ([#647](https://github.com/pybamm-team/PyBaMM/pull/647))
- Set relative and absolute tolerances independently in solvers ([#645](https://github.com/pybamm-team/PyBaMM/pull/645))
- Added basic method to allow (a part of) the State Vector to be updated with results obtained from another solution or package ([#624](https://github.com/pybamm-team/PyBaMM/pull/624))
- Added some non-uniform meshes in 1D and 2D ([#617](https://github.com/pybamm-team/PyBaMM/pull/617))

## Optimizations

- Now simplifying objects that are constant as soon as they are created ([#801](https://github.com/pybamm-team/PyBaMM/pull/801))
- Simplified solver interface ([#800](https://github.com/pybamm-team/PyBaMM/pull/800))
- Added caching for shape evaluation, used during discretisation ([#780](https://github.com/pybamm-team/PyBaMM/pull/780))
- Added an option to skip model checks during discretisation, which could be slow for large models ([#739](https://github.com/pybamm-team/PyBaMM/pull/739))
- Use CasADi's automatic differentation algorithms by default when solving a model ([#714](https://github.com/pybamm-team/PyBaMM/pull/714))
- Avoid re-checking size when making a copy of an `Index` object ([#656](https://github.com/pybamm-team/PyBaMM/pull/656))
- Avoid recalculating `_evaluation_array` when making a copy of a `StateVector` object ([#653](https://github.com/pybamm-team/PyBaMM/pull/653))

## Bug fixes

- Fixed a bug where current loaded from data was incorrectly scaled with the cell capacity ([#852](https://github.com/pybamm-team/PyBaMM/pull/852))
- Moved evaluation of initial conditions to solver ([#839](https://github.com/pybamm-team/PyBaMM/pull/839))
- Fixed a bug where the first line of the data wasn't loaded when parameters are loaded from data ([#819](https://github.com/pybamm-team/PyBaMM/pull/819))
- Made `graphviz` an optional dependency ([#810](https://github.com/pybamm-team/PyBaMM/pull/810))
- Fixed examples to run with basic pip installation ([#800](https://github.com/pybamm-team/PyBaMM/pull/800))
- Added events for CasADi solver when stepping ([#800](https://github.com/pybamm-team/PyBaMM/pull/800))
- Improved implementation of broadcasts ([#776](https://github.com/pybamm-team/PyBaMM/pull/776))
- Fixed a bug which meant that the Ohmic heating in the current collectors was incorrect if using the Finite Element Method ([#767](https://github.com/pybamm-team/PyBaMM/pull/767))
- Improved automatic broadcasting ([#747](https://github.com/pybamm-team/PyBaMM/pull/747))
- Fixed bug with wrong temperature in initial conditions ([#737](https://github.com/pybamm-team/PyBaMM/pull/737))
- Improved flexibility of parameter values so that parameters (such as diffusivity or current) can be set as functions or scalars ([#723](https://github.com/pybamm-team/PyBaMM/pull/723))
- Fixed a bug where boundary conditions were sometimes handled incorrectly in 1+1D models ([#713](https://github.com/pybamm-team/PyBaMM/pull/713))
- Corrected a sign error in Dirichlet boundary conditions in the Finite Element Method ([#706](https://github.com/pybamm-team/PyBaMM/pull/706))
- Passed the correct dimensional temperature to open circuit potential ([#702](https://github.com/pybamm-team/PyBaMM/pull/702))
- Added missing temperature dependence in electrolyte and interface submodels ([#698](https://github.com/pybamm-team/PyBaMM/pull/698))
- Fixed differentiation of functions that have more than one argument ([#687](https://github.com/pybamm-team/PyBaMM/pull/687))
- Added warning if `ProcessedVariable` is called outside its interpolation range ([#681](https://github.com/pybamm-team/PyBaMM/pull/681))
- Updated installation instructions for Mac OS ([#680](https://github.com/pybamm-team/PyBaMM/pull/680))
- Improved the way `ProcessedVariable` objects are created in higher dimensions ([#581](https://github.com/pybamm-team/PyBaMM/pull/581))

## Breaking changes

- Time for solver should now be given in seconds ([#832](https://github.com/pybamm-team/PyBaMM/pull/832))
- Model events are now represented as a list of `pybamm.Event` ([#759](https://github.com/pybamm-team/PyBaMM/issues/759)
- Removed `ParameterValues.update_model`, whose functionality is now replaced by `InputParameter` ([#801](https://github.com/pybamm-team/PyBaMM/pull/801))
- Removed `Outer` and `Kron` nodes as no longer used ([#777](https://github.com/pybamm-team/PyBaMM/pull/777))
- Moved `results` to separate repositories ([#761](https://github.com/pybamm-team/PyBaMM/pull/761))
- The parameters "Bruggeman coefficient" must now be specified separately as "Bruggeman coefficient (electrolyte)" and "Bruggeman coefficient (electrode)"
- The current classes (`GetConstantCurrent`, `GetUserCurrent` and `GetUserData`) have now been removed. Please refer to the [`change-input-current` notebook](https://github.com/pybamm-team/PyBaMM/blob/develop/docs/source/examples/notebooks/change-input-current.ipynb) for information on how to specify an input current
- Parameter functions must now use pybamm functions instead of numpy functions (e.g. `pybamm.exp` instead of `numpy.exp`), as these are then used to construct the expression tree directly. Generally, pybamm syntax follows numpy syntax; please get in touch if a function you need is missing.
- The current must now be updated by changing "Current function [A]" or "C-rate" instead of "Typical current [A]"

# [v0.1.0](https://github.com/pybamm-team/PyBaMM/tree/v0.1.0) - 2019-10-08

This is the first official version of PyBaMM.
Please note that PyBaMM in still under active development, and so the API may change in the future.

## Features

### Models

#### Lithium-ion

- Single Particle Model (SPM)
- Single Particle Model with electrolyte (SPMe)
- Doyle-Fuller-Newman (DFN) model

with the following optional physics:

- Thermal effects
- Fast diffusion in particles
- 2+1D (pouch cell)

#### Lead-acid

- Leading-Order Quasi-Static model
- First-Order Quasi-Static model
- Composite model
- Full model

with the following optional physics:

- Hydrolysis side reaction
- Capacitance effects
- 2+1D

### Spatial discretisations

- Finite Volume (1D only)
- Finite Element (scikit, 2D only)

### Solvers

- Scipy
- Scikits ODE
- Scikits DAE
- IDA KLU sparse linear solver (Sundials)
- Algebraic (root-finding)<|MERGE_RESOLUTION|>--- conflicted
+++ resolved
@@ -9,11 +9,8 @@
 
 ## Bug fixes
 
-<<<<<<< HEAD
 - Fix a bug in the calculation of "Bulk" OCP terms in hysteresis models ([#5169](https://github.com/pybamm-team/PyBaMM/pull/5169))
-=======
 - Fixed a bug where the final duration of a drive cycle would not be inferred correctly. ([#5153](https://github.com/pybamm-team/PyBaMM/pull/5153))
->>>>>>> 92bb2b8a
 
 # [v25.8.0](https://github.com/pybamm-team/PyBaMM/tree/v25.8.0) - 2025-08-04
 
