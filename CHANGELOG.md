# [Unreleased](https://github.com/pybamm-team/PyBaMM/)

## Features
<<<<<<< HEAD

- Added a lithium ion equivalent circuit model with split open circuit voltages for each electrode (`SplitOCVR`). ([#4330](https://github.com/pybamm-team/PyBaMM/pull/4330))
=======
- Added sensitivity calculation support for `pybamm.Simulation` and `pybamm.Experiment` ([#4415](https://github.com/pybamm-team/PyBaMM/pull/4415))
- Added OpenMP parallelization to IDAKLU solver for lists of input parameters ([#4449](https://github.com/pybamm-team/PyBaMM/pull/4449))
>>>>>>> 48dbb68b

## Optimizations

- Removed the `start_step_offset` setting and disabled minimum `dt` warnings for drive cycles with the (`IDAKLUSolver`). ([#4416](https://github.com/pybamm-team/PyBaMM/pull/4416))

## Features

- Added phase-dependent particle options to LAM #4369

## Breaking changes
<<<<<<< HEAD

=======
- The parameters "... electrode OCP entropic change [V.K-1]" and "... electrode volume change" are now expected to be functions of stoichiometry only instead of functions of both stoichiometry and maximum concentration ([#4427](https://github.com/pybamm-team/PyBaMM/pull/4427))
>>>>>>> 48dbb68b
- Renamed `set_events` function to `add_events_from` to better reflect its purpose. ([#4421](https://github.com/pybamm-team/PyBaMM/pull/4421))


# [v24.9.0](https://github.com/pybamm-team/PyBaMM/tree/v24.9.0) - 2024-09-03

## Features

- Added additional user-configurable options to the (`IDAKLUSolver`) and adjusted the default values to improve performance. ([#4282](https://github.com/pybamm-team/PyBaMM/pull/4282))
- Added the diffusion element to be used in the Thevenin model. ([#4254](https://github.com/pybamm-team/PyBaMM/pull/4254))
- Added lumped surface thermal model ([#4203](https://github.com/pybamm-team/PyBaMM/pull/4203))

## Optimizations

- Update `IDAKLU` tests and benchmarks to use adaptive time stepping. ([#4390](https://github.com/pybamm-team/PyBaMM/pull/4390))
- Improved adaptive time-stepping performance of the (`IDAKLUSolver`). ([#4351](https://github.com/pybamm-team/PyBaMM/pull/4351))
- Improved performance and reliability of DAE consistent initialization. ([#4301](https://github.com/pybamm-team/PyBaMM/pull/4301))
- Replaced rounded Faraday constant with its exact value in `bpx.py` for better comparison between different tools. ([#4290](https://github.com/pybamm-team/PyBaMM/pull/4290))

## Bug Fixes

- Fixed memory issue that caused failure when `output variables` were specified with (`IDAKLUSolver`). ([#4379](https://github.com/pybamm-team/PyBaMM/pull/4379))
- Fixed bug where IDAKLU solver failed when `output variables` were specified and an event triggered. ([#4300](https://github.com/pybamm-team/PyBaMM/pull/4300))

## Breaking changes

- Replaced `have_jax` with `has_jax`, `have_idaklu` with `has_idaklu`, and
  `have_iree` with `has_iree` ([#4398](https://github.com/pybamm-team/PyBaMM/pull/4398))
- Remove deprecated function `pybamm_install_jax` ([#4362](https://github.com/pybamm-team/PyBaMM/pull/4362))
- Removed legacy python-IDAKLU solver. ([#4326](https://github.com/pybamm-team/PyBaMM/pull/4326))

# [v24.5](https://github.com/pybamm-team/PyBaMM/tree/v24.5) - 2024-07-26

## Features

- Added functionality to pass in arbitrary functions of time as the argument for a (`pybamm.step`). ([#4222](https://github.com/pybamm-team/PyBaMM/pull/4222))
- Added new parameters `"f{pref]Initial inner SEI on cracks thickness [m]"` and `"f{pref]Initial outer SEI on cracks thickness [m]"`, instead of hardcoding these to `L_inner_0 / 10000` and `L_outer_0 / 10000`. ([#4168](https://github.com/pybamm-team/PyBaMM/pull/4168))
- Added `pybamm.DataLoader` class to fetch data files from [pybamm-data](https://github.com/pybamm-team/pybamm-data/releases/tag/v1.0.0) and store it under local cache. ([#4098](https://github.com/pybamm-team/PyBaMM/pull/4098))
- Added `time` as an option for `Experiment.termination`. Now allows solving up to a user-specified time while also allowing different cycles and steps in an experiment to be handled normally. ([#4073](https://github.com/pybamm-team/PyBaMM/pull/4073))
- Added `plot_thermal_components` to plot the contributions to the total heat generation in a battery ([#4021](https://github.com/pybamm-team/PyBaMM/pull/4021))
- Added functions for normal probability density function (`pybamm.normal_pdf`) and cumulative distribution function (`pybamm.normal_cdf`) ([#3999](https://github.com/pybamm-team/PyBaMM/pull/3999))
- "Basic" models are now compatible with experiments ([#3995](https://github.com/pybamm-team/PyBaMM/pull/3995))
- Updates multiprocess `Pool` in `BaseSolver.solve()` to be constructed with context `fork`. Adds small example for multiprocess inputs. ([#3974](https://github.com/pybamm-team/PyBaMM/pull/3974))
- Lithium plating now works on composite electrodes ([#3919](https://github.com/pybamm-team/PyBaMM/pull/3919))
- Added lithium plating parameters to `Ecker2015` and `Ecker2015_graphite_halfcell` parameter sets ([#3919](https://github.com/pybamm-team/PyBaMM/pull/3919))
- Added custom experiment steps ([#3835](https://github.com/pybamm-team/PyBaMM/pull/3835))
- MSMR open-circuit voltage model now depends on the temperature ([#3832](https://github.com/pybamm-team/PyBaMM/pull/3832))
- Added support for macOS arm64 (M-series) platforms. ([#3789](https://github.com/pybamm-team/PyBaMM/pull/3789))
- Added the ability to specify a custom solver tolerance in `get_initial_stoichiometries` and related functions ([#3714](https://github.com/pybamm-team/PyBaMM/pull/3714))
- Added a JAX interface to the IDAKLU solver ([#3658](https://github.com/pybamm-team/PyBaMM/pull/3658))
- Modified `step` function to take an array of time `t_eval` as an argument and deprecated use of `npts`. ([#3627](https://github.com/pybamm-team/PyBaMM/pull/3627))
- Renamed "electrode diffusivity" to "particle diffusivity" as a non-breaking change with a deprecation warning ([#3624](https://github.com/pybamm-team/PyBaMM/pull/3624))
- Add support for BPX version 0.4.0 which allows for blended electrodes and user-defined parameters in BPX([#3414](https://github.com/pybamm-team/PyBaMM/pull/3414))
- Added `by_submodel` feature in `print_parameter_info` method to allow users to print parameters and types of submodels in a tabular and readable format ([#3628](https://github.com/pybamm-team/PyBaMM/pull/3628))
- Added `WyciskOpenCircuitPotential` for differential capacity hysteresis state open-circuit potential submodel ([#3593](https://github.com/pybamm-team/PyBaMM/pull/3593))
- Transport efficiency submodel has new options from the literature relating to different tortuosity factor models and also a new option called "tortuosity factor" for specifying the value or function directly as parameters ([#3437](https://github.com/pybamm-team/PyBaMM/pull/3437))
- Heat of mixing source term can now be included into thermal models ([#2837](https://github.com/pybamm-team/PyBaMM/pull/2837))

## Bug Fixes

- Fixed bug where passing deprecated `electrode diffusivity` parameter resulted in a breaking change and/or the corresponding diffusivity parameter not updating. Improved the deprecated translation around BPX. ([#4176](https://github.com/pybamm-team/PyBaMM/pull/4176))
- Fixed a bug where a factor of electrode surface area to volume ratio is missing in the rhs of the LeadingOrderDifferential conductivity model ([#4139](https://github.com/pybamm-team/PyBaMM/pull/4139))
- Fixes the breaking changes caused by [#3624](https://github.com/pybamm-team/PyBaMM/pull/3624), specifically enables the deprecated parameter `electrode diffusivity` to be used by `ParameterValues.update({name:value})` and `Solver.solve(inputs={name:value})`. Fixes parameter translation from old name to new name, with corrected tests. ([#4072](https://github.com/pybamm-team/PyBaMM/pull/4072)
- Set the `remove_independent_variables_from_rhs` to `False` by default, and moved the option from `Discretisation.process_model` to `Discretisation.__init__`. This fixes a bug related to the discharge capacity, but may make the simulation slower in some cases. To set the option to `True`, use `Simulation(..., discretisation_kwargs={"remove_independent_variables_from_rhs": True})`. ([#4020](https://github.com/pybamm-team/PyBaMM/pull/4020))
- Fixed a bug where independent variables were removed from models even if they appeared in events ([#4019](https://github.com/pybamm-team/PyBaMM/pull/4019))
- Fix bug with upwind and downwind schemes producing the wrong discretised system ([#3979](https://github.com/pybamm-team/PyBaMM/pull/3979))
- Allow evaluation of an `Interpolant` object with a number ([#3932](https://github.com/pybamm-team/PyBaMM/pull/3932))
- Added scale to dead lithium variable ([#3919](https://github.com/pybamm-team/PyBaMM/pull/3919))
- `plot_voltage_components` now works even if the time does not start at 0 ([#3915](https://github.com/pybamm-team/PyBaMM/pull/3915))
- Fixed bug where separator porosity was used in calculation instead of transport efficiency ([#3905](https://github.com/pybamm-team/PyBaMM/pull/3905))
- Initial voltage can now match upper or lower cut-offs exactly ([#3842](https://github.com/pybamm-team/PyBaMM/pull/3842))
- Fixed a bug where 1+1D and 2+1D models would not work with voltage or power controlled experiments([#3829](https://github.com/pybamm-team/PyBaMM/pull/3829))
- Update IDAKLU solver to fail gracefully when a variable is requested that was not in the solves `output_variables` list ([#3803](https://github.com/pybamm-team/PyBaMM/pull/3803))
- Updated `_steps_util.py` to throw a specific exception when drive cycle starts at t>0 ([#3756](https://github.com/pybamm-team/PyBaMM/pull/3756))
- Updated `plot_voltage_components.py` to support both `Simulation` and `Solution` objects. Added new methods in both `Simulation` and `Solution` classes for allow the syntax `simulation.plot_voltage_components` and `solution.plot_voltage_components`. Updated `test_plot_voltage_components.py` to reflect these changes ([#3723](https://github.com/pybamm-team/PyBaMM/pull/3723)).
- The SEI thickness decreased at some intervals when the 'electron-migration limited' model was used. It has been corrected ([#3622](https://github.com/pybamm-team/PyBaMM/pull/3622))
- Allow input parameters in ESOH model ([#3921](https://github.com/pybamm-team/PyBaMM/pull/3921))
- Use casadi MX.interpn_linear function instead of plugin to fix casadi_interpolant_linear.dll not found on Windows ([#4077](https://github.com/pybamm-team/PyBaMM/pull/4077))

## Optimizations

- Sped up initialization of a `ProcessedVariable` by making the internal `xarray.DataArray` initialization lazy (only gets created if interpolation is needed) ([#3862](https://github.com/pybamm-team/PyBaMM/pull/3862))

## Breaking changes

- Functions that are created using `pybamm.Function(function_object, children)` can no longer be differentiated symbolically (e.g. to compute the Jacobian). This should affect no users, since function derivatives for all "standard" functions are explicitly implemented ([#4196](https://github.com/pybamm-team/PyBaMM/pull/4196))
- Removed data files under `pybamm/input` and released them in a separate repository upstream at [pybamm-data](https://github.com/pybamm-team/pybamm-data/releases/tag/v1.0.0). Note that data files under `pybamm/input/parameters` have not been removed. ([#4098](https://github.com/pybamm-team/PyBaMM/pull/4098))
- Removed `check_model` argument from `Simulation.solve`. To change the `check_model` option, use `Simulation(..., discretisation_kwargs={"check_model": False})`. ([#4020](https://github.com/pybamm-team/PyBaMM/pull/4020))
- Removed multiple Docker images. Here on, a single Docker image tagged `pybamm/pybamm:latest` will be provided with both solvers (`IDAKLU` and `JAX`) pre-installed. ([#3992](https://github.com/pybamm-team/PyBaMM/pull/3992))
- Removed support for Python 3.8 ([#3961](https://github.com/pybamm-team/PyBaMM/pull/3961))
- Renamed "ocp_soc_0_dimensional" to "ocp_soc_0" and "ocp_soc_100_dimensional" to "ocp_soc_100" ([#3942](https://github.com/pybamm-team/PyBaMM/pull/3942))
- The ODES solver was removed due to compatibility issues. Users should use IDAKLU, Casadi, or JAX instead. ([#3932](https://github.com/pybamm-team/PyBaMM/pull/3932))
- Integrated the `[pandas]` extra into the core PyBaMM package, deprecating the `pybamm[pandas]` optional dependency. Pandas is now a required dependency and will be installed upon installing PyBaMM ([#3892](https://github.com/pybamm-team/PyBaMM/pull/3892))
- Renamed "have_optional_dependency" to "import_optional_dependency" ([#3866](https://github.com/pybamm-team/PyBaMM/pull/3866))
- Integrated the `[latexify]` extra into the core PyBaMM package, deprecating the `pybamm[latexify]` set of optional dependencies. SymPy is now a required dependency and will be installed upon installing PyBaMM ([#3848](https://github.com/pybamm-team/PyBaMM/pull/3848))
- Renamed "testing" argument for plots to "show_plot" and flipped its meaning (show_plot=True is now the default and shows the plot) ([#3842](https://github.com/pybamm-team/PyBaMM/pull/3842))
- The function `get_spatial_var` in `pybamm.QuickPlot.py` is made private. ([#3755](https://github.com/pybamm-team/PyBaMM/pull/3755))
- Dropped support for BPX version 0.3.0 and below ([#3414](https://github.com/pybamm-team/PyBaMM/pull/3414))

# [v24.1](https://github.com/pybamm-team/PyBaMM/tree/v24.1) - 2024-01-31

## Features

- The `pybamm_install_odes` command now includes support for macOS systems and can be used to set up SUNDIALS and install the `scikits.odes` solver on macOS ([#3417](https://github.com/pybamm-team/PyBaMM/pull/3417))
- Added support for Python 3.12 ([#3531](https://github.com/pybamm-team/PyBaMM/pull/3531))
- Added method to get QuickPlot axes by variable ([#3596](https://github.com/pybamm-team/PyBaMM/pull/3596))
- Added custom experiment terminations ([#3596](https://github.com/pybamm-team/PyBaMM/pull/3596))
- Mechanical parameters are now a function of stoichiometry and temperature ([#3576](https://github.com/pybamm-team/PyBaMM/pull/3576))
- Added a new unary operator, `EvaluateAt`, that evaluates a spatial variable at a given position ([#3573](https://github.com/pybamm-team/PyBaMM/pull/3573))
- Added a method, `insert_reference_electrode`, to `pybamm.lithium_ion.BaseModel` that insert a reference electrode to measure the electrolyte potential at a given position in space and adds new variables that mimic a 3E cell setup. ([#3573](https://github.com/pybamm-team/PyBaMM/pull/3573))
- Serialisation added so models can be written to/read from JSON ([#3397](https://github.com/pybamm-team/PyBaMM/pull/3397))
- Added a `get_parameter_info` method for models and modified "print_parameter_info" functionality to extract all parameters and their type in a tabular and readable format ([#3584](https://github.com/pybamm-team/PyBaMM/pull/3584))

## Bug fixes

- Fixed a bug that lead to a `ShapeError` when specifying "Ambient temperature [K]" as an `Interpolant` with an isothermal model ([#3761](https://github.com/pybamm-team/PyBaMM/pull/3761))
- Fixed a bug where if the first step(s) in a cycle are skipped then the cycle solution started from the model's initial conditions instead of from the last state of the previous cycle ([#3708](https://github.com/pybamm-team/PyBaMM/pull/3708))
- Fixed a bug where the lumped thermal model conflates cell volume with electrode volume ([#3707](https://github.com/pybamm-team/PyBaMM/pull/3707))
- Reverted a change to the coupled degradation example notebook that caused it to be unstable for large numbers of cycles ([#3691](https://github.com/pybamm-team/PyBaMM/pull/3691))
- Fixed a bug where simulations using the CasADi-based solvers would fail randomly with the half-cell model ([#3494](https://github.com/pybamm-team/PyBaMM/pull/3494))
- Fixed bug that made identical Experiment steps with different end times crash ([#3516](https://github.com/pybamm-team/PyBaMM/pull/3516))
- Fixed bug in calculation of theoretical energy that made it very slow ([#3506](https://github.com/pybamm-team/PyBaMM/pull/3506))
- The irreversible plating model now increments `f"{Domain} dead lithium concentration [mol.m-3]"`, not `f"{Domain} lithium plating concentration [mol.m-3]"` as it did previously. ([#3485](https://github.com/pybamm-team/PyBaMM/pull/3485))

## Optimizations

- Updated `jax` and `jaxlib` to the latest available versions and added Windows (Python 3.9+) support for the Jax solver ([#3550](https://github.com/pybamm-team/PyBaMM/pull/3550))

## Breaking changes

- The parameters `GeometricParameters.A_cooling` and `GeometricParameters.V_cell` are now automatically computed from the electrode heights, widths and thicknesses if the "cell geometry" option is "pouch" and from the parameters "Cell cooling surface area [m2]" and "Cell volume [m3]", respectively, otherwise. When using the lumped thermal model we recommend using the "arbitrary" cell geometry and specifying the parameters "Cell cooling surface area [m2]", "Cell volume [m3]" and "Total heat transfer coefficient [W.m-2.K-1]" directly. ([#3707](https://github.com/pybamm-team/PyBaMM/pull/3707))
- Dropped support for the `[jax]` extra, i.e., the Jax solver when running on Python 3.8. The Jax solver is now available on Python 3.9 and above ([#3550](https://github.com/pybamm-team/PyBaMM/pull/3550))

# [v23.9](https://github.com/pybamm-team/PyBaMM/tree/v23.9) - 2023-10-31

## Features

- The parameter "Ambient temperature [K]" can now be given as a function of position `(y,z)` and time `t`. The "edge" and "current collector" heat transfer coefficient parameters can also depend on `(y,z)` ([#3257](https://github.com/pybamm-team/PyBaMM/pull/3257))
- Spherical and cylindrical shell domains can now be solved with any boundary conditions ([#3237](https://github.com/pybamm-team/PyBaMM/pull/3237))
- Processed variables now get the spatial variables automatically, allowing plotting of more generic models ([#3234](https://github.com/pybamm-team/PyBaMM/pull/3234))
- Numpy functions now work with PyBaMM symbols (e.g. `np.exp(pybamm.Symbol("a"))` returns `pybamm.Exp(pybamm.Symbol("a"))`). This means that parameter functions can be specified using numpy functions instead of pybamm functions. Additionally, combining numpy arrays with pybamm objects now works (the numpy array is converted to a pybamm array) ([#3205](https://github.com/pybamm-team/PyBaMM/pull/3205))
- Half-cell models where graphite - or other negative electrode material of choice - is treated as the positive electrode ([#3198](https://github.com/pybamm-team/PyBaMM/pull/3198))
- Degradation mechanisms `SEI`, `SEI on cracks` and `lithium plating` can be made to work on the positive electrode by specifying the relevant options as a 2-tuple. If a tuple is not given and `working electrode` is set to `both`, they will be applied on the negative electrode only. ([#3198](https://github.com/pybamm-team/PyBaMM/pull/3198))
- Added an example notebook to demonstrate how to use half-cell models ([#3198](https://github.com/pybamm-team/PyBaMM/pull/3198))
- Added option to use an empirical hysteresis model for the diffusivity and exchange-current density ([#3194](https://github.com/pybamm-team/PyBaMM/pull/3194))
- Double-layer capacity can now be provided as a function of temperature ([#3174](https://github.com/pybamm-team/PyBaMM/pull/3174))
- `pybamm_install_jax` is deprecated. It is now replaced with `pip install pybamm[jax]` ([#3163](https://github.com/pybamm-team/PyBaMM/pull/3163))
- Implement the MSMR model ([#3116](https://github.com/pybamm-team/PyBaMM/pull/3116))
- Added new example notebook `rpt-experiment` to demonstrate how to set up degradation experiments with RPTs ([#2851](https://github.com/pybamm-team/PyBaMM/pull/2851))

## Bug fixes

- Fixed a bug where the JaxSolver would fails when using GPU support with no input parameters ([#3423](https://github.com/pybamm-team/PyBaMM/pull/3423))
- Make pybamm importable with minimal dependencies ([#3044](https://github.com/pybamm-team/PyBaMM/pull/3044), [#3475](https://github.com/pybamm-team/PyBaMM/pull/3475))
- Fixed a bug where supplying an initial soc did not work with half cell models ([#3456](https://github.com/pybamm-team/PyBaMM/pull/3456))
- Fixed a bug where empty lists passed to QuickPlot resulted in an IndexError and did not return a meaningful error message ([#3359](https://github.com/pybamm-team/PyBaMM/pull/3359))
- Fixed a bug where there was a missing thermal conductivity in the thermal pouch cell models ([#3330](https://github.com/pybamm-team/PyBaMM/pull/3330))
- Fixed a bug that caused incorrect results of “{Domain} electrode thickness change [m]” due to the absence of dimension for the variable `electrode_thickness_change`([#3329](https://github.com/pybamm-team/PyBaMM/pull/3329)).
- Fixed a bug that occured in `check_ys_are_not_too_large` when trying to reference `y-slice` where the referenced variable was not a `pybamm.StateVector` ([#3313](https://github.com/pybamm-team/PyBaMM/pull/3313)
- Fixed a bug with `_Heaviside._evaluate_for_shape` which meant some expressions involving heaviside function and subtractions did not work ([#3306](https://github.com/pybamm-team/PyBaMM/pull/3306))
- Attributes of `pybamm.Simulation` objects (models, parameter values, geometries, choice of solver, and output variables) are now private and as such cannot be edited in-place after the simulation has been created ([#3267](https://github.com/pybamm-team/PyBaMM/pull/3267)
- Fixed bug causing incorrect activation energies using `create_from_bpx()` ([#3242](https://github.com/pybamm-team/PyBaMM/pull/3242))
- Fixed a bug where the "basic" lithium-ion models gave incorrect results when using nonlinear particle diffusivity ([#3207](https://github.com/pybamm-team/PyBaMM/pull/3207))
- Particle size distributions now work with SPMe and NewmanTobias models ([#3207](https://github.com/pybamm-team/PyBaMM/pull/3207))
- Attempting to set `working electrode` to `negative` now triggers an `OptionError`. Instead, set it to `positive` and use what would normally be the negative electrode as the positive electrode. ([#3198](https://github.com/pybamm-team/PyBaMM/pull/3198))
- Fix to simulate c_rate steps with drive cycles ([#3186](https://github.com/pybamm-team/PyBaMM/pull/3186))
- Always save last cycle in experiment, to fix issues with `starting_solution` and `last_state` ([#3177](https://github.com/pybamm-team/PyBaMM/pull/3177))
- Fix simulations with `starting_solution` to work with `start_time` experiments ([#3177](https://github.com/pybamm-team/PyBaMM/pull/3177))
- Fix SEI Example Notebook ([#3166](https://github.com/pybamm-team/PyBaMM/pull/3166))
- Thevenin() model is now constructed with standard variables: `Time [s]`, `Time [min]`, `Time [h]` ([#3143](https://github.com/pybamm-team/PyBaMM/pull/3143))
- Error generated when invalid parameter values are passed ([#3132](https://github.com/pybamm-team/PyBaMM/pull/3132))
- Parameters in `Prada2013` have been updated to better match those given in the paper, which is a 2.3 Ah cell, instead of the mix-and-match with the 1.1 Ah cell from Lain2019 ([#3096](https://github.com/pybamm-team/PyBaMM/pull/3096))
- The `OneDimensionalX` thermal model has been updated to account for edge/tab cooling and account for the current collector volumetric heat capacity. It now gives the correct behaviour compared with a lumped model with the correct total heat transfer coefficient and surface area for cooling. ([#3042](https://github.com/pybamm-team/PyBaMM/pull/3042))

## Optimizations

- Improved how steps are processed in simulations to reduce memory usage ([#3261](https://github.com/pybamm-team/PyBaMM/pull/3261))
- Added parameter list support to JAX solver, permitting multithreading / GPU execution ([#3121](https://github.com/pybamm-team/PyBaMM/pull/3121))

## Breaking changes

- The parameter "Exchange-current density for lithium plating [A.m-2]" has been renamed to "Exchange-current density for lithium metal electrode [A.m-2]" when referring to the lithium plating reaction on the surface of a lithium metal electrode ([#3445](https://github.com/pybamm-team/PyBaMM/pull/3445))
- Dropped support for i686 (32-bit) architectures on GNU/Linux distributions ([#3412](https://github.com/pybamm-team/PyBaMM/pull/3412))
- The class `pybamm.thermal.OneDimensionalX` has been moved to `pybamm.thermal.pouch_cell.OneDimensionalX` to reflect the fact that the model formulation implicitly assumes a pouch cell geometry ([#3257](https://github.com/pybamm-team/PyBaMM/pull/3257))
- The "lumped" thermal option now always used the parameters "Cell cooling surface area [m2]", "Cell volume [m3]" and "Total heat transfer coefficient [W.m-2.K-1]" to compute the cell cooling regardless of the chosen "cell geometry" option. The user must now specify the correct values for these parameters instead of them being calculated based on e.g. a pouch cell. An `OptionWarning` is raised to let users know to update their parameters ([#3257](https://github.com/pybamm-team/PyBaMM/pull/3257))
- Numpy functions now work with PyBaMM symbols (e.g. `np.exp(pybamm.Symbol("a"))` returns `pybamm.Exp(pybamm.Symbol("a"))`). This means that parameter functions can be specified using numpy functions instead of pybamm functions. Additionally, combining numpy arrays with pybamm objects now works (the numpy array is converted to a pybamm array) ([#3205](https://github.com/pybamm-team/PyBaMM/pull/3205))
- The `SEI`, `SEI on cracks` and `lithium plating` submodels can now be used on either electrode, which means the `__init__` functions for the relevant classes now have `domain` as a required argument ([#3198](https://github.com/pybamm-team/PyBaMM/pull/3198))
- Likewise, the names of all variables corresponding to those submodels now have domains. For example, instead of `SEI thickness [m]`, use `Negative SEI thickness [m]` or `Positive SEI thickness [m]`. ([#3198](https://github.com/pybamm-team/PyBaMM/pull/3198))
- If `options["working electrode"] == "both"` and either `SEI`, `SEI on cracks` or `lithium plating` are not provided as tuples, they are automatically made into tuples. This directly modifies `extra_options`, not `default_options` to ensure the other changes to `default_options` still happen when required. ([#3198](https://github.com/pybamm-team/PyBaMM/pull/3198))
- Added option to use an empirical hysteresis model for the diffusivity and exchange-current density ([#3194](https://github.com/pybamm-team/PyBaMM/pull/3194))
- Double-layer capacity can now be provided as a function of temperature ([#3174](https://github.com/pybamm-team/PyBaMM/pull/3174))
- `pybamm_install_jax` is deprecated. It is now replaced with `pip install pybamm[jax]` ([#3163](https://github.com/pybamm-team/PyBaMM/pull/3163))
- PyBaMM now has optional dependencies that can be installed with the pattern `pip install pybamm[option]` e.g. `pybamm[plot]` ([#3044](https://github.com/pybamm-team/PyBaMM/pull/3044), [#3475](https://github.com/pybamm-team/PyBaMM/pull/3475))

# [v23.5](https://github.com/pybamm-team/PyBaMM/tree/v23.5) - 2023-06-18

## Features

- Idaklu solver can be given a list of variables to calculate during the solve ([#3217](https://github.com/pybamm-team/PyBaMM/pull/3217))
- Enable multithreading in IDAKLU solver ([#2947](https://github.com/pybamm-team/PyBaMM/pull/2947))
- If a solution contains cycles and steps, the cycle number and step number are now saved when `solution.save_data()` is called ([#2931](https://github.com/pybamm-team/PyBaMM/pull/2931))
- Experiments can now be given a `start_time` to define when each step should be triggered ([#2616](https://github.com/pybamm-team/PyBaMM/pull/2616))

## Optimizations

- Test `JaxSolver`'s compatibility with Python `3.8`, `3.9`, `3.10`, and `3.11` ([#2958](https://github.com/pybamm-team/PyBaMM/pull/2958))
- Update Jax (0.4.8) and JaxLib (0.4.7) compatibility ([#2927](https://github.com/pybamm-team/PyBaMM/pull/2927))
- Migrate from `tox=3.28` to `nox` ([#3005](https://github.com/pybamm-team/PyBaMM/pull/3005))
- Removed `importlib_metadata` as a required dependency for user installations ([#3050](https://github.com/pybamm-team/PyBaMM/pull/3050))

## Bug fixes

- Realign 'count' increment in CasadiSolver.\_integrate() ([#2986](https://github.com/pybamm-team/PyBaMM/pull/2986))
- Fix `pybamm_install_odes` and update the required SUNDIALS version ([#2958](https://github.com/pybamm-team/PyBaMM/pull/2958))
- Fixed a bug where all data included in a BPX was incorrectly assumed to be given as a function of time.([#2957](https://github.com/pybamm-team/PyBaMM/pull/2957))
- Remove brew install for Mac from the recommended developer installation options for SUNDIALS ([#2925](https://github.com/pybamm-team/PyBaMM/pull/2925))
- Fix `bpx.py` to correctly generate parameters for "lumped" thermal model ([#2860](https://github.com/pybamm-team/PyBaMM/issues/2860))

## Breaking changes

- Deprecate functionality to load parameter set from a csv file. Parameter sets must now be provided as python dictionaries ([#2959](https://github.com/pybamm-team/PyBaMM/pull/2959))
- Tox support for Installation & testing has now been replaced by Nox ([#3005](https://github.com/pybamm-team/PyBaMM/pull/3005))

# [v23.4.1](https://github.com/pybamm-team/PyBaMM/tree/v23.4) - 2023-05-01

## Bug fixes

- Fixed a performance regression introduced by citation tags ([#2862](https://github.com/pybamm-team/PyBaMM/pull/2862)). Citations tags functionality is removed for now.

# [v23.4](https://github.com/pybamm-team/PyBaMM/tree/v23.4) - 2023-04-30

## Features

- Added verbose logging to `pybamm.print_citations()` and citation tags for the `pybamm.Citations` class so that users can now see where the citations were registered when running simulations ([#2862](https://github.com/pybamm-team/PyBaMM/pull/2862))
- Updated to casadi 3.6, which required some changes to the casadi integrator ([#2859](https://github.com/pybamm-team/PyBaMM/pull/2859))
- PyBaMM is now natively supported on Apple silicon chips (`M1/M2`) ([#2435](https://github.com/pybamm-team/PyBaMM/pull/2435))
- PyBaMM is now supported on Python `3.10` and `3.11` ([#2435](https://github.com/pybamm-team/PyBaMM/pull/2435))

## Optimizations

- Fixed deprecated `interp2d` method by switching to `xarray.DataArray` as the backend for `ProcessedVariable` ([#2907](https://github.com/pybamm-team/PyBaMM/pull/2907))

## Bug fixes

- Initial conditions for sensitivity equations calculated correctly ([#2920](https://github.com/pybamm-team/PyBaMM/pull/2920))
- Parameter sets can now contain the key "chemistry", and will ignore its value (this previously would give errors in some cases) ([#2901](https://github.com/pybamm-team/PyBaMM/pull/2901))
- Fixed keyerror on "all" when getting sensitivities from IDAKLU solver([#2883](https://github.com/pybamm-team/PyBaMM/pull/2883))
- Fixed a bug in the discretisation of initial conditions of a scaled variable ([#2856](https://github.com/pybamm-team/PyBaMM/pull/2856))

## Breaking changes

- Made `Jupyter` a development only dependency. Now `Jupyter` would not be a required dependency for users while installing `PyBaMM`. ([#2846](https://github.com/pybamm-team/PyBaMM/pull/2846))

# [v23.3](https://github.com/pybamm-team/PyBaMM/tree/v23.3) - 2023-03-31

## Features

- Added option to limit the number of integrators stored in CasadiSolver, which is particularly relevant when running simulations back-to-back [#2823](https://github.com/pybamm-team/PyBaMM/pull/2823)
- Added new variables, related to electrode balance, for the `ElectrodeSOH` model ([#2807](https://github.com/pybamm-team/PyBaMM/pull/2807))
- Added method to calculate maximum theoretical energy. ([#2777](https://github.com/pybamm-team/PyBaMM/pull/2777)) and add to summary variables ([#2781](https://github.com/pybamm-team/PyBaMM/pull/2781))
- Renamed "Terminal voltage [V]" to just "Voltage [V]". "Terminal voltage [V]" can still be used and will return the same value as "Voltage [V]". ([#2740](https://github.com/pybamm-team/PyBaMM/pull/2740))
- Added "Negative electrode surface potential difference at separator interface [V]", which is the value of the surface potential difference (`phi_s - phi_e`) at the anode/separator interface, commonly controlled in fast-charging algorithms to avoid plating. Also added "Positive electrode surface potential difference at separator interface [V]". ([#2740](https://github.com/pybamm-team/PyBaMM/pull/2740))
- Added "Bulk open-circuit voltage [V]", which is the open-circuit voltage as calculated from the bulk particle concentrations. The old variable "Measured open circuit voltage [V]", which referred to the open-circuit potential as calculated from the surface particle concentrations, has been renamed to "Surface open-circuit voltage [V]". ([#2740](https://github.com/pybamm-team/PyBaMM/pull/2740)) "Bulk open-circuit voltage [V]" was briefly named "Open-circuit voltage [V]", but this was changed in ([#2845](https://github.com/pybamm-team/PyBaMM/pull/2845))
- Added an example for `plot_voltage_components`, explaining what the different voltage components are. ([#2740](https://github.com/pybamm-team/PyBaMM/pull/2740))

## Bug fixes

- Fix non-deteministic outcome of some tests in the test suite ([#2844](https://github.com/pybamm-team/PyBaMM/pull/2844))
- Fixed excessive RAM consumption when running multiple simulations ([#2823](https://github.com/pybamm-team/PyBaMM/pull/2823))
- Fixed use of `last_state` as `starting_solution` in `Simulation.solve()` ([#2822](https://github.com/pybamm-team/PyBaMM/pull/2822))
- Fixed a bug where variable bounds could not contain `InputParameters` ([#2795](https://github.com/pybamm-team/PyBaMM/pull/2795))
- Improved `model.latexify()` to have a cleaner and more readable output ([#2764](https://github.com/pybamm-team/PyBaMM/pull/2764))
- Fixed electrolyte conservation in the case of concentration-dependent transference number ([#2758](https://github.com/pybamm-team/PyBaMM/pull/2758))
- Fixed `plot_voltage_components` so that the sum of overpotentials is now equal to the voltage ([#2740](https://github.com/pybamm-team/PyBaMM/pull/2740))

## Optimizations

- Migrated to [Lychee](https://github.com/lycheeverse/lychee-action) workflow for checking URLs ([#2734](https://github.com/pybamm-team/PyBaMM/pull/2734))

## Breaking changes

- `ElectrodeSOH.solve` now returns a `{str: float}` dict instead of a `pybamm.Solution` object (to avoid having to do `.data[0]` every time). In any code that uses `sol = ElectrodeSOH.solve()`, `sol[key].data[0]` should be replaced with `sol[key]`. ([#2779](https://github.com/pybamm-team/PyBaMM/pull/2779))
- Removed "... cation signed stoichiometry" and "... electrons in reaction" parameters, they are now hardcoded. ([#2778](https://github.com/pybamm-team/PyBaMM/pull/2778))
- When using `solver.step()`, the first time point in the step is shifted by `pybamm.settings.step_start_offset` (default 1 ns) to avoid having duplicate times in the solution steps from the end of one step and the start of the next. ([#2773](https://github.com/pybamm-team/PyBaMM/pull/2773))
- Renamed "Measured open circuit voltage [V]" to "Surface open-circuit voltage [V]". This variable was calculated from surface particle concentrations, and hence "hid" the overpotential from particle gradients. The new variable "Bulk open-circuit voltage [V]" is calculated from bulk particle concentrations instead. ([#2740](https://github.com/pybamm-team/PyBaMM/pull/2740))
- Renamed all references to "open circuit" to be "open-circuit" instead. ([#2740](https://github.com/pybamm-team/PyBaMM/pull/2740))
- Renamed parameter "1 + dlnf/dlnc" to "Thermodynamic factor". ([#2727](https://github.com/pybamm-team/PyBaMM/pull/2727))
- All PyBaMM models are now dimensional. This has been benchmarked against dimensionless models and found to give around the same solve time. Implementing dimensional models greatly reduces the barrier to entry for adding new models. However, this comes with several breaking changes: (i) the `timescale` and `length_scales` attributes of a model have been removed (they are no longer needed) (ii) several dimensionless variables are no longer defined, but the corresponding dimensional variables can still be accessed by adding the units to the name (iii) some parameters used only for non-dimensionalization, such as "Typical current [A]", have been removed ([#2419](https://github.com/pybamm-team/PyBaMM/pull/2419))

# [v23.2](https://github.com/pybamm-team/PyBaMM/tree/v23.2) - 2023-02-28

## Features

- Added an option for using a banded jacobian and sundials banded solvers for the IDAKLU solve ([#2677](https://github.com/pybamm-team/PyBaMM/pull/2677))
- The "particle size" option can now be a tuple to allow different behaviour in each electrode ([#2672](https://github.com/pybamm-team/PyBaMM/pull/2672)).
- Added temperature control to experiment class. ([#2518](https://github.com/pybamm-team/PyBaMM/pull/2518))

## Bug fixes

- Fixed current_sigmoid_ocp to be valid for both electrodes ([#2719](https://github.com/pybamm-team/PyBaMM/pull/2719)).
- Fixed the length scaling for the first dimension of r-R plots ([#2663](https://github.com/pybamm-team/PyBaMM/pull/2663)).

# [v23.1](https://github.com/pybamm-team/PyBaMM/tree/v23.1) - 2023-01-31

## Features

- Changed linting from `flake8` to `ruff` ([#2630](https://github.com/pybamm-team/PyBaMM/pull/2630)).
- Changed docs theme to pydata theme and start to improve docs in general ([#2618](https://github.com/pybamm-team/PyBaMM/pull/2618)).
- New `contact resistance` option, new parameter `Contact resistance [Ohm]` and new variable `Contact overpotential [V]` ([#2598](https://github.com/pybamm-team/PyBaMM/pull/2598)).
- Steps in `Experiment` can now be tagged and cycle numbers be searched based on those tags ([#2593](https://github.com/pybamm-team/PyBaMM/pull/2593)).

## Bug fixes

- Fixed a bug where the solid phase conductivity was double-corrected for tortuosity when loading parameters from a BPX file ([#2638](https://github.com/pybamm-team/PyBaMM/pull/2638)).
- Changed termination from "success" to "final time" for algebraic solvers to match ODE/DAE solvers ([#2613](https://github.com/pybamm-team/PyBaMM/pull/2613)).

# [v22.12](https://github.com/pybamm-team/PyBaMM/tree/v22.12) - 2022-12-31

## Features

- Added functionality to create `pybamm.ParameterValues` from a [BPX standard](https://github.com/pybamm-team/BPX) JSON file ([#2555](https://github.com/pybamm-team/PyBaMM/pull/2555)).
- Allow the option "surface form" to be "differential" in the `MPM` ([#2533](https://github.com/pybamm-team/PyBaMM/pull/2533))
- Added variables "Loss of lithium due to loss of active material in negative/positive electrode [mol]". These should be included in the calculation of "total lithium in system" to make sure that lithium is truly conserved. ([#2529](https://github.com/pybamm-team/PyBaMM/pull/2529))
- `initial_soc` can now be a string "x V", in which case the simulation is initialized to start from that voltage ([#2508](https://github.com/pybamm-team/PyBaMM/pull/2508))
- The `ElectrodeSOH` solver can now calculate electrode balance based on a target "cell capacity" (requires cell capacity "Q" as input), as well as the default "cyclable cell capacity" (requires cyclable lithium capacity "Q_Li" as input). Use the keyword argument `known_value` to control which is used. ([#2508](https://github.com/pybamm-team/PyBaMM/pull/2508))

## Bug fixes

- Allow models that subclass `BaseBatteryModel` to use custom options classes ([#2571](https://github.com/pybamm-team/PyBaMM/pull/2571))
- Fixed bug with `EntryPoints` in Spyder IDE ([#2584](https://github.com/pybamm-team/PyBaMM/pull/2584))
- Fixed electrolyte conservation when options {"surface form": "algebraic"} are used
- Fixed "constant concentration" electrolyte model so that "porosity times concentration" is conserved when porosity changes ([#2529](https://github.com/pybamm-team/PyBaMM/pull/2529))
- Fix installation on `Google Colab` (`pybtex` and `Colab` issue) ([#2526](https://github.com/pybamm-team/PyBaMM/pull/2526))

## Breaking changes

- Renamed "Negative/Positive electrode SOC" to "Negative/Positive electrode stoichiometry" to avoid confusion with cell SOC ([#2529](https://github.com/pybamm-team/PyBaMM/pull/2529))
- Removed external variables and submodels. InputParameter should now be used in all cases ([#2502](https://github.com/pybamm-team/PyBaMM/pull/2502))
- Trying to use a solver to solve multiple models results in a RuntimeError exception ([#2481](https://github.com/pybamm-team/PyBaMM/pull/2481))
- Inputs for the `ElectrodeSOH` solver are now (i) "Q_Li", the total cyclable capacity of lithium in the electrodes (previously "n_Li", the total number of moles, n_Li = 3600/F \* Q_Li) (ii) "Q_n", the capacity of the negative electrode (previously "C_n"), and "Q_p", the capacity of the positive electrode (previously "C_p") ([#2508](https://github.com/pybamm-team/PyBaMM/pull/2508))

# [v22.11.1](https://github.com/pybamm-team/PyBaMM/tree/v22.11.1) - 2022-12-13

## Bug fixes

- Fixed installation on Google Colab (`pybtex` issues) ([#2547](https://github.com/pybamm-team/PyBaMM/pull/2547/files))

# [v22.11](https://github.com/pybamm-team/PyBaMM/tree/v22.11) - 2022-11-30

## Features

- Updated parameter sets so that interpolants are created explicitly in the parameter set python file. This does not change functionality but allows finer control, e.g. specifying a "cubic" interpolator instead of the default "linear" ([#2510](https://github.com/pybamm-team/PyBaMM/pull/2510))
- Equivalent circuit models ([#2478](https://github.com/pybamm-team/PyBaMM/pull/2478))
- New Idaklu solver options for jacobian type and linear solver, support Sundials v6 ([#2444](https://github.com/pybamm-team/PyBaMM/pull/2444))
- Added `scale` and `reference` attributes to `Variable` objects, which can be use to make the ODE/DAE solver better conditioned ([#2440](https://github.com/pybamm-team/PyBaMM/pull/2440))
- SEI reactions can now be asymmetric ([#2425](https://github.com/pybamm-team/PyBaMM/pull/2425))

## Bug fixes

- Switched from `pkg_resources` to `importlib_metadata` for handling entry points ([#2500](https://github.com/pybamm-team/PyBaMM/pull/2500))
- Fixed some bugs related to processing `FunctionParameter` to `Interpolant` ([#2494](https://github.com/pybamm-team/PyBaMM/pull/2494))

## Optimizations

- `ParameterValues` now avoids trying to process children if a function parameter is an object that doesn't depend on its children ([#2477](https://github.com/pybamm-team/PyBaMM/pull/2477))
- Implemented memoization via `cache` and `cached_property` from functools ([#2465](https://github.com/pybamm-team/PyBaMM/pull/2465))
- Added more rules for simplifying expressions, especially around Concatenations. Also, meshes constructed from multiple domains are now cached ([#2443](https://github.com/pybamm-team/PyBaMM/pull/2443))
- Added more rules for simplifying expressions. Constants in binary operators are now moved to the left by default (e.g. `x*2` returns `2*x`) ([#2424](https://github.com/pybamm-team/PyBaMM/pull/2424))

## Breaking changes

- Interpolants created from parameter data are now "linear" by default (was "cubic") ([#2494](https://github.com/pybamm-team/PyBaMM/pull/2494))
- Renamed entry point for parameter sets to `pybamm_parameter_sets` ([#2475](https://github.com/pybamm-team/PyBaMM/pull/2475))
- Removed code for generating `ModelingToolkit` problems ([#2432](https://github.com/pybamm-team/PyBaMM/pull/2432))
- Removed `FirstOrder` and `Composite` lead-acid models, and some submodels specific to those models ([#2431](https://github.com/pybamm-team/PyBaMM/pull/2431))

# [v22.10.post1](https://github.com/pybamm-team/PyBaMM/tree/v22.10.post1) - 2022-10-31

## Breaking changes

- Removed all julia generation code ([#2453](https://github.com/pybamm-team/PyBaMM/pull/2453)). Julia code will be hosted at [PyBaMM.jl](https://github.com/tinosulzer/PyBaMM.jl) from now on.

# [v22.10](https://github.com/pybamm-team/PyBaMM/tree/v22.10) - 2022-10-31

## Features

- Third-party parameter sets can be added by registering entry points to ~~`pybamm_parameter_set`~~`pybamm_parameter_sets` ([#2396](https://github.com/pybamm-team/PyBaMM/pull/2396), changed in [#2475](https://github.com/pybamm-team/PyBaMM/pull/2475))
- Added three-dimensional interpolation ([#2380](https://github.com/pybamm-team/PyBaMM/pull/2380))

## Bug fixes

- `pybamm.have_julia()` now checks that julia is properly configured ([#2402](https://github.com/pybamm-team/PyBaMM/pull/2402))
- For simulations with events that cause the simulation to stop early, the sensitivities could be evaluated incorrectly to zero ([#2337](https://github.com/pybamm-team/PyBaMM/pull/2337))

## Optimizations

- Reformatted how simulations with experiments are built ([#2395](https://github.com/pybamm-team/PyBaMM/pull/2395))
- Added small perturbation to initial conditions for casadi solver. This seems to help the solver converge better in some cases ([#2356](https://github.com/pybamm-team/PyBaMM/pull/2356))
- Added `ExplicitTimeIntegral` functionality to move variables which do not appear anywhere on the rhs to a new location, and to integrate those variables explicitly when `get` is called by the solution object. ([#2348](https://github.com/pybamm-team/PyBaMM/pull/2348))
- Added more rules for simplifying expressions ([#2211](https://github.com/pybamm-team/PyBaMM/pull/2211))
- Sped up calculations of Electrode SOH variables for summary variables ([#2210](https://github.com/pybamm-team/PyBaMM/pull/2210))

## Breaking change

- Removed `pybamm.SymbolReplacer` as it is no longer needed to set up simulations with experiments, which is the only place where it was being used ([#2395](https://github.com/pybamm-team/PyBaMM/pull/2395))
- Removed `get_infinite_nested_dict`, `BaseModel.check_default_variables_dictionaries`, and `Discretisation.create_jacobian` methods, which were not used by any other functionality in the repository ([#2384](https://github.com/pybamm-team/PyBaMM/pull/2384))
- Dropped support for Python 3.7 after the release of Numpy v1.22.0 ([#2379](https://github.com/pybamm-team/PyBaMM/pull/2379))
- Removed parameter cli tools (add/edit/remove parameters). Parameter sets can now more easily be added via python scripts. ([#2342](https://github.com/pybamm-team/PyBaMM/pull/2342))
- Parameter sets should now be provided as single python files containing all parameters and functions. Parameters provided as "data" (e.g. OCP vs SOC) can still be csv files, but must be either in the same folder as the parameter file or in a subfolder called "data/". See for example [Ai2020](https://github.com/pybamm-team/PyBaMM/tree/develop/pybamm/input/parameters/lithium_ion/Ai2020.py) ([#2342](https://github.com/pybamm-team/PyBaMM/pull/2342))

# [v22.9](https://github.com/pybamm-team/PyBaMM/tree/v22.9) - 2022-09-30

## Features

- Added function `pybamm.get_git_commit_info()`, which returns information about the last git commit, useful for reproducibility ([#2293](https://github.com/pybamm-team/PyBaMM/pull/2293))
- Added SEI model for composite electrodes ([#2290](https://github.com/pybamm-team/PyBaMM/pull/2290))
- For experiments, the simulation now automatically checks and skips steps that cannot be performed (e.g. "Charge at 1C until 4.2V" from 100% SOC) ([#2212](https://github.com/pybamm-team/PyBaMM/pull/2212))

## Bug fixes

- Arrhenius function for `nmc_OKane2022` positive electrode actually gets used now ([#2309](https://github.com/pybamm-team/PyBaMM/pull/2309))
- Added `SEI on cracks` to loop over all interfacial reactions ([#2262](https://github.com/pybamm-team/PyBaMM/pull/2262))
- Fixed `X-averaged SEI on cracks concentration` so it's an average over x only, not y and z ([#2262](https://github.com/pybamm-team/PyBaMM/pull/2262))
- Corrected initial state for SEI on cracks ([#2262](https://github.com/pybamm-team/PyBaMM/pull/2262))

## Optimizations

- Default options for `particle mechanics` now dealt with differently in each electrode ([#2262](https://github.com/pybamm-team/PyBaMM/pull/2262))
- Sped up calculations of Electrode SOH variables for summary variables ([#2210](https://github.com/pybamm-team/PyBaMM/pull/2210))

## Breaking changes

- When creating a `pybamm.Interpolant` the default interpolator is now "linear". Passing data directly to `ParameterValues` using the `[data]` tag will be still used to create a cubic spline interpolant, as before ([#2258](https://github.com/pybamm-team/PyBaMM/pull/2258))
- Events must now be defined in such a way that they are positive at the initial conditions (events will be triggered when they become negative, instead of when they change sign in either direction) ([#2212](https://github.com/pybamm-team/PyBaMM/pull/2212))

# [v22.8](https://github.com/pybamm-team/PyBaMM/tree/v22.8) - 2022-08-31

## Features

- Added `CurrentSigmoidOpenCircuitPotential` model to model voltage hysteresis for charge/discharge ([#2256](https://github.com/pybamm-team/PyBaMM/pull/2256))
- Added "Chen2020_composite" parameter set for a composite graphite/silicon electrode. ([#2256](https://github.com/pybamm-team/PyBaMM/pull/2256))
- Added new cumulative variables `Throughput capacity [A.h]` and `Throughput energy [W.h]` to standard variables and summary variables, to assist with degradation studies. Throughput variables are only calculated if `calculate discharge energy` is set to `true`. `Time [s]` and `Time [h]` also added to summary variables. ([#2249](https://github.com/pybamm-team/PyBaMM/pull/2249))
- Added `lipf6_OKane2022` electrolyte to `OKane2022` parameter set ([#2249](https://github.com/pybamm-team/PyBaMM/pull/2249))
- Reformated submodel structure to allow composite electrodes. Composite positive electrode is now also possible. With current implementation, electrodes can have at most two phases. ([#2248](https://github.com/pybamm-team/PyBaMM/pull/2248))

## Bug fixes

- Added new parameter `Ratio of lithium moles to SEI moles` (short name z_sei) to fix a bug where this number was incorrectly hardcoded to 1. ([#2222](https://github.com/pybamm-team/PyBaMM/pull/2222))
- Changed short name of parameter `Inner SEI reaction proportion` from alpha_SEI to inner_sei_proportion, to avoid confusion with transfer coefficients. ([#2222](https://github.com/pybamm-team/PyBaMM/pull/2222))
- Deleted legacy parameters with short names beta_sei and beta_plating. ([#2222](https://github.com/pybamm-team/PyBaMM/pull/2222))
- Corrected initial SEI thickness for OKane2022 parameter set. ([#2218](https://github.com/pybamm-team/PyBaMM/pull/2218))

## Optimizations

- Simplified scaling for the exchange-current density. The dimensionless parameter `C_r` is kept, but no longer used anywhere ([#2238](https://github.com/pybamm-team/PyBaMM/pull/2238))
- Added limits for variables in some functions to avoid division by zero, sqrt(negative number), etc ([#2213](https://github.com/pybamm-team/PyBaMM/pull/2213))

## Breaking changes

- Parameters specific to a (primary/secondary) phase in a domain are doubly nested. e.g. `param.c_n_max` is now `param.n.prim.c_max` ([#2248](https://github.com/pybamm-team/PyBaMM/pull/2248))

# [v22.7](https://github.com/pybamm-team/PyBaMM/tree/v22.7) - 2022-07-31

## Features

- Moved general code about submodels to `BaseModel` instead of `BaseBatteryModel`, making it easier to build custom models from submodels. ([#2169](https://github.com/pybamm-team/PyBaMM/pull/2169))
- Events can now be plotted as a regular variable (under the name "Event: event_name", e.g. "Event: Minimum voltage [V]") ([#2158](https://github.com/pybamm-team/PyBaMM/pull/2158))
- Added example showing how to print whether a model is compatible with a parameter set ([#2112](https://github.com/pybamm-team/PyBaMM/pull/2112))
- Added SEI growth on cracks ([#2104](https://github.com/pybamm-team/PyBaMM/pull/2104))
- Added Arrhenius temperature dependence of SEI growth ([#2104](https://github.com/pybamm-team/PyBaMM/pull/2104))
- The "Inner SEI reaction proportion" parameter actually gets used now ([#2104](https://github.com/pybamm-team/PyBaMM/pull/2104))
- New OKane2022 parameter set replaces Chen2020_plating ([#2104](https://github.com/pybamm-team/PyBaMM/pull/2104))
- SEI growth, lithium plating and porosity change can now be set to distributed in `SPMe`. There is an additional option called `x-average side reactions` which allows to set this (note that for `SPM` it is always x-averaged). ([#2099](https://github.com/pybamm-team/PyBaMM/pull/2099))

## Optimizations

- Improved eSOH calculations to be more robust ([#2192](https://github.com/pybamm-team/PyBaMM/pull/2192),[#2199](https://github.com/pybamm-team/PyBaMM/pull/2199))
- The (2x2x2=8) particle diffusion submodels have been consolidated into just three submodels (Fickian diffusion, polynomial profile, and x-averaged polynomial profile) with optional x-averaging and size distribution. Polynomial profile and x-averaged polynomial profile are still two separate submodels, since they deal with surface concentration differently.
- Added error for when solution vector gets too large, to help debug solver errors ([#2138](https://github.com/pybamm-team/PyBaMM/pull/2138))

## Bug fixes

- Fixed error reporting for simulation with experiment ([#2213](https://github.com/pybamm-team/PyBaMM/pull/2213))
- Fixed a bug in `Simulation` that caused initial conditions to change when solving an experiment multiple times ([#2204](https://github.com/pybamm-team/PyBaMM/pull/2204))
- Fixed labels and ylims in `plot_voltage_components`([#2183](https://github.com/pybamm-team/PyBaMM/pull/2183))
- Fixed 2D interpolant ([#2180](https://github.com/pybamm-team/PyBaMM/pull/2180))
- Fixes a bug where the SPMe always builds even when `build=False` ([#2169](https://github.com/pybamm-team/PyBaMM/pull/2169))
- Some events have been removed in the case where they are constant, i.e. can never be reached ([#2158](https://github.com/pybamm-team/PyBaMM/pull/2158))
- Raise explicit `NotImplementedError` if trying to call `bool()` on a pybamm Symbol (e.g. in an if statement condition) ([#2141](https://github.com/pybamm-team/PyBaMM/pull/2141))
- Fixed bug causing cut-off voltage to change after setting up a simulation with a model ([#2138](https://github.com/pybamm-team/PyBaMM/pull/2138))
- A single solution cycle can now be used as a starting solution for a simulation ([#2138](https://github.com/pybamm-team/PyBaMM/pull/2138))

## Breaking changes

- Exchange-current density functions (and some other functions) now take an additional argument, the maximum particle concentration for that phase ([#2134](https://github.com/pybamm-team/PyBaMM/pull/2134))
- Loss of lithium to SEI on cracks is now a degradation variable, so setting a particle mechanics submodel is now compulsory (NoMechanics will suffice) ([#2104](https://github.com/pybamm-team/PyBaMM/pull/2104))

# [v22.6](https://github.com/pybamm-team/PyBaMM/tree/v22.6) - 2022-06-30

## Features

- Added open-circuit potential as a separate submodel ([#2094](https://github.com/pybamm-team/PyBaMM/pull/2094))
- Added partially reversible lithium plating model and new `OKane2022` parameter set to go with it ([#2043](https://github.com/pybamm-team/PyBaMM/pull/2043))
- Added `__eq__` and `__hash__` methods for `Symbol` objects, using `.id` ([#1978](https://github.com/pybamm-team/PyBaMM/pull/1978))

## Optimizations

- Stoichiometry inputs to OCP functions are now bounded between 1e-10 and 1-1e-10, with singularities at 0 and 1 so that OCP goes to +- infinity ([#2095](https://github.com/pybamm-team/PyBaMM/pull/2095))

## Breaking changes

- Changed some dictionary keys to `Symbol` instead of `Symbol.id` (internal change only, should not affect external facing functions) ([#1978](https://github.com/pybamm-team/PyBaMM/pull/1978))

# [v22.5](https://github.com/pybamm-team/PyBaMM/tree/v22.5) - 2022-05-31

## Features

- Added a casadi version of the IDKLU solver, which is used for `model.convert_to_format = "casadi"` ([#2002](https://github.com/pybamm-team/PyBaMM/pull/2002))
- Added functionality to generate Julia expressions from a model. See [PyBaMM.jl](https://github.com/tinosulzer/PyBaMM.jl) for how to use these ([#1942](https://github.com/pybamm-team/PyBaMM/pull/1942)))
- Added basic callbacks to the Simulation class, and a LoggingCallback ([#1880](https://github.com/pybamm-team/PyBaMM/pull/1880)))

## Bug fixes

- Corrected legend order in "plot_voltage_components.py", so each entry refers to the correct overpotential. ([#2061](https://github.com/pybamm-team/PyBaMM/pull/2061))

## Breaking changes

- Changed domain-specific parameter names to a nested attribute. `param.n.l_n` is now `param.n.l` ([#2063](https://github.com/pybamm-team/PyBaMM/pull/2063))

# [v22.4](https://github.com/pybamm-team/PyBaMM/tree/v22.4) - 2022-04-30

## Features

- Added a casadi version of the IDKLU solver, which is used for `model.convert_to_format = "casadi"` ([#2002](https://github.com/pybamm-team/PyBaMM/pull/2002))

## Bug fixes

- Remove old deprecation errors, including those in `parameter_values.py` that caused the simulation if, for example, the reaction rate is re-introduced manually ([#2022](https://github.com/pybamm-team/PyBaMM/pull/2022))

# [v22.3](https://github.com/pybamm-team/PyBaMM/tree/v22.3) - 2022-03-31

## Features

- Added "Discharge energy [W.h]", which is the integral of the power in Watts, as an optional output. Set the option "calculate discharge energy" to "true" to get this output ("false" by default, since it can slow down some of the simple models) ([#1969](https://github.com/pybamm-team/PyBaMM/pull/1969)))
- Added an option "calculate heat source for isothermal models" to choose whether or not the heat generation terms are computed when running models with the option `thermal="isothermal"` ([#1958](https://github.com/pybamm-team/PyBaMM/pull/1958))

## Optimizations

- Simplified `model.new_copy()` ([#1977](https://github.com/pybamm-team/PyBaMM/pull/1977))

## Bug fixes

- Fix bug where sensitivity calculation failed if len of `calculate_sensitivities` was less than `inputs` ([#1897](https://github.com/pybamm-team/PyBaMM/pull/1897))
- Fixed a bug in the eSOH variable calculation when OCV is given as data ([#1975](https://github.com/pybamm-team/PyBaMM/pull/1975))
- Fixed a bug where isothermal models did not compute any heat source terms ([#1958](https://github.com/pybamm-team/PyBaMM/pull/1958))

## Breaking changes

- Removed `model.new_empty_copy()` (use `model.new_copy()` instead) ([#1977](https://github.com/pybamm-team/PyBaMM/pull/1977))
- Dropped support for Windows 32-bit architecture ([#1964](https://github.com/pybamm-team/PyBaMM/pull/1964))

# [v22.2](https://github.com/pybamm-team/PyBaMM/tree/v22.2) - 2022-02-28

## Features

- Isothermal models now calculate heat source terms (but the temperature remains constant). The models now also account for current collector heating when `dimensionality=0` ([#1929](https://github.com/pybamm-team/PyBaMM/pull/1929))
- Added new models for power control and resistance control ([#1917](https://github.com/pybamm-team/PyBaMM/pull/1917))
- Initial concentrations can now be provided as a function of `r` as well as `x` ([#1866](https://github.com/pybamm-team/PyBaMM/pull/1866))

## Bug fixes

- Fixed a bug where thermal submodels could not be used with half-cells ([#1929](https://github.com/pybamm-team/PyBaMM/pull/1929))
- Parameters can now be imported from a directory having "pybamm" in its name ([#1919](https://github.com/pybamm-team/PyBaMM/pull/1919))
- `scikit.odes` and `SUNDIALS` can now be installed using `pybamm_install_odes` ([#1916](https://github.com/pybamm-team/PyBaMM/pull/1916))

## Breaking changes

- The `domain` setter and `auxiliary_domains` getter have been deprecated, `domains` setter/getter should be used instead. The `domain` getter is still active. We now recommend creating symbols with `domains={...}` instead of `domain=..., auxiliary_domains={...}`, but the latter is not yet deprecated ([#1866](https://github.com/pybamm-team/PyBaMM/pull/1866))

# [v22.1](https://github.com/pybamm-team/PyBaMM/tree/v22.1) - 2022-01-31

## Features

- Half-cell models can now be run with "surface form" ([#1913](https://github.com/pybamm-team/PyBaMM/pull/1913))
- Added option for different kinetics on anode and cathode ([#1913](https://github.com/pybamm-team/PyBaMM/pull/1913))
- Allow `pybamm.Solution.save_data()` to return a string if filename is None, and added json to_format option ([#1909](https://github.com/pybamm-team/PyBaMM/pull/1909))
- Added an option to force install compatible versions of jax and jaxlib if already installed using CLI ([#1881](https://github.com/pybamm-team/PyBaMM/pull/1881))

## Optimizations

- The `Symbol` nodes no longer subclasses `anytree.NodeMixIn`. This removes some checks that were not really needed ([#1912](https://github.com/pybamm-team/PyBaMM/pull/1912))

## Bug fixes

- Parameters can now be imported from any given path in `Windows` ([#1900](https://github.com/pybamm-team/PyBaMM/pull/1900))
- Fixed initial conditions for the EC SEI model ([#1895](https://github.com/pybamm-team/PyBaMM/pull/1895))
- Fixed issue in extraction of sensitivites ([#1894](https://github.com/pybamm-team/PyBaMM/pull/1894))

# [v21.12](https://github.com/pybamm-team/PyBaMM/tree/v21.11) - 2021-12-29

## Features

- Added new kinetics models for asymmetric Butler-Volmer, linear kinetics, and Marcus-Hush-Chidsey ([#1858](https://github.com/pybamm-team/PyBaMM/pull/1858))
- Experiments can be set to terminate when a voltage is reached (across all steps) ([#1832](https://github.com/pybamm-team/PyBaMM/pull/1832))
- Added cylindrical geometry and finite volume method ([#1824](https://github.com/pybamm-team/PyBaMM/pull/1824))

## Bug fixes

- `PyBaMM` is now importable in `Linux` systems where `jax` is already installed ([#1874](https://github.com/pybamm-team/PyBaMM/pull/1874))
- Simulations with drive cycles now support `initial_soc` ([#1842](https://github.com/pybamm-team/PyBaMM/pull/1842))
- Fixed bug in expression tree simplification ([#1831](https://github.com/pybamm-team/PyBaMM/pull/1831))
- Solid tortuosity is now correctly calculated with Bruggeman coefficient of the respective electrode ([#1773](https://github.com/pybamm-team/PyBaMM/pull/1773))

# [v21.11](https://github.com/pybamm-team/PyBaMM/tree/v21.11) - 2021-11-30

## Features

- The name of a parameter set can be passed to `ParameterValues` as a string, e.g. `ParameterValues("Chen2020")` ([#1822](https://github.com/pybamm-team/PyBaMM/pull/1822))
- Added submodels for interface utilisation ([#1821](https://github.com/pybamm-team/PyBaMM/pull/1821))
- Reformatted SEI growth models into a single submodel with conditionals ([#1808](https://github.com/pybamm-team/PyBaMM/pull/1808))
- Stress-induced diffusion is now a separate model option instead of being automatically included when using the particle mechanics submodels ([#1797](https://github.com/pybamm-team/PyBaMM/pull/1797))
- `Experiment`s with drive cycles can be solved ([#1793](https://github.com/pybamm-team/PyBaMM/pull/1793))
- Added surface area to volume ratio as a factor to the SEI equations ([#1790](https://github.com/pybamm-team/PyBaMM/pull/1790))
- Half-cell SPM and SPMe have been implemented ([#1731](https://github.com/pybamm-team/PyBaMM/pull/1731))

## Bug fixes

- Fixed `sympy` operators for `Arctan` and `Exponential` ([#1786](https://github.com/pybamm-team/PyBaMM/pull/1786))
- Fixed finite volume discretization in spherical polar coordinates ([#1782](https://github.com/pybamm-team/PyBaMM/pull/1782))
- Fixed bug when using `Experiment` with a pouch cell model ([#1707](https://github.com/pybamm-team/PyBaMM/pull/1707))
- Fixed bug when using `Experiment` with a plating model ([#1707](https://github.com/pybamm-team/PyBaMM/pull/1707))
- Fixed hack for potentials in the SPMe model ([#1707](https://github.com/pybamm-team/PyBaMM/pull/1707))

## Breaking changes

- The `chemistry` keyword argument in `ParameterValues` has been deprecated. Use `ParameterValues(chem)` instead of `ParameterValues(chemistry=chem)` ([#1822](https://github.com/pybamm-team/PyBaMM/pull/1822))
- Raise error when trying to convert an `Interpolant` with the "pchip" interpolator to CasADI ([#1791](https://github.com/pybamm-team/PyBaMM/pull/1791))
- Raise error if `Concatenation` is used directly with `Variable` objects (`concatenation` should be used instead) ([#1789](https://github.com/pybamm-team/PyBaMM/pull/1789))
- Made jax, jaxlib and the PyBaMM JaxSolver optional ([#1767](https://github.com/pybamm-team/PyBaMM/pull/1767), [#1803](https://github.com/pybamm-team/PyBaMM/pull/1803))

# [v21.10](https://github.com/pybamm-team/PyBaMM/tree/v21.10) - 2021-10-31

## Features

- Summary variables can now be user-determined ([#1760](https://github.com/pybamm-team/PyBaMM/pull/1760))
- Added `all_first_states` to the `Solution` object for a simulation with experiment ([#1759](https://github.com/pybamm-team/PyBaMM/pull/1759))
- Added a new method (`create_gif`) in `QuickPlot`, `Simulation` and `BatchStudy` to create a GIF of a simulation ([#1754](https://github.com/pybamm-team/PyBaMM/pull/1754))
- Added more examples for the `BatchStudy` class ([#1747](https://github.com/pybamm-team/PyBaMM/pull/1747))
- SEI models can now be included in the half-cell model ([#1705](https://github.com/pybamm-team/PyBaMM/pull/1705))

## Bug fixes

- Half-cell model and lead-acid models can now be simulated with `Experiment`s ([#1759](https://github.com/pybamm-team/PyBaMM/pull/1759))
- Removed in-place modification of the solution objects by `QuickPlot` ([#1747](https://github.com/pybamm-team/PyBaMM/pull/1747))
- Fixed vector-vector multiplication bug that was causing errors in the SPM with constant voltage or power ([#1735](https://github.com/pybamm-team/PyBaMM/pull/1735))

# [v21.9](https://github.com/pybamm-team/PyBaMM/tree/v21.9) - 2021-09-30

## Features

- Added thermal parameters (thermal conductivity, specific heat, etc.) to the `Ecker2015` parameter set from Zhao et al. (2018) and Hales et al. (2019) ([#1683](https://github.com/pybamm-team/PyBaMM/pull/1683))
- Added `plot_summary_variables` to plot and compare summary variables ([#1678](https://github.com/pybamm-team/PyBaMM/pull/1678))
- The DFN model can now be used directly (instead of `BasicDFNHalfCell`) to simulate a half-cell ([#1600](https://github.com/pybamm-team/PyBaMM/pull/1600))

## Breaking changes

- Dropped support for Python 3.6 ([#1696](https://github.com/pybamm-team/PyBaMM/pull/1696))
- The substring 'negative electrode' has been removed from variables related to SEI and lithium plating (e.g. 'Total negative electrode SEI thickness [m]' replaced by 'Total SEI thickness [m]') ([#1654](https://github.com/pybamm-team/PyBaMM/pull/1654))

# [v21.08](https://github.com/pybamm-team/PyBaMM/tree/v21.08) - 2021-08-26

This release introduces:

- the switch to calendar versioning: from now on we will use year.month version number
- sensitivity analysis of solutions with respect to input parameters
- several new models, including many-particle and state-of-health models
- improvement on how CasADI solver's handle events, including a new "fast with events" mode
- several other new features, optimizations, and bug fixes, summarized below

## Features

- Added submodels and functionality for particle-size distributions in the DFN model, including an
  example notebook ([#1602](https://github.com/pybamm-team/PyBaMM/pull/1602))
- Added UDDS and WLTC drive cycles ([#1601](https://github.com/pybamm-team/PyBaMM/pull/1601))
- Added LG M50 (NMC811 and graphite + SiOx) parameter set from O'Regan 2022 ([#1594](https://github.com/pybamm-team/PyBaMM/pull/1594))
- `pybamm.base_solver.solve` function can take a list of input parameters to calculate the sensitivities of the solution with respect to. Alternatively, it can be set to `True` to calculate the sensitivities for all input parameters ([#1552](https://github.com/pybamm-team/PyBaMM/pull/1552))
- Added capability for `quaternary` domains (in addition to `primary`, `secondary` and `tertiary`), increasing the maximum number of domains that a `Symbol` can have to 4. ([#1580](https://github.com/pybamm-team/PyBaMM/pull/1580))
- Tabs can now be placed at the bottom of the cell in 1+1D thermal models ([#1581](https://github.com/pybamm-team/PyBaMM/pull/1581))
- Added temperature dependence on electrode electronic conductivity ([#1570](https://github.com/pybamm-team/PyBaMM/pull/1570))
- `pybamm.base_solver.solve` function can take a list of input parameters to calculate the sensitivities of the solution with respect to. Alternatively, it can be set to `True` to calculate the sensitivities for all input parameters ([#1552](https://github.com/pybamm-team/PyBaMM/pull/1552))
- Added a new lithium-ion model `MPM` or Many-Particle Model, with a distribution of particle sizes in each electrode. ([#1529](https://github.com/pybamm-team/PyBaMM/pull/1529))
- Added 2 new submodels for lithium transport in a size distribution of electrode particles: Fickian diffusion (`FickianSingleSizeDistribution`) and uniform concentration profile (`FastSingleSizeDistribution`). ([#1529](https://github.com/pybamm-team/PyBaMM/pull/1529))
- Added a "particle size" domain to the default lithium-ion geometry, including plotting capabilities (`QuickPlot`) and processing of variables (`ProcessedVariable`). ([#1529](https://github.com/pybamm-team/PyBaMM/pull/1529))
- Added fitted expressions for OCPs for the Chen2020 parameter set ([#1526](https://github.com/pybamm-team/PyBaMM/pull/1497))
- Added `initial_soc` argument to `Simualtion.solve` for specifying the initial SOC when solving a model ([#1512](https://github.com/pybamm-team/PyBaMM/pull/1512))
- Added `print_name` to some symbols ([#1495](https://github.com/pybamm-team/PyBaMM/pull/1495), [#1497](https://github.com/pybamm-team/PyBaMM/pull/1497))
- Added Base Parameters class and SymPy in dependencies ([#1495](https://github.com/pybamm-team/PyBaMM/pull/1495))
- Added a new "reaction-driven" model for LAM from Reniers et al (2019) ([#1490](https://github.com/pybamm-team/PyBaMM/pull/1490))
- Some features ("loss of active material" and "particle mechanics") can now be specified separately for the negative electrode and positive electrode by passing a 2-tuple ([#1490](https://github.com/pybamm-team/PyBaMM/pull/1490))
- `plot` and `plot2D` now take and return a matplotlib Axis to allow for easier customization ([#1472](https://github.com/pybamm-team/PyBaMM/pull/1472))
- `ParameterValues.evaluate` can now return arrays to allow function parameters to be easily evaluated ([#1472](https://github.com/pybamm-team/PyBaMM/pull/1472))
- Added option to save only specific cycle numbers when simulating an `Experiment` ([#1459](https://github.com/pybamm-team/PyBaMM/pull/1459))
- Added capacity-based termination conditions when simulating an `Experiment` ([#1459](https://github.com/pybamm-team/PyBaMM/pull/1459))
- Added "summary variables" to track degradation over several cycles ([#1459](https://github.com/pybamm-team/PyBaMM/pull/1459))
- Added `ElectrodeSOH` model for calculating capacities and stoichiometric limits ([#1459](https://github.com/pybamm-team/PyBaMM/pull/1459))
- Added Batch Study class ([#1455](https://github.com/pybamm-team/PyBaMM/pull/1455))
- Added `ConcatenationVariable`, which is automatically created when variables are concatenated ([#1453](https://github.com/pybamm-team/PyBaMM/pull/1453))
- Added "fast with events" mode for the CasADi solver, which solves a model and finds events more efficiently than "safe" mode. As of PR #1450 this feature is still being tested and "safe" mode remains the default ([#1450](https://github.com/pybamm-team/PyBaMM/pull/1450))

## Optimizations

- Models that mostly use x-averaged quantities (SPM and SPMe) now use x-averaged degradation models ([#1490](https://github.com/pybamm-team/PyBaMM/pull/1490))
- Improved how the CasADi solver's "safe" mode finds events ([#1450](https://github.com/pybamm-team/PyBaMM/pull/1450))
- Perform more automatic simplifications of the expression tree ([#1449](https://github.com/pybamm-team/PyBaMM/pull/1449))
- Reduce time taken to hash a sparse `Matrix` object ([#1449](https://github.com/pybamm-team/PyBaMM/pull/1449))

## Bug fixes

- Fixed bug with `load_function` ([#1675](https://github.com/pybamm-team/PyBaMM/pull/1675))
- Updated documentation to include some previously missing functions, such as `erf` and `tanh` ([#1628](https://github.com/pybamm-team/PyBaMM/pull/1628))
- Fixed reading citation file without closing ([#1620](https://github.com/pybamm-team/PyBaMM/pull/1620))
- Porosity variation for SEI and plating models is calculated from the film thickness rather than from a separate ODE ([#1617](https://github.com/pybamm-team/PyBaMM/pull/1617))
- Fixed a bug where the order of the indexing for the entries of variables discretised using FEM was incorrect ([#1556](https://github.com/pybamm-team/PyBaMM/pull/1556))
- Fix broken module import for spyder when running a script twice ([#1555](https://github.com/pybamm-team/PyBaMM/pull/1555))
- Fixed ElectrodeSOH model for multi-dimensional simulations ([#1548](https://github.com/pybamm-team/PyBaMM/pull/1548))
- Removed the overly-restrictive check "each variable in the algebraic eqn keys must appear in the eqn" ([#1510](https://github.com/pybamm-team/PyBaMM/pull/1510))
- Made parameters importable through pybamm ([#1475](https://github.com/pybamm-team/PyBaMM/pull/1475))

## Breaking changes

- Refactored the `particle` submodel module, with the models having no size distribution now found in `particle.no_distribution`, and those with a size distribution in `particle.size_distribution`. Renamed submodels to indicate the transport model (Fickian diffusion, polynomial profile) and if they are "x-averaged". E.g., `FickianManyParticles` and `FickianSingleParticle` are now `no_distribution.FickianDiffusion` and `no_distribution.XAveragedFickianDiffusion` ([#1602](https://github.com/pybamm-team/PyBaMM/pull/1602))
- Changed sensitivity API. Removed `ProcessedSymbolicVariable`, all sensitivity now handled within the solvers and `ProcessedVariable` ([#1552](https://github.com/pybamm-team/PyBaMM/pull/1552),[#2276](https://github.com/pybamm-team/PyBaMM/pull/2276))
- The `Yang2017` parameter set has been removed as the complete parameter set is not publicly available in the literature ([#1577](https://github.com/pybamm-team/PyBaMM/pull/1577))
- Changed how options are specified for the "loss of active material" and "particle cracking" submodels. "loss of active material" can now be one of "none", "stress-driven", or "reaction-driven", or a 2-tuple for different options in negative and positive electrode. Similarly "particle cracking" (now called "particle mechanics") can now be "none", "swelling only", "swelling and cracking", or a 2-tuple ([#1490](https://github.com/pybamm-team/PyBaMM/pull/1490))
- Changed the variable in the full diffusion model from "Electrolyte concentration" to "Porosity times concentration" ([#1476](https://github.com/pybamm-team/PyBaMM/pull/1476))
- Renamed `lithium-ion` folder to `lithium_ion` and `lead-acid` folder to `lead_acid` in parameters ([#1464](https://github.com/pybamm-team/PyBaMM/pull/1464))

# [v0.4.0](https://github.com/pybamm-team/PyBaMM/tree/v0.4.0) - 2021-03-28

This release introduces:

- several new models, including reversible and irreversible plating submodels, submodels for loss of active material, Yang et al.'s (2017) coupled SEI/plating/pore clogging model, and the Newman-Tobias model
- internal optimizations for solving models, particularly for simulating experiments, with more accurate event detection and more efficient numerical methods and post-processing
- parallel solutions of a model with different inputs
- a cleaner installation process for Mac when installing from PyPI, no longer requiring a Homebrew installation of Sundials
- improved plotting functionality, including adding a new 'voltage component' plot
- several other new features, optimizations, and bug fixes, summarized below

## Features

- Added `NewmanTobias` li-ion battery model ([#1423](https://github.com/pybamm-team/PyBaMM/pull/1423))
- Added `plot_voltage_components` to easily plot the component overpotentials that make up the voltage ([#1419](https://github.com/pybamm-team/PyBaMM/pull/1419))
- Made `QuickPlot` more customizable and added an example ([#1419](https://github.com/pybamm-team/PyBaMM/pull/1419))
- `Solution` objects can now be created by stepping _different_ models ([#1408](https://github.com/pybamm-team/PyBaMM/pull/1408))
- Added Yang et al 2017 model that couples irreversible lithium plating, SEI growth and change in porosity which produces a transition from linear to nonlinear degradation pattern of lithium-ion battery over extended cycles([#1398](https://github.com/pybamm-team/PyBaMM/pull/1398))
- Added support for Python 3.9 and dropped support for Python 3.6. Python 3.6 may still work but is now untested ([#1370](https://github.com/pybamm-team/PyBaMM/pull/1370))
- Added the electrolyte overpotential and Ohmic losses for full conductivity, including surface form ([#1350](https://github.com/pybamm-team/PyBaMM/pull/1350))
- Added functionality to `Citations` to print formatted citations ([#1340](https://github.com/pybamm-team/PyBaMM/pull/1340))
- Updated the way events are handled in `CasadiSolver` for more accurate event location ([#1328](https://github.com/pybamm-team/PyBaMM/pull/1328))
- Added error message if initial conditions are outside the bounds of a variable ([#1326](https://github.com/pybamm-team/PyBaMM/pull/1326))
- Added temperature dependence to density, heat capacity and thermal conductivity ([#1323](https://github.com/pybamm-team/PyBaMM/pull/1323))
- Added temperature dependence to the transference number (`t_plus`) ([#1317](https://github.com/pybamm-team/PyBaMM/pull/1317))
- Added new functionality for `Interpolant` ([#1312](https://github.com/pybamm-team/PyBaMM/pull/1312))
- Added option to express experiments (and extract solutions) in terms of cycles of operating condition ([#1309](https://github.com/pybamm-team/PyBaMM/pull/1309))
- The event time and state are now returned as part of `Solution.t` and `Solution.y` so that the event is accurately captured in the returned solution ([#1300](https://github.com/pybamm-team/PyBaMM/pull/1300))
- Added reversible and irreversible lithium plating models ([#1287](https://github.com/pybamm-team/PyBaMM/pull/1287))
- Reformatted the `BasicDFNHalfCell` to be consistent with the other models ([#1282](https://github.com/pybamm-team/PyBaMM/pull/1282))
- Added option to make the total interfacial current density a state ([#1280](https://github.com/pybamm-team/PyBaMM/pull/1280))
- Added functionality to initialize a model using the solution from another model ([#1278](https://github.com/pybamm-team/PyBaMM/pull/1278))
- Added submodels for active material ([#1262](https://github.com/pybamm-team/PyBaMM/pull/1262))
- Updated solvers' method `solve()` so it can take a list of inputs dictionaries as the `inputs` keyword argument. In this case the model is solved for each input set in the list, and a list of solutions mapping the set of inputs to the solutions is returned. Note that `solve()` can still take a single dictionary as the `inputs` keyword argument. In this case the behaviour is unchanged compared to previous versions.([#1261](https://github.com/pybamm-team/PyBaMM/pull/1261))
- Added composite surface form electrolyte models: `CompositeDifferential` and `CompositeAlgebraic` ([#1207](https://github.com/pybamm-team/PyBaMM/issues/1207))

## Optimizations

- Improved the way an `Experiment` is simulated to reduce solve time (at the cost of slightly higher set-up time) ([#1408](https://github.com/pybamm-team/PyBaMM/pull/1408))
- Add script and workflow to automatically update parameter_sets.py docstrings ([#1371](https://github.com/pybamm-team/PyBaMM/pull/1371))
- Add URLs checker in workflows ([#1347](https://github.com/pybamm-team/PyBaMM/pull/1347))
- The `Solution` class now only creates the concatenated `y` when the user asks for it. This is an optimization step as the concatenation can be slow, especially with larger experiments ([#1331](https://github.com/pybamm-team/PyBaMM/pull/1331))
- If solver method `solve()` is passed a list of inputs as the `inputs` keyword argument, the resolution of the model for each input set is spread across several Python processes, usually running in parallel on different processors. The default number of processes is the number of processors available. `solve()` takes a new keyword argument `nproc` which can be used to set this number a manually.
- Variables are now post-processed using CasADi ([#1316](https://github.com/pybamm-team/PyBaMM/pull/1316))
- Operations such as `1*x` and `0+x` now directly return `x` ([#1252](https://github.com/pybamm-team/PyBaMM/pull/1252))

## Bug fixes

- Fixed a bug on the boundary conditions of `FickianSingleParticle` and `FickianManyParticles` to ensure mass is conserved ([#1421](https://github.com/pybamm-team/PyBaMM/pull/1421))
- Fixed a bug where the `PolynomialSingleParticle` submodel gave incorrect results with "dimensionality" equal to 2 ([#1411](https://github.com/pybamm-team/PyBaMM/pull/1411))
- Fixed a bug where volume averaging in 0D gave the wrong result ([#1411](https://github.com/pybamm-team/PyBaMM/pull/1411))
- Fixed a sign error in the positive electrode ohmic losses ([#1407](https://github.com/pybamm-team/PyBaMM/pull/1407))
- Fixed the formulation of the EC reaction SEI model ([#1397](https://github.com/pybamm-team/PyBaMM/pull/1397))
- Simulations now stop when an experiment becomes infeasible ([#1395](https://github.com/pybamm-team/PyBaMM/pull/1395))
- Added a check for domains in `Concatenation` ([#1368](https://github.com/pybamm-team/PyBaMM/pull/1368))
- Differentiation now works even when the differentiation variable is a constant ([#1294](https://github.com/pybamm-team/PyBaMM/pull/1294))
- Fixed a bug where the event time and state were no longer returned as part of the solution ([#1344](https://github.com/pybamm-team/PyBaMM/pull/1344))
- Fixed a bug in `CasadiSolver` safe mode which crashed when there were extrapolation events but no termination events ([#1321](https://github.com/pybamm-team/PyBaMM/pull/1321))
- When an `Interpolant` is extrapolated an error is raised for `CasadiSolver` (and a warning is raised for the other solvers) ([#1315](https://github.com/pybamm-team/PyBaMM/pull/1315))
- Fixed `Simulation` and `model.new_copy` to fix a bug where changes to the model were overwritten ([#1278](https://github.com/pybamm-team/PyBaMM/pull/1278))

## Breaking changes

- Removed `Simplification` class and `.simplify()` function ([#1369](https://github.com/pybamm-team/PyBaMM/pull/1369))
- All example notebooks in PyBaMM's GitHub repository must now include the command `pybamm.print_citations()`, otherwise the tests will fail. This is to encourage people to use this command to cite the relevant papers ([#1340](https://github.com/pybamm-team/PyBaMM/pull/1340))
- Notation has been homogenised to use positive and negative electrode (instead of cathode and anode). This applies to the parameter folders (now called `'positive_electrodes'` and `'negative_electrodes'`) and the options of `active_material` and `particle_cracking` submodels (now called `'positive'` and `'negative'`) ([#1337](https://github.com/pybamm-team/PyBaMM/pull/1337))
- `Interpolant` now takes `x` and `y` instead of a single `data` entry ([#1312](https://github.com/pybamm-team/PyBaMM/pull/1312))
- Boolean model options ('sei porosity change', 'convection') must now be given in string format ('true' or 'false' instead of True or False) ([#1280](https://github.com/pybamm-team/PyBaMM/pull/1280))
- Operations such as `1*x` and `0+x` now directly return `x`. This can be bypassed by explicitly creating the binary operators, e.g. `pybamm.Multiplication(1, x)` ([#1252](https://github.com/pybamm-team/PyBaMM/pull/1252))
- `'Cell capacity [A.h]'` has been renamed to `'Nominal cell capacity [A.h]'`. `'Cell capacity [A.h]'` will be deprecated in the next release. ([#1352](https://github.com/pybamm-team/PyBaMM/pull/1352))

# [v0.3.0](https://github.com/pybamm-team/PyBaMM/tree/v0.3.0) - 2020-12-01

This release introduces a new aging model for particle mechanics, a new reduced-order model (TSPMe), and a parameter set for A123 LFP cells. Additionally, there have been several backend optimizations to speed up model creation and solving, and other minor features and bug fixes.

## Features

- Added a submodel for particle mechanics ([#1232](https://github.com/pybamm-team/PyBaMM/pull/1232))
- Added a notebook on how to speed up the solver and handle instabilities ([#1223](https://github.com/pybamm-team/PyBaMM/pull/1223))
- Improve string printing of `BinaryOperator`, `Function`, and `Concatenation` objects ([#1223](https://github.com/pybamm-team/PyBaMM/pull/1223))
- Added `Solution.integration_time`, which is the time taken just by the integration subroutine, without extra setups ([#1223](https://github.com/pybamm-team/PyBaMM/pull/1223))
- Added parameter set for an A123 LFP cell ([#1209](https://github.com/pybamm-team/PyBaMM/pull/1209))
- Added variables related to equivalent circuit models ([#1204](https://github.com/pybamm-team/PyBaMM/pull/1204))
- Added the `Integrated` electrolyte conductivity submodel ([#1188](https://github.com/pybamm-team/PyBaMM/pull/1188))
- Added an example script to check conservation of lithium ([#1186](https://github.com/pybamm-team/PyBaMM/pull/1186))
- Added `erf` and `erfc` functions ([#1184](https://github.com/pybamm-team/PyBaMM/pull/1184))

## Optimizations

- Add (optional) smooth approximations for the `Minimum`, `Maximum`, `Heaviside`, and `AbsoluteValue` operators ([#1223](https://github.com/pybamm-team/PyBaMM/pull/1223))
- Avoid unnecessary repeated computations in the solvers ([#1222](https://github.com/pybamm-team/PyBaMM/pull/1222))
- Rewrite `Symbol.is_constant` to be more efficient ([#1222](https://github.com/pybamm-team/PyBaMM/pull/1222))
- Cache shape and size calculations ([#1222](https://github.com/pybamm-team/PyBaMM/pull/1222))
- Only instantiate the geometric, electrical and thermal parameter classes once ([#1222](https://github.com/pybamm-team/PyBaMM/pull/1222))

## Bug fixes

- Quickplot now works when timescale or lengthscale is a function of an input parameter ([#1234](https://github.com/pybamm-team/PyBaMM/pull/1234))
- Fix bug that was slowing down creation of the EC reaction SEI submodel ([#1227](https://github.com/pybamm-team/PyBaMM/pull/1227))
- Add missing separator thermal parameters for the Ecker parameter set ([#1226](https://github.com/pybamm-team/PyBaMM/pull/1226))
- Make sure simulation solves when evaluated timescale is a function of an input parameter ([#1218](https://github.com/pybamm-team/PyBaMM/pull/1218))
- Raise error if saving to MATLAB with variable names that MATLAB can't read, and give option of providing alternative variable names ([#1206](https://github.com/pybamm-team/PyBaMM/pull/1206))
- Raise error if the boundary condition at the origin in a spherical domain is other than no-flux ([#1175](https://github.com/pybamm-team/PyBaMM/pull/1175))
- Fix boundary conditions at r = 0 for Creating Models notebooks ([#1173](https://github.com/pybamm-team/PyBaMM/pull/1173))

## Breaking changes

- The parameters "Positive/Negative particle distribution in x" and "Positive/Negative surface area to volume ratio distribution in x" have been deprecated. Instead, users can provide "Positive/Negative particle radius [m]" and "Positive/Negative surface area to volume ratio [m-1]" directly as functions of through-cell position (x [m]) ([#1237](https://github.com/pybamm-team/PyBaMM/pull/1237))

# [v0.2.4](https://github.com/pybamm-team/PyBaMM/tree/v0.2.4) - 2020-09-07

This release adds new operators for more complex models, some basic sensitivity analysis, and a spectral volumes spatial method, as well as some small bug fixes.

## Features

- Added variables which track the total amount of lithium in the system ([#1136](https://github.com/pybamm-team/PyBaMM/pull/1136))
- Added `Upwind` and `Downwind` operators for convection ([#1134](https://github.com/pybamm-team/PyBaMM/pull/1134))
- Added Getting Started notebook on solver options and changing the mesh. Also added a notebook detailing the different thermal options, and a notebook explaining the steps that occur behind the scenes in the `Simulation` class ([#1131](https://github.com/pybamm-team/PyBaMM/pull/1131))
- Added particle submodel that use a polynomial approximation to the concentration within the electrode particles ([#1130](https://github.com/pybamm-team/PyBaMM/pull/1130))
- Added `Modulo`, `Floor` and `Ceiling` operators ([#1121](https://github.com/pybamm-team/PyBaMM/pull/1121))
- Added DFN model for a half cell ([#1121](https://github.com/pybamm-team/PyBaMM/pull/1121))
- Automatically compute surface area to volume ratio based on particle shape for li-ion models ([#1120](https://github.com/pybamm-team/PyBaMM/pull/1120))
- Added "R-averaged particle concentration" variables ([#1118](https://github.com/pybamm-team/PyBaMM/pull/1118))
- Added support for sensitivity calculations to the casadi solver ([#1109](https://github.com/pybamm-team/PyBaMM/pull/1109))
- Added support for index 1 semi-explicit dae equations and sensitivity calculations to JAX BDF solver ([#1107](https://github.com/pybamm-team/PyBaMM/pull/1107))
- Allowed keyword arguments to be passed to `Simulation.plot()` ([#1099](https://github.com/pybamm-team/PyBaMM/pull/1099))
- Added the Spectral Volumes spatial method and the submesh that it works with ([#900](https://github.com/pybamm-team/PyBaMM/pull/900))

## Bug fixes

- Fixed bug where some parameters were not being set by the `EcReactionLimited` SEI model ([#1136](https://github.com/pybamm-team/PyBaMM/pull/1136))
- Fixed bug on electrolyte potential for `BasicDFNHalfCell` ([#1133](https://github.com/pybamm-team/PyBaMM/pull/1133))
- Fixed `r_average` to work with `SecondaryBroadcast` ([#1118](https://github.com/pybamm-team/PyBaMM/pull/1118))
- Fixed finite volume discretisation of spherical integrals ([#1118](https://github.com/pybamm-team/PyBaMM/pull/1118))
- `t_eval` now gets changed to a `linspace` if a list of length 2 is passed ([#1113](https://github.com/pybamm-team/PyBaMM/pull/1113))
- Fixed bug when setting a function with an `InputParameter` ([#1111](https://github.com/pybamm-team/PyBaMM/pull/1111))

## Breaking changes

- The "fast diffusion" particle option has been renamed "uniform profile" ([#1130](https://github.com/pybamm-team/PyBaMM/pull/1130))
- The modules containing standard parameters are now classes so they can take options
  (e.g. `standard_parameters_lithium_ion` is now `LithiumIonParameters`) ([#1120](https://github.com/pybamm-team/PyBaMM/pull/1120))
- Renamed `quick_plot_vars` to `output_variables` in `Simulation` to be consistent with `QuickPlot`. Passing `quick_plot_vars` to `Simulation.plot()` has been deprecated and `output_variables` should be passed instead ([#1099](https://github.com/pybamm-team/PyBaMM/pull/1099))

# [v0.2.3](https://github.com/pybamm-team/PyBaMM/tree/v0.2.3) - 2020-07-01

This release enables the use of [Google Colab](https://colab.research.google.com/github/pybamm-team/PyBaMM/blob/main/) for running example notebooks, and adds some small new features and bug fixes.

## Features

- Added JAX evaluator, and ODE solver ([#1038](https://github.com/pybamm-team/PyBaMM/pull/1038))
- Reformatted Getting Started notebooks ([#1083](https://github.com/pybamm-team/PyBaMM/pull/1083))
- Reformatted Landesfeind electrolytes ([#1064](https://github.com/pybamm-team/PyBaMM/pull/1064))
- Adapted examples to be run in Google Colab ([#1061](https://github.com/pybamm-team/PyBaMM/pull/1061))
- Added some new solvers for algebraic models ([#1059](https://github.com/pybamm-team/PyBaMM/pull/1059))
- Added `length_scales` attribute to models ([#1058](https://github.com/pybamm-team/PyBaMM/pull/1058))
- Added averaging in secondary dimensions ([#1057](https://github.com/pybamm-team/PyBaMM/pull/1057))
- Added SEI reaction based on Yang et. al. 2017 and reduction in porosity ([#1009](https://github.com/pybamm-team/PyBaMM/issues/1009))

## Optimizations

- Reformatted CasADi "safe" mode to deal with events better ([#1089](https://github.com/pybamm-team/PyBaMM/pull/1089))

## Bug fixes

- Fixed a bug in `InterstitialDiffusionLimited` ([#1097](https://github.com/pybamm-team/PyBaMM/pull/1097))
- Fixed `Simulation` to keep different copies of the model so that parameters can be changed between simulations ([#1090](https://github.com/pybamm-team/PyBaMM/pull/1090))
- Fixed `model.new_copy()` to keep custom submodels ([#1090](https://github.com/pybamm-team/PyBaMM/pull/1090))
- 2D processed variables can now be evaluated at the domain boundaries ([#1088](https://github.com/pybamm-team/PyBaMM/pull/1088))
- Update the default variable points to better capture behaviour in the solid particles in li-ion models ([#1081](https://github.com/pybamm-team/PyBaMM/pull/1081))
- Fix `QuickPlot` to display variables discretised by FEM (in y-z) properly ([#1078](https://github.com/pybamm-team/PyBaMM/pull/1078))
- Add length scales to `EffectiveResistance` models ([#1071](https://github.com/pybamm-team/PyBaMM/pull/1071))
- Allowed for pybamm functions exp, sin, cos, sqrt to be used in expression trees that
  are converted to casadi format ([#1067](https://github.com/pybamm-team/PyBaMM/pull/1067))
- Fix a bug where variables that depend on y and z were transposed in `QuickPlot` ([#1055](https://github.com/pybamm-team/PyBaMM/pull/1055))

## Breaking changes

- `Simulation.specs` and `Simulation.set_defaults` have been deprecated. Users should create a new `Simulation` object for each different case instead ([#1090](https://github.com/pybamm-team/PyBaMM/pull/1090))
- The solution times `t_eval` must now be provided to `Simulation.solve()` when not using an experiment or prescribing the current using drive cycle data ([#1086](https://github.com/pybamm-team/PyBaMM/pull/1086))

# [v0.2.2](https://github.com/pybamm-team/PyBaMM/tree/v0.2.2) - 2020-06-01

New SEI models, simplification of submodel structure, as well as optimisations and general bug fixes.

## Features

- Reformatted `Geometry` and `Mesh` classes ([#1032](https://github.com/pybamm-team/PyBaMM/pull/1032))
- Added arbitrary geometry to the lumped thermal model ([#718](https://github.com/pybamm-team/PyBaMM/issues/718))
- Allowed `ProcessedVariable` to handle cases where `len(solution.t)=1` ([#1020](https://github.com/pybamm-team/PyBaMM/pull/1020))
- Added `BackwardIndefiniteIntegral` symbol ([#1014](https://github.com/pybamm-team/PyBaMM/pull/1014))
- Added `plot` and `plot2D` to enable easy plotting of `pybamm.Array` objects ([#1008](https://github.com/pybamm-team/PyBaMM/pull/1008))
- Updated effective current collector models and added example notebook ([#1007](https://github.com/pybamm-team/PyBaMM/pull/1007))
- Added SEI film resistance as an option ([#994](https://github.com/pybamm-team/PyBaMM/pull/994))
- Added `parameters` attribute to `pybamm.BaseModel` and `pybamm.Geometry` that lists all of the required parameters ([#993](https://github.com/pybamm-team/PyBaMM/pull/993))
- Added tab, edge, and surface cooling ([#965](https://github.com/pybamm-team/PyBaMM/pull/965))
- Added functionality to solver to automatically discretise a 0D model ([#947](https://github.com/pybamm-team/PyBaMM/pull/947))
- Added sensitivity to `CasadiAlgebraicSolver` ([#940](https://github.com/pybamm-team/PyBaMM/pull/940))
- Added `ProcessedSymbolicVariable` class, which can handle symbolic variables (i.e. variables for which the inputs are symbolic) ([#940](https://github.com/pybamm-team/PyBaMM/pull/940))
- Made `QuickPlot` compatible with Google Colab ([#935](https://github.com/pybamm-team/PyBaMM/pull/935))
- Added `BasicFull` model for lead-acid ([#932](https://github.com/pybamm-team/PyBaMM/pull/932))
- Added 'arctan' function ([#973](https://github.com/pybamm-team/PyBaMM/pull/973))

## Optimizations

- Implementing the use of GitHub Actions for CI ([#855](https://github.com/pybamm-team/PyBaMM/pull/855))
- Changed default solver for DAE models to `CasadiSolver` ([#978](https://github.com/pybamm-team/PyBaMM/pull/978))
- Added some extra simplifications to the expression tree ([#971](https://github.com/pybamm-team/PyBaMM/pull/971))
- Changed the behaviour of "safe" mode in `CasadiSolver` ([#956](https://github.com/pybamm-team/PyBaMM/pull/956))
- Sped up model building ([#927](https://github.com/pybamm-team/PyBaMM/pull/927))
- Changed default solver for lead-acid to `CasadiSolver` ([#927](https://github.com/pybamm-team/PyBaMM/pull/927))

## Bug fixes

- Fix a bug where slider plots do not update properly in notebooks ([#1041](https://github.com/pybamm-team/PyBaMM/pull/1041))
- Fix storing and plotting external variables in the solution ([#1026](https://github.com/pybamm-team/PyBaMM/pull/1026))
- Fix running a simulation with a model that is already discretized ([#1025](https://github.com/pybamm-team/PyBaMM/pull/1025))
- Fix CI not triggering for PR. ([#1013](https://github.com/pybamm-team/PyBaMM/pull/1013))
- Fix schedule testing running too often. ([#1010](https://github.com/pybamm-team/PyBaMM/pull/1010))
- Fix doctests failing due to mismatch in unsorted output.([#990](https://github.com/pybamm-team/PyBaMM/pull/990))
- Added extra checks when creating a model, for clearer errors ([#971](https://github.com/pybamm-team/PyBaMM/pull/971))
- Fixed `Interpolant` ids to allow processing ([#962](https://github.com/pybamm-team/PyBaMM/pull/962))
- Fixed a bug in the initial conditions of the potential pair model ([#954](https://github.com/pybamm-team/PyBaMM/pull/954))
- Changed simulation attributes to assign copies rather than the objects themselves ([#952](https://github.com/pybamm-team/PyBaMM/pull/952))
- Added default values to base model so that it works with the `Simulation` class ([#952](https://github.com/pybamm-team/PyBaMM/pull/952))
- Fixed solver to recompute initial conditions when inputs are changed ([#951](https://github.com/pybamm-team/PyBaMM/pull/951))
- Reformatted thermal submodels ([#938](https://github.com/pybamm-team/PyBaMM/pull/938))
- Reformatted electrolyte submodels ([#927](https://github.com/pybamm-team/PyBaMM/pull/927))
- Reformatted convection submodels ([#635](https://github.com/pybamm-team/PyBaMM/pull/635))

## Breaking changes

- Geometry should no longer be given keys 'primary' or 'secondary' ([#1032](https://github.com/pybamm-team/PyBaMM/pull/1032))
- Calls to `ProcessedVariable` objects are now made using dimensional time and space ([#1028](https://github.com/pybamm-team/PyBaMM/pull/1028))
- For variables discretised using finite elements the result returned by calling `ProcessedVariable` is now transposed ([#1020](https://github.com/pybamm-team/PyBaMM/pull/1020))
- Renamed "surface area density" to "surface area to volume ratio" ([#975](https://github.com/pybamm-team/PyBaMM/pull/975))
- Replaced "reaction rate" with "exchange-current density" ([#975](https://github.com/pybamm-team/PyBaMM/pull/975))
- Changed the implementation of reactions in submodels ([#948](https://github.com/pybamm-team/PyBaMM/pull/948))
- Removed some inputs like `T_inf`, `R_g` and activation energies to some of the standard function parameters. This is because each of those inputs is specific to a particular function (e.g. the reference temperature at which the function was measured). To change a property such as the activation energy, users should create a new function, specifying the relevant property as a `Parameter` or `InputParameter` ([#942](https://github.com/pybamm-team/PyBaMM/pull/942))
- The thermal option 'xyz-lumped' has been removed. The option 'thermal current collector' has also been removed ([#938](https://github.com/pybamm-team/PyBaMM/pull/938))
- The 'C-rate' parameter has been deprecated. Use 'Current function [A]' instead. The cell capacity can be accessed as 'Cell capacity [A.h]', and used to calculate current from C-rate ([#952](https://github.com/pybamm-team/PyBaMM/pull/952))

# [v0.2.1](https://github.com/pybamm-team/PyBaMM/tree/v0.2.1) - 2020-03-31

New expression tree node types, models, parameter sets and solvers, as well as general bug fixes and new examples.

## Features

- Store variable slices in model for inspection ([#925](https://github.com/pybamm-team/PyBaMM/pull/925))
- Added LiNiCoO2 parameter set from Ecker et. al. ([#922](https://github.com/pybamm-team/PyBaMM/pull/922))
- Made t_plus (optionally) a function of electrolyte concentration, and added (1 + dlnf/dlnc) to models ([#921](https://github.com/pybamm-team/PyBaMM/pull/921))
- Added `DummySolver` for empty models ([#915](https://github.com/pybamm-team/PyBaMM/pull/915))
- Added functionality to broadcast to edges ([#891](https://github.com/pybamm-team/PyBaMM/pull/891))
- Reformatted and cleaned up `QuickPlot` ([#886](https://github.com/pybamm-team/PyBaMM/pull/886))
- Added thermal effects to lead-acid models ([#885](https://github.com/pybamm-team/PyBaMM/pull/885))
- Added a helper function for info on function parameters ([#881](https://github.com/pybamm-team/PyBaMM/pull/881))
- Added additional notebooks showing how to create and compare models ([#877](https://github.com/pybamm-team/PyBaMM/pull/877))
- Added `Minimum`, `Maximum` and `Sign` operators
  ([#876](https://github.com/pybamm-team/PyBaMM/pull/876))
- Added a search feature to `FuzzyDict` ([#875](https://github.com/pybamm-team/PyBaMM/pull/875))
- Add ambient temperature as a function of time ([#872](https://github.com/pybamm-team/PyBaMM/pull/872))
- Added `CasadiAlgebraicSolver` for solving algebraic systems with CasADi ([#868](https://github.com/pybamm-team/PyBaMM/pull/868))
- Added electrolyte functions from Landesfeind ([#860](https://github.com/pybamm-team/PyBaMM/pull/860))
- Add new symbols `VariableDot`, representing the derivative of a variable wrt time,
  and `StateVectorDot`, representing the derivative of a state vector wrt time
  ([#858](https://github.com/pybamm-team/PyBaMM/issues/858))

## Bug fixes

- Filter out discontinuities that occur after solve times
  ([#941](https://github.com/pybamm-team/PyBaMM/pull/945))
- Fixed tight layout for QuickPlot in jupyter notebooks ([#930](https://github.com/pybamm-team/PyBaMM/pull/930))
- Fixed bug raised if function returns a scalar ([#919](https://github.com/pybamm-team/PyBaMM/pull/919))
- Fixed event handling in `ScipySolver` ([#905](https://github.com/pybamm-team/PyBaMM/pull/905))
- Made input handling clearer in solvers ([#905](https://github.com/pybamm-team/PyBaMM/pull/905))
- Updated Getting started notebook 2 ([#903](https://github.com/pybamm-team/PyBaMM/pull/903))
- Reformatted external circuit submodels ([#879](https://github.com/pybamm-team/PyBaMM/pull/879))
- Some bug fixes to generalize specifying models that aren't battery models, see [#846](https://github.com/pybamm-team/PyBaMM/issues/846)
- Reformatted interface submodels to be more readable ([#866](https://github.com/pybamm-team/PyBaMM/pull/866))
- Removed double-counted "number of electrodes connected in parallel" from simulation ([#864](https://github.com/pybamm-team/PyBaMM/pull/864))

## Breaking changes

- Changed keyword argument `u` for inputs (when evaluating an object) to `inputs` ([#905](https://github.com/pybamm-team/PyBaMM/pull/905))
- Removed "set external temperature" and "set external potential" options. Use "external submodels" option instead ([#862](https://github.com/pybamm-team/PyBaMM/pull/862))

# [v0.2.0](https://github.com/pybamm-team/PyBaMM/tree/v0.2.0) - 2020-02-26

This release introduces many new features and optimizations. All models can now be solved using the pip installation - in particular, the DFN can be solved in around 0.1s. Other highlights include an improved user interface, simulations of experimental protocols (GITT, CCCV, etc), new parameter sets for NCA and LGM50, drive cycles, "input parameters" and "external variables" for quickly solving models with different parameter values and coupling with external software, and general bug fixes and optimizations.

## Features

- Added LG M50 parameter set from Chen 2020 ([#854](https://github.com/pybamm-team/PyBaMM/pull/854))
- Changed rootfinding algorithm to CasADi, scipy.optimize.root still accessible as an option ([#844](https://github.com/pybamm-team/PyBaMM/pull/844))
- Added capacitance effects to lithium-ion models ([#842](https://github.com/pybamm-team/PyBaMM/pull/842))
- Added NCA parameter set ([#824](https://github.com/pybamm-team/PyBaMM/pull/824))
- Added functionality to `Solution` that automatically gets `t_eval` from the data when simulating drive cycles and performs checks to ensure the output has the required resolution to accurately capture the input current ([#819](https://github.com/pybamm-team/PyBaMM/pull/819))
- Added `Citations` object to print references when specific functionality is used ([#818](https://github.com/pybamm-team/PyBaMM/pull/818))
- Updated `Solution` to allow exporting to matlab and csv formats ([#811](https://github.com/pybamm-team/PyBaMM/pull/811))
- Allow porosity to vary in space ([#809](https://github.com/pybamm-team/PyBaMM/pull/809))
- Added functionality to solve DAE models with non-smooth current inputs ([#808](https://github.com/pybamm-team/PyBaMM/pull/808))
- Added functionality to simulate experiments and testing protocols ([#807](https://github.com/pybamm-team/PyBaMM/pull/807))
- Added fuzzy string matching for parameters and variables ([#796](https://github.com/pybamm-team/PyBaMM/pull/796))
- Changed ParameterValues to raise an error when a parameter that wasn't previously defined is updated ([#796](https://github.com/pybamm-team/PyBaMM/pull/796))
- Added some basic models (BasicSPM and BasicDFN) in order to clearly demonstrate the PyBaMM model structure for battery models ([#795](https://github.com/pybamm-team/PyBaMM/pull/795))
- Allow initial conditions in the particle to depend on x ([#786](https://github.com/pybamm-team/PyBaMM/pull/786))
- Added the harmonic mean to the Finite Volume method, which is now used when computing fluxes ([#783](https://github.com/pybamm-team/PyBaMM/pull/783))
- Refactored `Solution` to make it a dictionary that contains all of the solution variables. This automatically creates `ProcessedVariable` objects when required, so that the solution can be obtained much more easily. ([#781](https://github.com/pybamm-team/PyBaMM/pull/781))
- Added notebook to explain broadcasts ([#776](https://github.com/pybamm-team/PyBaMM/pull/776))
- Added a step to discretisation that automatically compute the inverse of the mass matrix of the differential part of the problem so that the underlying DAEs can be provided in semi-explicit form, as required by the CasADi solver ([#769](https://github.com/pybamm-team/PyBaMM/pull/769))
- Added the gradient operation for the Finite Element Method ([#767](https://github.com/pybamm-team/PyBaMM/pull/767))
- Added `InputParameter` node for quickly changing parameter values ([#752](https://github.com/pybamm-team/PyBaMM/pull/752))
- Added submodels for operating modes other than current-controlled ([#751](https://github.com/pybamm-team/PyBaMM/pull/751))
- Changed finite volume discretisation to use exact values provided by Neumann boundary conditions when computing the gradient instead of adding ghost nodes([#748](https://github.com/pybamm-team/PyBaMM/pull/748))
- Added optional R(x) distribution in particle models ([#745](https://github.com/pybamm-team/PyBaMM/pull/745))
- Generalized importing of external variables ([#728](https://github.com/pybamm-team/PyBaMM/pull/728))
- Separated active and inactive material volume fractions ([#726](https://github.com/pybamm-team/PyBaMM/pull/726))
- Added submodels for tortuosity ([#726](https://github.com/pybamm-team/PyBaMM/pull/726))
- Simplified the interface for setting current functions ([#723](https://github.com/pybamm-team/PyBaMM/pull/723))
- Added Heaviside operator ([#723](https://github.com/pybamm-team/PyBaMM/pull/723))
- New extrapolation methods ([#707](https://github.com/pybamm-team/PyBaMM/pull/707))
- Added some "Getting Started" documentation ([#703](https://github.com/pybamm-team/PyBaMM/pull/703))
- Allow abs tolerance to be set by variable for IDA KLU solver ([#700](https://github.com/pybamm-team/PyBaMM/pull/700))
- Added Simulation class ([#693](https://github.com/pybamm-team/PyBaMM/pull/693)) with load/save functionality ([#732](https://github.com/pybamm-team/PyBaMM/pull/732))
- Added interface to CasADi solver ([#687](https://github.com/pybamm-team/PyBaMM/pull/687), [#691](https://github.com/pybamm-team/PyBaMM/pull/691), [#714](https://github.com/pybamm-team/PyBaMM/pull/714)). This makes the SUNDIALS DAE solvers (Scikits and KLU) truly optional (though IDA KLU is recommended for solving the DFN).
- Added option to use CasADi's Algorithmic Differentiation framework to calculate Jacobians ([#687](https://github.com/pybamm-team/PyBaMM/pull/687))
- Added method to evaluate parameters more easily ([#669](https://github.com/pybamm-team/PyBaMM/pull/669))
- Added `Jacobian` class to reuse known Jacobians of expressions ([#665](https://github.com/pybamm-team/PyBaMM/pull/670))
- Added `Interpolant` class to interpolate experimental data (e.g. OCP curves) ([#661](https://github.com/pybamm-team/PyBaMM/pull/661))
- Added interface (via pybind11) to sundials with the IDA KLU sparse linear solver ([#657](https://github.com/pybamm-team/PyBaMM/pull/657))
- Allowed parameters to be set by material or by specifying a particular paper ([#647](https://github.com/pybamm-team/PyBaMM/pull/647))
- Set relative and absolute tolerances independently in solvers ([#645](https://github.com/pybamm-team/PyBaMM/pull/645))
- Added basic method to allow (a part of) the State Vector to be updated with results obtained from another solution or package ([#624](https://github.com/pybamm-team/PyBaMM/pull/624))
- Added some non-uniform meshes in 1D and 2D ([#617](https://github.com/pybamm-team/PyBaMM/pull/617))

## Optimizations

- Now simplifying objects that are constant as soon as they are created ([#801](https://github.com/pybamm-team/PyBaMM/pull/801))
- Simplified solver interface ([#800](https://github.com/pybamm-team/PyBaMM/pull/800))
- Added caching for shape evaluation, used during discretisation ([#780](https://github.com/pybamm-team/PyBaMM/pull/780))
- Added an option to skip model checks during discretisation, which could be slow for large models ([#739](https://github.com/pybamm-team/PyBaMM/pull/739))
- Use CasADi's automatic differentation algorithms by default when solving a model ([#714](https://github.com/pybamm-team/PyBaMM/pull/714))
- Avoid re-checking size when making a copy of an `Index` object ([#656](https://github.com/pybamm-team/PyBaMM/pull/656))
- Avoid recalculating `_evaluation_array` when making a copy of a `StateVector` object ([#653](https://github.com/pybamm-team/PyBaMM/pull/653))

## Bug fixes

- Fixed a bug where current loaded from data was incorrectly scaled with the cell capacity ([#852](https://github.com/pybamm-team/PyBaMM/pull/852))
- Moved evaluation of initial conditions to solver ([#839](https://github.com/pybamm-team/PyBaMM/pull/839))
- Fixed a bug where the first line of the data wasn't loaded when parameters are loaded from data ([#819](https://github.com/pybamm-team/PyBaMM/pull/819))
- Made `graphviz` an optional dependency ([#810](https://github.com/pybamm-team/PyBaMM/pull/810))
- Fixed examples to run with basic pip installation ([#800](https://github.com/pybamm-team/PyBaMM/pull/800))
- Added events for CasADi solver when stepping ([#800](https://github.com/pybamm-team/PyBaMM/pull/800))
- Improved implementation of broadcasts ([#776](https://github.com/pybamm-team/PyBaMM/pull/776))
- Fixed a bug which meant that the Ohmic heating in the current collectors was incorrect if using the Finite Element Method ([#767](https://github.com/pybamm-team/PyBaMM/pull/767))
- Improved automatic broadcasting ([#747](https://github.com/pybamm-team/PyBaMM/pull/747))
- Fixed bug with wrong temperature in initial conditions ([#737](https://github.com/pybamm-team/PyBaMM/pull/737))
- Improved flexibility of parameter values so that parameters (such as diffusivity or current) can be set as functions or scalars ([#723](https://github.com/pybamm-team/PyBaMM/pull/723))
- Fixed a bug where boundary conditions were sometimes handled incorrectly in 1+1D models ([#713](https://github.com/pybamm-team/PyBaMM/pull/713))
- Corrected a sign error in Dirichlet boundary conditions in the Finite Element Method ([#706](https://github.com/pybamm-team/PyBaMM/pull/706))
- Passed the correct dimensional temperature to open circuit potential ([#702](https://github.com/pybamm-team/PyBaMM/pull/702))
- Added missing temperature dependence in electrolyte and interface submodels ([#698](https://github.com/pybamm-team/PyBaMM/pull/698))
- Fixed differentiation of functions that have more than one argument ([#687](https://github.com/pybamm-team/PyBaMM/pull/687))
- Added warning if `ProcessedVariable` is called outside its interpolation range ([#681](https://github.com/pybamm-team/PyBaMM/pull/681))
- Updated installation instructions for Mac OS ([#680](https://github.com/pybamm-team/PyBaMM/pull/680))
- Improved the way `ProcessedVariable` objects are created in higher dimensions ([#581](https://github.com/pybamm-team/PyBaMM/pull/581))

## Breaking changes

- Time for solver should now be given in seconds ([#832](https://github.com/pybamm-team/PyBaMM/pull/832))
- Model events are now represented as a list of `pybamm.Event` ([#759](https://github.com/pybamm-team/PyBaMM/issues/759)
- Removed `ParameterValues.update_model`, whose functionality is now replaced by `InputParameter` ([#801](https://github.com/pybamm-team/PyBaMM/pull/801))
- Removed `Outer` and `Kron` nodes as no longer used ([#777](https://github.com/pybamm-team/PyBaMM/pull/777))
- Moved `results` to separate repositories ([#761](https://github.com/pybamm-team/PyBaMM/pull/761))
- The parameters "Bruggeman coefficient" must now be specified separately as "Bruggeman coefficient (electrolyte)" and "Bruggeman coefficient (electrode)"
- The current classes (`GetConstantCurrent`, `GetUserCurrent` and `GetUserData`) have now been removed. Please refer to the [`change-input-current` notebook](https://github.com/pybamm-team/PyBaMM/blob/develop/docs/source/examples/notebooks/change-input-current.ipynb) for information on how to specify an input current
- Parameter functions must now use pybamm functions instead of numpy functions (e.g. `pybamm.exp` instead of `numpy.exp`), as these are then used to construct the expression tree directly. Generally, pybamm syntax follows numpy syntax; please get in touch if a function you need is missing.
- The current must now be updated by changing "Current function [A]" or "C-rate" instead of "Typical current [A]"

# [v0.1.0](https://github.com/pybamm-team/PyBaMM/tree/v0.1.0) - 2019-10-08

This is the first official version of PyBaMM.
Please note that PyBaMM in still under active development, and so the API may change in the future.

## Features

### Models

#### Lithium-ion

- Single Particle Model (SPM)
- Single Particle Model with electrolyte (SPMe)
- Doyle-Fuller-Newman (DFN) model

with the following optional physics:

- Thermal effects
- Fast diffusion in particles
- 2+1D (pouch cell)

#### Lead-acid

- Leading-Order Quasi-Static model
- First-Order Quasi-Static model
- Composite model
- Full model

with the following optional physics:

- Hydrolysis side reaction
- Capacitance effects
- 2+1D

### Spatial discretisations

- Finite Volume (1D only)
- Finite Element (scikit, 2D only)

### Solvers

- Scipy
- Scikits ODE
- Scikits DAE
- IDA KLU sparse linear solver (Sundials)
- Algebraic (root-finding)<|MERGE_RESOLUTION|>--- conflicted
+++ resolved
@@ -1,13 +1,10 @@
 # [Unreleased](https://github.com/pybamm-team/PyBaMM/)
 
 ## Features
-<<<<<<< HEAD
-
-- Added a lithium ion equivalent circuit model with split open circuit voltages for each electrode (`SplitOCVR`). ([#4330](https://github.com/pybamm-team/PyBaMM/pull/4330))
-=======
+
 - Added sensitivity calculation support for `pybamm.Simulation` and `pybamm.Experiment` ([#4415](https://github.com/pybamm-team/PyBaMM/pull/4415))
 - Added OpenMP parallelization to IDAKLU solver for lists of input parameters ([#4449](https://github.com/pybamm-team/PyBaMM/pull/4449))
->>>>>>> 48dbb68b
+- Added a lithium ion equivalent circuit model with split open circuit voltages for each electrode (`SplitOCVR`). ([#4330](https://github.com/pybamm-team/PyBaMM/pull/4330))
 
 ## Optimizations
 
@@ -18,13 +15,9 @@
 - Added phase-dependent particle options to LAM #4369
 
 ## Breaking changes
-<<<<<<< HEAD
-
-=======
+
 - The parameters "... electrode OCP entropic change [V.K-1]" and "... electrode volume change" are now expected to be functions of stoichiometry only instead of functions of both stoichiometry and maximum concentration ([#4427](https://github.com/pybamm-team/PyBaMM/pull/4427))
->>>>>>> 48dbb68b
 - Renamed `set_events` function to `add_events_from` to better reflect its purpose. ([#4421](https://github.com/pybamm-team/PyBaMM/pull/4421))
-
 
 # [v24.9.0](https://github.com/pybamm-team/PyBaMM/tree/v24.9.0) - 2024-09-03
 
