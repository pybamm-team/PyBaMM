--- conflicted
+++ resolved
@@ -1,12 +1,8 @@
 # [Unreleased](https://github.com/pybamm-team/PyBaMM/)
 
 ## Features
-<<<<<<< HEAD
 - Added a 3D temperature in existing Basic SPM model with two way coupling. ([#5112](https://github.com/pybamm-team/PyBaMM/pull/5112))
-- Adds `on_failure` option to `BaseSolver` with options for `"warn"`, `"ignore"`, and `"raise"` to change behaviour on solver failure. Defaults to "raise" to retain historic functionality.
-=======
 - Adds `on_failure` option to `BaseSolver` with options for `"warn"`, `"ignore"`, and `"raise"` to change behaviour on solver failure. Defaults to "raise" to retain historic functionality. ([#5105](https://github.com/pybamm-team/PyBaMM/pull/5105))
->>>>>>> 1a39a994
 - Creates a boundary mesh size object that returns the distance from the center of the leftmost/rightmost control volume to the boundary of the domain ([#5108](https://github.com/pybamm-team/PyBaMM/pull/5108))
 - Introduced entry points for models, similar to parameter sets, and moved entry point handling to `pybamm.dispatch.entry_points`. There is now experimental support for loading third-party models outside of the PyBaMM framework via `pybamm.Model("model_name")`. This API is currently unstable until further notice and may be subject to change without warning. ([#4490](https://github.com/pybamm-team/PyBaMM/pull/4490))
 - Allow for overriding the spatial method's extrapolation and for using constant extrapolation of boundary values ([#5107](https://github.com/pybamm-team/PyBaMM/pull/5107))
