--- conflicted
+++ resolved
@@ -9,11 +9,8 @@
 
 ## Bug fixes
 
-<<<<<<< HEAD
 - Fixed bug causing incorrect activation energies using `create_from_bpx()` ([#3242](https://github.com/pybamm-team/PyBaMM/pull/3242))
-=======
 - The `OneDimensionalX` thermal model has been updated to account for edge/tab cooling and account for the current collector volumetric heat capacity. It now gives the correct behaviour compared with a lumped model with the correct total heat transfer coefficient and surface area for cooling. ([#3042](https://github.com/pybamm-team/PyBaMM/pull/3042))
->>>>>>> 840fb131
 - Fixed a bug where the "basic" lithium-ion models gave incorrect results when using nonlinear particle diffusivity ([#3207](https://github.com/pybamm-team/PyBaMM/pull/3207))
 - Particle size distributions now work with SPMe and NewmanTobias models ([#3207](https://github.com/pybamm-team/PyBaMM/pull/3207))
 - Fix to simulate c_rate steps with drive cycles ([#3186](https://github.com/pybamm-team/PyBaMM/pull/3186))
