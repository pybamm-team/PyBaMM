# [Unreleased](https://github.com/pybamm-team/PyBaMM/)

## Features

<<<<<<< HEAD
- Enabled using SEI models with particle size distributions. ([#4693](https://github.com/pybamm-team/PyBaMM/pull/4693))
=======
- Added symbolic mesh which allows for using InputParameters for geometric parameters ([#4665](https://github.com/pybamm-team/PyBaMM/pull/4665))
>>>>>>> 006f3c57
- Enhanced the `search` method to accept multiple search terms in the form of a string or a list. ([#4650](https://github.com/pybamm-team/PyBaMM/pull/4650))
- Made composite electrode model compatible with particle size distribution ([#4687](https://github.com/pybamm-team/PyBaMM/pull/4687))
- Added `Symbol.post_order()` method to return an iterable that steps through the tree in post-order fashion. ([#4684](https://github.com/pybamm-team/PyBaMM/pull/4684))
- Added two more submodels (options) for the SEI: Lars von Kolzenberg (2020) model and Tunneling Limit model ([#4394](https://github.com/pybamm-team/PyBaMM/pull/4394))


## Breaking changes

- Updated BPX to v0.5.0 and made changes for the switch to Pydantic V2 ([#4701](https://github.com/pybamm-team/PyBaMM/pull/4701))
- Summary variables now calculated only when called, accessed via a class in the same manner as other variables rather than a dictionary. ([#4621](https://github.com/pybamm-team/PyBaMM/pull/4621))
- The conda distribution (`pybamm`) now installs all optional dependencies available on conda-forge. Use the new `pybamm-base` conda
package to install PyBaMM with only the required dependencies. ([conda-forge/pybamm-feedstock#70](https://github.com/conda-forge/pybamm-feedstock/pull/70))
- Separated extrapolation options for `pybamm.BoundaryValue` and `pybamm.BoundaryGradient`, and updated the default to be "linear" for the value and "quadratic" for the gradient. ([#4614](https://github.com/pybamm-team/PyBaMM/pull/4614))
- Double-layer SEI models have been removed (with the corresponding parameters). All models assume now a single SEI layer. ([#4470](https://github.com/pybamm-team/PyBaMM/pull/4470))
- Wycisk OCP model now requires an parameter to set the initial condition. ([#4374](https://github.com/pybamm-team/PyBaMM/pull/4374))

## Bug fixes

- Remove internal use of deprecated `set_parameters` function in the `Simulation` class which caused warnings. ([#4638](https://github.com/pybamm-team/PyBaMM/pull/4638))
- Provide default value for `Symbol.mesh` attribute to avoid errors when adding variables after discretisation. ([#4644](https://github.com/pybamm-team/PyBaMM/pull/4644))

# [v24.11.2](https://github.com/pybamm-team/PyBaMM/tree/v24.11.2) - 2024-11-27

## Bug fixes

- Reverted modifications to quickplot from [#4529](https://github.com/pybamm-team/PyBaMM/pull/4529) which caused issues with the plots displaying correct variable names. ([#4622](https://github.com/pybamm-team/PyBaMM/pull/4622))

# [v24.11.1](https://github.com/pybamm-team/PyBaMM/tree/v24.11.1) - 2024-11-22

## Features

- Modified `quick_plot.plot` to accept a list of times and generate superimposed graphs for specified time points. ([#4529](https://github.com/pybamm-team/PyBaMM/pull/4529))

## Bug Fixes

- Added some dependencies which were left out of the `pyproject.toml` file ([#4602](https://github.com/pybamm-team/PyBaMM/pull/4602))

# [v24.11.0](https://github.com/pybamm-team/PyBaMM/tree/v24.11.0) - 2024-11-20

## Features

- Added `CoupledVariable` which provides a placeholder variable whose equation can be elsewhere in the model. ([#4556](https://github.com/pybamm-team/PyBaMM/pull/4556))
- Adds support to `pybamm.Experiment` for the `output_variables` option in the `IDAKLUSolver`. ([#4534](https://github.com/pybamm-team/PyBaMM/pull/4534))
- Adds an option "voltage as a state" that can be "false" (default) or "true". If "true" adds an explicit algebraic equation for the voltage. ([#4507](https://github.com/pybamm-team/PyBaMM/pull/4507))
- Improved `QuickPlot` accuracy for simulations with Hermite interpolation. ([#4483](https://github.com/pybamm-team/PyBaMM/pull/4483))
- Added Hermite interpolation to the (`IDAKLUSolver`) that improves the accuracy and performance of post-processing variables. ([#4464](https://github.com/pybamm-team/PyBaMM/pull/4464))
- Added basic telemetry to record which functions are being run. See [Telemetry section in the User Guide](https://docs.pybamm.org/en/latest/source/user_guide/index.html#telemetry) for more information. ([#4441](https://github.com/pybamm-team/PyBaMM/pull/4441))
- Added `BasicDFN` model for sodium-ion batteries ([#4451](https://github.com/pybamm-team/PyBaMM/pull/4451))
- Added sensitivity calculation support for `pybamm.Simulation` and `pybamm.Experiment` ([#4415](https://github.com/pybamm-team/PyBaMM/pull/4415))
- Added OpenMP parallelization to IDAKLU solver for lists of input parameters ([#4449](https://github.com/pybamm-team/PyBaMM/pull/4449))
- Added phase-dependent particle options to LAM ([#4369](https://github.com/pybamm-team/PyBaMM/pull/4369))
- Added a lithium ion equivalent circuit model with split open circuit voltages for each electrode (`SplitOCVR`). ([#4330](https://github.com/pybamm-team/PyBaMM/pull/4330))
- Added the `pybamm.DiscreteTimeSum` expression node to sum an expression over a sequence of data times, and accompanying `pybamm.DiscreteTimeData` class to store the data times and values ([#4501](https://github.com/pybamm-team/PyBaMM/pull/4501))

## Optimizations

- Performance refactor of JAX BDF Solver with default Jax method set to `"BDF"`. ([#4456](https://github.com/pybamm-team/PyBaMM/pull/4456))
- Improved performance of initialization and reinitialization of ODEs in the (`IDAKLUSolver`). ([#4453](https://github.com/pybamm-team/PyBaMM/pull/4453))
- Removed the `start_step_offset` setting and disabled minimum `dt` warnings for drive cycles with the (`IDAKLUSolver`). ([#4416](https://github.com/pybamm-team/PyBaMM/pull/4416))

## Bug Fixes
- Added error for binary operators on two concatenations with different numbers of children. Previously, the extra children were dropped. Also fixed bug where Q_rxn was dropped from the total heating term in half-cell models. ([#4562](https://github.com/pybamm-team/PyBaMM/pull/4562))
- Fixed bug where Q_rxn was set to 0 for the negative electrode in half-cell models. ([#4557](https://github.com/pybamm-team/PyBaMM/pull/4557))
- Fixed bug in post-processing solutions with infeasible experiments using the (`IDAKLUSolver`). ([#4541](https://github.com/pybamm-team/PyBaMM/pull/4541))
- Disabled IREE on MacOS due to compatibility issues and added the CasADI
  path to the environment to resolve issues on MacOS and Linux. Windows
  users may still experience issues with interpolation. ([#4528](https://github.com/pybamm-team/PyBaMM/pull/4528))
- Added `_from_json()` functionality to `Sign` which was erroneously omitted previously. ([#4517](https://github.com/pybamm-team/PyBaMM/pull/4517))
- Fixed bug where IDAKLU solver failed when `output variables` were specified and an extrapolation event is present. ([#4440](https://github.com/pybamm-team/PyBaMM/pull/4440))

## Breaking changes

- Deprecated `pybamm.Simulation.set_parameters` and `pybamm.Simulation.     set_up_and_parameterise_experiment` functions in `pybamm.simulation.py`. ([#3752](https://github.com/pybamm-team/PyBaMM/pull/3752))
- Removed all instances of `param = self.param` and now directly access `self.param` across the codebase. This change simplifies parameter references and enhances readability. ([#4484](https://github.com/pybamm-team/PyBaMM/pull/4494))
- Removed the deprecation warning for the chemistry argument in
  ParameterValues ([#4466](https://github.com/pybamm-team/PyBaMM/pull/4466))
- The parameters "... electrode OCP entropic change [V.K-1]" and "... electrode volume change" are now expected to be functions of stoichiometry only instead of functions of both stoichiometry and maximum concentration ([#4427](https://github.com/pybamm-team/PyBaMM/pull/4427))
- Renamed `set_events` function to `add_events_from` to better reflect its purpose. ([#4421](https://github.com/pybamm-team/PyBaMM/pull/4421))

# [v24.9.0](https://github.com/pybamm-team/PyBaMM/tree/v24.9.0) - 2024-09-03

## Features

- Added additional user-configurable options to the (`IDAKLUSolver`) and adjusted the default values to improve performance. ([#4282](https://github.com/pybamm-team/PyBaMM/pull/4282))
- Added the diffusion element to be used in the Thevenin model. ([#4254](https://github.com/pybamm-team/PyBaMM/pull/4254))
- Added lumped surface thermal model ([#4203](https://github.com/pybamm-team/PyBaMM/pull/4203))

## Optimizations

- Update `IDAKLU` tests and benchmarks to use adaptive time stepping. ([#4390](https://github.com/pybamm-team/PyBaMM/pull/4390))
- Improved adaptive time-stepping performance of the (`IDAKLUSolver`). ([#4351](https://github.com/pybamm-team/PyBaMM/pull/4351))
- Improved performance and reliability of DAE consistent initialization. ([#4301](https://github.com/pybamm-team/PyBaMM/pull/4301))
- Replaced rounded Faraday constant with its exact value in `bpx.py` for better comparison between different tools. ([#4290](https://github.com/pybamm-team/PyBaMM/pull/4290))

## Bug Fixes

- Fixed memory issue that caused failure when `output variables` were specified with (`IDAKLUSolver`). ([#4379](https://github.com/pybamm-team/PyBaMM/pull/4379))
- Fixed bug where IDAKLU solver failed when `output variables` were specified and an event triggered. ([#4300](https://github.com/pybamm-team/PyBaMM/pull/4300))

## Breaking changes

- Replaced `have_jax` with `has_jax`, `have_idaklu` with `has_idaklu`, and
  `have_iree` with `has_iree` ([#4398](https://github.com/pybamm-team/PyBaMM/pull/4398))
- Remove deprecated function `pybamm_install_jax` ([#4362](https://github.com/pybamm-team/PyBaMM/pull/4362))
- Removed legacy python-IDAKLU solver. ([#4326](https://github.com/pybamm-team/PyBaMM/pull/4326))

# [v24.5](https://github.com/pybamm-team/PyBaMM/tree/v24.5) - 2024-07-26

## Features

- Added functionality to pass in arbitrary functions of time as the argument for a (`pybamm.step`). ([#4222](https://github.com/pybamm-team/PyBaMM/pull/4222))
- Added new parameters `"f{pref]Initial inner SEI on cracks thickness [m]"` and `"f{pref]Initial outer SEI on cracks thickness [m]"`, instead of hardcoding these to `L_inner_0 / 10000` and `L_outer_0 / 10000`. ([#4168](https://github.com/pybamm-team/PyBaMM/pull/4168))
- Added `pybamm.DataLoader` class to fetch data files from [pybamm-data](https://github.com/pybamm-team/pybamm-data/releases/tag/v1.0.0) and store it under local cache. ([#4098](https://github.com/pybamm-team/PyBaMM/pull/4098))
- Added `time` as an option for `Experiment.termination`. Now allows solving up to a user-specified time while also allowing different cycles and steps in an experiment to be handled normally. ([#4073](https://github.com/pybamm-team/PyBaMM/pull/4073))
- Added `plot_thermal_components` to plot the contributions to the total heat generation in a battery ([#4021](https://github.com/pybamm-team/PyBaMM/pull/4021))
- Added functions for normal probability density function (`pybamm.normal_pdf`) and cumulative distribution function (`pybamm.normal_cdf`) ([#3999](https://github.com/pybamm-team/PyBaMM/pull/3999))
- "Basic" models are now compatible with experiments ([#3995](https://github.com/pybamm-team/PyBaMM/pull/3995))
- Updates multiprocess `Pool` in `BaseSolver.solve()` to be constructed with context `fork`. Adds small example for multiprocess inputs. ([#3974](https://github.com/pybamm-team/PyBaMM/pull/3974))
- Lithium plating now works on composite electrodes ([#3919](https://github.com/pybamm-team/PyBaMM/pull/3919))
- Added lithium plating parameters to `Ecker2015` and `Ecker2015_graphite_halfcell` parameter sets ([#3919](https://github.com/pybamm-team/PyBaMM/pull/3919))
- Added custom experiment steps ([#3835](https://github.com/pybamm-team/PyBaMM/pull/3835))
- MSMR open-circuit voltage model now depends on the temperature ([#3832](https://github.com/pybamm-team/PyBaMM/pull/3832))
- Added support for macOS arm64 (M-series) platforms. ([#3789](https://github.com/pybamm-team/PyBaMM/pull/3789))
- Added the ability to specify a custom solver tolerance in `get_initial_stoichiometries` and related functions ([#3714](https://github.com/pybamm-team/PyBaMM/pull/3714))
- Added a JAX interface to the IDAKLU solver ([#3658](https://github.com/pybamm-team/PyBaMM/pull/3658))
- Modified `step` function to take an array of time `t_eval` as an argument and deprecated use of `npts`. ([#3627](https://github.com/pybamm-team/PyBaMM/pull/3627))
- Renamed "electrode diffusivity" to "particle diffusivity" as a non-breaking change with a deprecation warning ([#3624](https://github.com/pybamm-team/PyBaMM/pull/3624))
- Add support for BPX version 0.4.0 which allows for blended electrodes and user-defined parameters in BPX([#3414](https://github.com/pybamm-team/PyBaMM/pull/3414))
- Added `by_submodel` feature in `print_parameter_info` method to allow users to print parameters and types of submodels in a tabular and readable format ([#3628](https://github.com/pybamm-team/PyBaMM/pull/3628))
- Added `WyciskOpenCircuitPotential` for differential capacity hysteresis state open-circuit potential submodel ([#3593](https://github.com/pybamm-team/PyBaMM/pull/3593))
- Transport efficiency submodel has new options from the literature relating to different tortuosity factor models and also a new option called "tortuosity factor" for specifying the value or function directly as parameters ([#3437](https://github.com/pybamm-team/PyBaMM/pull/3437))
- Heat of mixing source term can now be included into thermal models ([#2837](https://github.com/pybamm-team/PyBaMM/pull/2837))

## Bug Fixes

- Fixed bug where passing deprecated `electrode diffusivity` parameter resulted in a breaking change and/or the corresponding diffusivity parameter not updating. Improved the deprecated translation around BPX. ([#4176](https://github.com/pybamm-team/PyBaMM/pull/4176))
- Fixed a bug where a factor of electrode surface area to volume ratio is missing in the rhs of the LeadingOrderDifferential conductivity model ([#4139](https://github.com/pybamm-team/PyBaMM/pull/4139))
- Fixes the breaking changes caused by [#3624](https://github.com/pybamm-team/PyBaMM/pull/3624), specifically enables the deprecated parameter `electrode diffusivity` to be used by `ParameterValues.update({name:value})` and `Solver.solve(inputs={name:value})`. Fixes parameter translation from old name to new name, with corrected tests. ([#4072](https://github.com/pybamm-team/PyBaMM/pull/4072)
- Set the `remove_independent_variables_from_rhs` to `False` by default, and moved the option from `Discretisation.process_model` to `Discretisation.__init__`. This fixes a bug related to the discharge capacity, but may make the simulation slower in some cases. To set the option to `True`, use `Simulation(..., discretisation_kwargs={"remove_independent_variables_from_rhs": True})`. ([#4020](https://github.com/pybamm-team/PyBaMM/pull/4020))
- Fixed a bug where independent variables were removed from models even if they appeared in events ([#4019](https://github.com/pybamm-team/PyBaMM/pull/4019))
- Fix bug with upwind and downwind schemes producing the wrong discretised system ([#3979](https://github.com/pybamm-team/PyBaMM/pull/3979))
- Allow evaluation of an `Interpolant` object with a number ([#3932](https://github.com/pybamm-team/PyBaMM/pull/3932))
- Added scale to dead lithium variable ([#3919](https://github.com/pybamm-team/PyBaMM/pull/3919))
- `plot_voltage_components` now works even if the time does not start at 0 ([#3915](https://github.com/pybamm-team/PyBaMM/pull/3915))
- Fixed bug where separator porosity was used in calculation instead of transport efficiency ([#3905](https://github.com/pybamm-team/PyBaMM/pull/3905))
- Initial voltage can now match upper or lower cut-offs exactly ([#3842](https://github.com/pybamm-team/PyBaMM/pull/3842))
- Fixed a bug where 1+1D and 2+1D models would not work with voltage or power controlled experiments([#3829](https://github.com/pybamm-team/PyBaMM/pull/3829))
- Update IDAKLU solver to fail gracefully when a variable is requested that was not in the solves `output_variables` list ([#3803](https://github.com/pybamm-team/PyBaMM/pull/3803))
- Updated `_steps_util.py` to throw a specific exception when drive cycle starts at t>0 ([#3756](https://github.com/pybamm-team/PyBaMM/pull/3756))
- Updated `plot_voltage_components.py` to support both `Simulation` and `Solution` objects. Added new methods in both `Simulation` and `Solution` classes for allow the syntax `simulation.plot_voltage_components` and `solution.plot_voltage_components`. Updated `test_plot_voltage_components.py` to reflect these changes ([#3723](https://github.com/pybamm-team/PyBaMM/pull/3723)).
- The SEI thickness decreased at some intervals when the 'electron-migration limited' model was used. It has been corrected ([#3622](https://github.com/pybamm-team/PyBaMM/pull/3622))
- Allow input parameters in ESOH model ([#3921](https://github.com/pybamm-team/PyBaMM/pull/3921))
- Use casadi MX.interpn_linear function instead of plugin to fix casadi_interpolant_linear.dll not found on Windows ([#4077](https://github.com/pybamm-team/PyBaMM/pull/4077))

## Optimizations

- Sped up initialization of a `ProcessedVariable` by making the internal `xarray.DataArray` initialization lazy (only gets created if interpolation is needed) ([#3862](https://github.com/pybamm-team/PyBaMM/pull/3862))

## Breaking changes

- Functions that are created using `pybamm.Function(function_object, children)` can no longer be differentiated symbolically (e.g. to compute the Jacobian). This should affect no users, since function derivatives for all "standard" functions are explicitly implemented ([#4196](https://github.com/pybamm-team/PyBaMM/pull/4196))
- Removed data files under `pybamm/input` and released them in a separate repository upstream at [pybamm-data](https://github.com/pybamm-team/pybamm-data/releases/tag/v1.0.0). Note that data files under `pybamm/input/parameters` have not been removed. ([#4098](https://github.com/pybamm-team/PyBaMM/pull/4098))
- Removed `check_model` argument from `Simulation.solve`. To change the `check_model` option, use `Simulation(..., discretisation_kwargs={"check_model": False})`. ([#4020](https://github.com/pybamm-team/PyBaMM/pull/4020))
- Removed multiple Docker images. Here on, a single Docker image tagged `pybamm/pybamm:latest` will be provided with both solvers (`IDAKLU` and `JAX`) pre-installed. ([#3992](https://github.com/pybamm-team/PyBaMM/pull/3992))
- Removed support for Python 3.8 ([#3961](https://github.com/pybamm-team/PyBaMM/pull/3961))
- Renamed "ocp_soc_0_dimensional" to "ocp_soc_0" and "ocp_soc_100_dimensional" to "ocp_soc_100" ([#3942](https://github.com/pybamm-team/PyBaMM/pull/3942))
- The ODES solver was removed due to compatibility issues. Users should use IDAKLU, Casadi, or JAX instead. ([#3932](https://github.com/pybamm-team/PyBaMM/pull/3932))
- Integrated the `[pandas]` extra into the core PyBaMM package, deprecating the `pybamm[pandas]` optional dependency. Pandas is now a required dependency and will be installed upon installing PyBaMM ([#3892](https://github.com/pybamm-team/PyBaMM/pull/3892))
- Renamed "have_optional_dependency" to "import_optional_dependency" ([#3866](https://github.com/pybamm-team/PyBaMM/pull/3866))
- Integrated the `[latexify]` extra into the core PyBaMM package, deprecating the `pybamm[latexify]` set of optional dependencies. SymPy is now a required dependency and will be installed upon installing PyBaMM ([#3848](https://github.com/pybamm-team/PyBaMM/pull/3848))
- Renamed "testing" argument for plots to "show_plot" and flipped its meaning (show_plot=True is now the default and shows the plot) ([#3842](https://github.com/pybamm-team/PyBaMM/pull/3842))
- The function `get_spatial_var` in `pybamm.QuickPlot.py` is made private. ([#3755](https://github.com/pybamm-team/PyBaMM/pull/3755))
- Dropped support for BPX version 0.3.0 and below ([#3414](https://github.com/pybamm-team/PyBaMM/pull/3414))

# [v24.1](https://github.com/pybamm-team/PyBaMM/tree/v24.1) - 2024-01-31

## Features

- The `pybamm_install_odes` command now includes support for macOS systems and can be used to set up SUNDIALS and install the `scikits.odes` solver on macOS ([#3417](https://github.com/pybamm-team/PyBaMM/pull/3417))
- Added support for Python 3.12 ([#3531](https://github.com/pybamm-team/PyBaMM/pull/3531))
- Added method to get QuickPlot axes by variable ([#3596](https://github.com/pybamm-team/PyBaMM/pull/3596))
- Added custom experiment terminations ([#3596](https://github.com/pybamm-team/PyBaMM/pull/3596))
- Mechanical parameters are now a function of stoichiometry and temperature ([#3576](https://github.com/pybamm-team/PyBaMM/pull/3576))
- Added a new unary operator, `EvaluateAt`, that evaluates a spatial variable at a given position ([#3573](https://github.com/pybamm-team/PyBaMM/pull/3573))
- Added a method, `insert_reference_electrode`, to `pybamm.lithium_ion.BaseModel` that insert a reference electrode to measure the electrolyte potential at a given position in space and adds new variables that mimic a 3E cell setup. ([#3573](https://github.com/pybamm-team/PyBaMM/pull/3573))
- Serialisation added so models can be written to/read from JSON ([#3397](https://github.com/pybamm-team/PyBaMM/pull/3397))
- Added a `get_parameter_info` method for models and modified "print_parameter_info" functionality to extract all parameters and their type in a tabular and readable format ([#3584](https://github.com/pybamm-team/PyBaMM/pull/3584))

## Bug fixes

- Fixed a bug that lead to a `ShapeError` when specifying "Ambient temperature [K]" as an `Interpolant` with an isothermal model ([#3761](https://github.com/pybamm-team/PyBaMM/pull/3761))
- Fixed a bug where if the first step(s) in a cycle are skipped then the cycle solution started from the model's initial conditions instead of from the last state of the previous cycle ([#3708](https://github.com/pybamm-team/PyBaMM/pull/3708))
- Fixed a bug where the lumped thermal model conflates cell volume with electrode volume ([#3707](https://github.com/pybamm-team/PyBaMM/pull/3707))
- Reverted a change to the coupled degradation example notebook that caused it to be unstable for large numbers of cycles ([#3691](https://github.com/pybamm-team/PyBaMM/pull/3691))
- Fixed a bug where simulations using the CasADi-based solvers would fail randomly with the half-cell model ([#3494](https://github.com/pybamm-team/PyBaMM/pull/3494))
- Fixed bug that made identical Experiment steps with different end times crash ([#3516](https://github.com/pybamm-team/PyBaMM/pull/3516))
- Fixed bug in calculation of theoretical energy that made it very slow ([#3506](https://github.com/pybamm-team/PyBaMM/pull/3506))
- The irreversible plating model now increments `f"{Domain} dead lithium concentration [mol.m-3]"`, not `f"{Domain} lithium plating concentration [mol.m-3]"` as it did previously. ([#3485](https://github.com/pybamm-team/PyBaMM/pull/3485))

## Optimizations

- Updated `jax` and `jaxlib` to the latest available versions and added Windows (Python 3.9+) support for the Jax solver ([#3550](https://github.com/pybamm-team/PyBaMM/pull/3550))

## Breaking changes

- The parameters `GeometricParameters.A_cooling` and `GeometricParameters.V_cell` are now automatically computed from the electrode heights, widths and thicknesses if the "cell geometry" option is "pouch" and from the parameters "Cell cooling surface area [m2]" and "Cell volume [m3]", respectively, otherwise. When using the lumped thermal model we recommend using the "arbitrary" cell geometry and specifying the parameters "Cell cooling surface area [m2]", "Cell volume [m3]" and "Total heat transfer coefficient [W.m-2.K-1]" directly. ([#3707](https://github.com/pybamm-team/PyBaMM/pull/3707))
- Dropped support for the `[jax]` extra, i.e., the Jax solver when running on Python 3.8. The Jax solver is now available on Python 3.9 and above ([#3550](https://github.com/pybamm-team/PyBaMM/pull/3550))

# [v23.9](https://github.com/pybamm-team/PyBaMM/tree/v23.9) - 2023-10-31

## Features

- The parameter "Ambient temperature [K]" can now be given as a function of position `(y,z)` and time `t`. The "edge" and "current collector" heat transfer coefficient parameters can also depend on `(y,z)` ([#3257](https://github.com/pybamm-team/PyBaMM/pull/3257))
- Spherical and cylindrical shell domains can now be solved with any boundary conditions ([#3237](https://github.com/pybamm-team/PyBaMM/pull/3237))
- Processed variables now get the spatial variables automatically, allowing plotting of more generic models ([#3234](https://github.com/pybamm-team/PyBaMM/pull/3234))
- Numpy functions now work with PyBaMM symbols (e.g. `np.exp(pybamm.Symbol("a"))` returns `pybamm.Exp(pybamm.Symbol("a"))`). This means that parameter functions can be specified using numpy functions instead of pybamm functions. Additionally, combining numpy arrays with pybamm objects now works (the numpy array is converted to a pybamm array) ([#3205](https://github.com/pybamm-team/PyBaMM/pull/3205))
- Half-cell models where graphite - or other negative electrode material of choice - is treated as the positive electrode ([#3198](https://github.com/pybamm-team/PyBaMM/pull/3198))
- Degradation mechanisms `SEI`, `SEI on cracks` and `lithium plating` can be made to work on the positive electrode by specifying the relevant options as a 2-tuple. If a tuple is not given and `working electrode` is set to `both`, they will be applied on the negative electrode only. ([#3198](https://github.com/pybamm-team/PyBaMM/pull/3198))
- Added an example notebook to demonstrate how to use half-cell models ([#3198](https://github.com/pybamm-team/PyBaMM/pull/3198))
- Added option to use an empirical hysteresis model for the diffusivity and exchange-current density ([#3194](https://github.com/pybamm-team/PyBaMM/pull/3194))
- Double-layer capacity can now be provided as a function of temperature ([#3174](https://github.com/pybamm-team/PyBaMM/pull/3174))
- `pybamm_install_jax` is deprecated. It is now replaced with `pip install pybamm[jax]` ([#3163](https://github.com/pybamm-team/PyBaMM/pull/3163))
- Implement the MSMR model ([#3116](https://github.com/pybamm-team/PyBaMM/pull/3116))
- Added new example notebook `rpt-experiment` to demonstrate how to set up degradation experiments with RPTs ([#2851](https://github.com/pybamm-team/PyBaMM/pull/2851))

## Bug fixes

- Fixed a bug where the JaxSolver would fails when using GPU support with no input parameters ([#3423](https://github.com/pybamm-team/PyBaMM/pull/3423))
- Make pybamm importable with minimal dependencies ([#3044](https://github.com/pybamm-team/PyBaMM/pull/3044), [#3475](https://github.com/pybamm-team/PyBaMM/pull/3475))
- Fixed a bug where supplying an initial soc did not work with half cell models ([#3456](https://github.com/pybamm-team/PyBaMM/pull/3456))
- Fixed a bug where empty lists passed to QuickPlot resulted in an IndexError and did not return a meaningful error message ([#3359](https://github.com/pybamm-team/PyBaMM/pull/3359))
- Fixed a bug where there was a missing thermal conductivity in the thermal pouch cell models ([#3330](https://github.com/pybamm-team/PyBaMM/pull/3330))
- Fixed a bug that caused incorrect results of “{Domain} electrode thickness change [m]” due to the absence of dimension for the variable `electrode_thickness_change`([#3329](https://github.com/pybamm-team/PyBaMM/pull/3329)).
- Fixed a bug that occured in `check_ys_are_not_too_large` when trying to reference `y-slice` where the referenced variable was not a `pybamm.StateVector` ([#3313](https://github.com/pybamm-team/PyBaMM/pull/3313)
- Fixed a bug with `_Heaviside._evaluate_for_shape` which meant some expressions involving heaviside function and subtractions did not work ([#3306](https://github.com/pybamm-team/PyBaMM/pull/3306))
- Attributes of `pybamm.Simulation` objects (models, parameter values, geometries, choice of solver, and output variables) are now private and as such cannot be edited in-place after the simulation has been created ([#3267](https://github.com/pybamm-team/PyBaMM/pull/3267)
- Fixed bug causing incorrect activation energies using `create_from_bpx()` ([#3242](https://github.com/pybamm-team/PyBaMM/pull/3242))
- Fixed a bug where the "basic" lithium-ion models gave incorrect results when using nonlinear particle diffusivity ([#3207](https://github.com/pybamm-team/PyBaMM/pull/3207))
- Particle size distributions now work with SPMe and NewmanTobias models ([#3207](https://github.com/pybamm-team/PyBaMM/pull/3207))
- Attempting to set `working electrode` to `negative` now triggers an `OptionError`. Instead, set it to `positive` and use what would normally be the negative electrode as the positive electrode. ([#3198](https://github.com/pybamm-team/PyBaMM/pull/3198))
- Fix to simulate c_rate steps with drive cycles ([#3186](https://github.com/pybamm-team/PyBaMM/pull/3186))
- Always save last cycle in experiment, to fix issues with `starting_solution` and `last_state` ([#3177](https://github.com/pybamm-team/PyBaMM/pull/3177))
- Fix simulations with `starting_solution` to work with `start_time` experiments ([#3177](https://github.com/pybamm-team/PyBaMM/pull/3177))
- Fix SEI Example Notebook ([#3166](https://github.com/pybamm-team/PyBaMM/pull/3166))
- Thevenin() model is now constructed with standard variables: `Time [s]`, `Time [min]`, `Time [h]` ([#3143](https://github.com/pybamm-team/PyBaMM/pull/3143))
- Error generated when invalid parameter values are passed ([#3132](https://github.com/pybamm-team/PyBaMM/pull/3132))
- Parameters in `Prada2013` have been updated to better match those given in the paper, which is a 2.3 Ah cell, instead of the mix-and-match with the 1.1 Ah cell from Lain2019 ([#3096](https://github.com/pybamm-team/PyBaMM/pull/3096))
- The `OneDimensionalX` thermal model has been updated to account for edge/tab cooling and account for the current collector volumetric heat capacity. It now gives the correct behaviour compared with a lumped model with the correct total heat transfer coefficient and surface area for cooling. ([#3042](https://github.com/pybamm-team/PyBaMM/pull/3042))

## Optimizations

- Improved how steps are processed in simulations to reduce memory usage ([#3261](https://github.com/pybamm-team/PyBaMM/pull/3261))
- Added parameter list support to JAX solver, permitting multithreading / GPU execution ([#3121](https://github.com/pybamm-team/PyBaMM/pull/3121))

## Breaking changes

- The parameter "Exchange-current density for lithium plating [A.m-2]" has been renamed to "Exchange-current density for lithium metal electrode [A.m-2]" when referring to the lithium plating reaction on the surface of a lithium metal electrode ([#3445](https://github.com/pybamm-team/PyBaMM/pull/3445))
- Dropped support for i686 (32-bit) architectures on GNU/Linux distributions ([#3412](https://github.com/pybamm-team/PyBaMM/pull/3412))
- The class `pybamm.thermal.OneDimensionalX` has been moved to `pybamm.thermal.pouch_cell.OneDimensionalX` to reflect the fact that the model formulation implicitly assumes a pouch cell geometry ([#3257](https://github.com/pybamm-team/PyBaMM/pull/3257))
- The "lumped" thermal option now always used the parameters "Cell cooling surface area [m2]", "Cell volume [m3]" and "Total heat transfer coefficient [W.m-2.K-1]" to compute the cell cooling regardless of the chosen "cell geometry" option. The user must now specify the correct values for these parameters instead of them being calculated based on e.g. a pouch cell. An `OptionWarning` is raised to let users know to update their parameters ([#3257](https://github.com/pybamm-team/PyBaMM/pull/3257))
- Numpy functions now work with PyBaMM symbols (e.g. `np.exp(pybamm.Symbol("a"))` returns `pybamm.Exp(pybamm.Symbol("a"))`). This means that parameter functions can be specified using numpy functions instead of pybamm functions. Additionally, combining numpy arrays with pybamm objects now works (the numpy array is converted to a pybamm array) ([#3205](https://github.com/pybamm-team/PyBaMM/pull/3205))
- The `SEI`, `SEI on cracks` and `lithium plating` submodels can now be used on either electrode, which means the `__init__` functions for the relevant classes now have `domain` as a required argument ([#3198](https://github.com/pybamm-team/PyBaMM/pull/3198))
- Likewise, the names of all variables corresponding to those submodels now have domains. For example, instead of `SEI thickness [m]`, use `Negative SEI thickness [m]` or `Positive SEI thickness [m]`. ([#3198](https://github.com/pybamm-team/PyBaMM/pull/3198))
- If `options["working electrode"] == "both"` and either `SEI`, `SEI on cracks` or `lithium plating` are not provided as tuples, they are automatically made into tuples. This directly modifies `extra_options`, not `default_options` to ensure the other changes to `default_options` still happen when required. ([#3198](https://github.com/pybamm-team/PyBaMM/pull/3198))
- Added option to use an empirical hysteresis model for the diffusivity and exchange-current density ([#3194](https://github.com/pybamm-team/PyBaMM/pull/3194))
- Double-layer capacity can now be provided as a function of temperature ([#3174](https://github.com/pybamm-team/PyBaMM/pull/3174))
- `pybamm_install_jax` is deprecated. It is now replaced with `pip install pybamm[jax]` ([#3163](https://github.com/pybamm-team/PyBaMM/pull/3163))
- PyBaMM now has optional dependencies that can be installed with the pattern `pip install pybamm[option]` e.g. `pybamm[plot]` ([#3044](https://github.com/pybamm-team/PyBaMM/pull/3044), [#3475](https://github.com/pybamm-team/PyBaMM/pull/3475))

# [v23.5](https://github.com/pybamm-team/PyBaMM/tree/v23.5) - 2023-06-18

## Features

- Idaklu solver can be given a list of variables to calculate during the solve ([#3217](https://github.com/pybamm-team/PyBaMM/pull/3217))
- Enable multithreading in IDAKLU solver ([#2947](https://github.com/pybamm-team/PyBaMM/pull/2947))
- If a solution contains cycles and steps, the cycle number and step number are now saved when `solution.save_data()` is called ([#2931](https://github.com/pybamm-team/PyBaMM/pull/2931))
- Experiments can now be given a `start_time` to define when each step should be triggered ([#2616](https://github.com/pybamm-team/PyBaMM/pull/2616))

## Optimizations

- Test `JaxSolver`'s compatibility with Python `3.8`, `3.9`, `3.10`, and `3.11` ([#2958](https://github.com/pybamm-team/PyBaMM/pull/2958))
- Update Jax (0.4.8) and JaxLib (0.4.7) compatibility ([#2927](https://github.com/pybamm-team/PyBaMM/pull/2927))
- Migrate from `tox=3.28` to `nox` ([#3005](https://github.com/pybamm-team/PyBaMM/pull/3005))
- Removed `importlib_metadata` as a required dependency for user installations ([#3050](https://github.com/pybamm-team/PyBaMM/pull/3050))

## Bug fixes

- Realign 'count' increment in CasadiSolver.\_integrate() ([#2986](https://github.com/pybamm-team/PyBaMM/pull/2986))
- Fix `pybamm_install_odes` and update the required SUNDIALS version ([#2958](https://github.com/pybamm-team/PyBaMM/pull/2958))
- Fixed a bug where all data included in a BPX was incorrectly assumed to be given as a function of time.([#2957](https://github.com/pybamm-team/PyBaMM/pull/2957))
- Remove brew install for Mac from the recommended developer installation options for SUNDIALS ([#2925](https://github.com/pybamm-team/PyBaMM/pull/2925))
- Fix `bpx.py` to correctly generate parameters for "lumped" thermal model ([#2860](https://github.com/pybamm-team/PyBaMM/issues/2860))

## Breaking changes

- Deprecate functionality to load parameter set from a csv file. Parameter sets must now be provided as python dictionaries ([#2959](https://github.com/pybamm-team/PyBaMM/pull/2959))
- Tox support for Installation & testing has now been replaced by Nox ([#3005](https://github.com/pybamm-team/PyBaMM/pull/3005))

# [v23.4.1](https://github.com/pybamm-team/PyBaMM/tree/v23.4) - 2023-05-01

## Bug fixes

- Fixed a performance regression introduced by citation tags ([#2862](https://github.com/pybamm-team/PyBaMM/pull/2862)). Citations tags functionality is removed for now.

# [v23.4](https://github.com/pybamm-team/PyBaMM/tree/v23.4) - 2023-04-30

## Features

- Added verbose logging to `pybamm.print_citations()` and citation tags for the `pybamm.Citations` class so that users can now see where the citations were registered when running simulations ([#2862](https://github.com/pybamm-team/PyBaMM/pull/2862))
- Updated to casadi 3.6, which required some changes to the casadi integrator ([#2859](https://github.com/pybamm-team/PyBaMM/pull/2859))
- PyBaMM is now natively supported on Apple silicon chips (`M1/M2`) ([#2435](https://github.com/pybamm-team/PyBaMM/pull/2435))
- PyBaMM is now supported on Python `3.10` and `3.11` ([#2435](https://github.com/pybamm-team/PyBaMM/pull/2435))

## Optimizations

- Fixed deprecated `interp2d` method by switching to `xarray.DataArray` as the backend for `ProcessedVariable` ([#2907](https://github.com/pybamm-team/PyBaMM/pull/2907))

## Bug fixes

- Initial conditions for sensitivity equations calculated correctly ([#2920](https://github.com/pybamm-team/PyBaMM/pull/2920))
- Parameter sets can now contain the key "chemistry", and will ignore its value (this previously would give errors in some cases) ([#2901](https://github.com/pybamm-team/PyBaMM/pull/2901))
- Fixed keyerror on "all" when getting sensitivities from IDAKLU solver([#2883](https://github.com/pybamm-team/PyBaMM/pull/2883))
- Fixed a bug in the discretisation of initial conditions of a scaled variable ([#2856](https://github.com/pybamm-team/PyBaMM/pull/2856))

## Breaking changes

- Made `Jupyter` a development only dependency. Now `Jupyter` would not be a required dependency for users while installing `PyBaMM`. ([#2846](https://github.com/pybamm-team/PyBaMM/pull/2846))

# [v23.3](https://github.com/pybamm-team/PyBaMM/tree/v23.3) - 2023-03-31

## Features

- Added option to limit the number of integrators stored in CasadiSolver, which is particularly relevant when running simulations back-to-back [#2823](https://github.com/pybamm-team/PyBaMM/pull/2823)
- Added new variables, related to electrode balance, for the `ElectrodeSOH` model ([#2807](https://github.com/pybamm-team/PyBaMM/pull/2807))
- Added method to calculate maximum theoretical energy. ([#2777](https://github.com/pybamm-team/PyBaMM/pull/2777)) and add to summary variables ([#2781](https://github.com/pybamm-team/PyBaMM/pull/2781))
- Renamed "Terminal voltage [V]" to just "Voltage [V]". "Terminal voltage [V]" can still be used and will return the same value as "Voltage [V]". ([#2740](https://github.com/pybamm-team/PyBaMM/pull/2740))
- Added "Negative electrode surface potential difference at separator interface [V]", which is the value of the surface potential difference (`phi_s - phi_e`) at the anode/separator interface, commonly controlled in fast-charging algorithms to avoid plating. Also added "Positive electrode surface potential difference at separator interface [V]". ([#2740](https://github.com/pybamm-team/PyBaMM/pull/2740))
- Added "Bulk open-circuit voltage [V]", which is the open-circuit voltage as calculated from the bulk particle concentrations. The old variable "Measured open circuit voltage [V]", which referred to the open-circuit potential as calculated from the surface particle concentrations, has been renamed to "Surface open-circuit voltage [V]". ([#2740](https://github.com/pybamm-team/PyBaMM/pull/2740)) "Bulk open-circuit voltage [V]" was briefly named "Open-circuit voltage [V]", but this was changed in ([#2845](https://github.com/pybamm-team/PyBaMM/pull/2845))
- Added an example for `plot_voltage_components`, explaining what the different voltage components are. ([#2740](https://github.com/pybamm-team/PyBaMM/pull/2740))

## Bug fixes

- Fix non-deteministic outcome of some tests in the test suite ([#2844](https://github.com/pybamm-team/PyBaMM/pull/2844))
- Fixed excessive RAM consumption when running multiple simulations ([#2823](https://github.com/pybamm-team/PyBaMM/pull/2823))
- Fixed use of `last_state` as `starting_solution` in `Simulation.solve()` ([#2822](https://github.com/pybamm-team/PyBaMM/pull/2822))
- Fixed a bug where variable bounds could not contain `InputParameters` ([#2795](https://github.com/pybamm-team/PyBaMM/pull/2795))
- Improved `model.latexify()` to have a cleaner and more readable output ([#2764](https://github.com/pybamm-team/PyBaMM/pull/2764))
- Fixed electrolyte conservation in the case of concentration-dependent transference number ([#2758](https://github.com/pybamm-team/PyBaMM/pull/2758))
- Fixed `plot_voltage_components` so that the sum of overpotentials is now equal to the voltage ([#2740](https://github.com/pybamm-team/PyBaMM/pull/2740))

## Optimizations

- Migrated to [Lychee](https://github.com/lycheeverse/lychee-action) workflow for checking URLs ([#2734](https://github.com/pybamm-team/PyBaMM/pull/2734))

## Breaking changes

- `ElectrodeSOH.solve` now returns a `{str: float}` dict instead of a `pybamm.Solution` object (to avoid having to do `.data[0]` every time). In any code that uses `sol = ElectrodeSOH.solve()`, `sol[key].data[0]` should be replaced with `sol[key]`. ([#2779](https://github.com/pybamm-team/PyBaMM/pull/2779))
- Removed "... cation signed stoichiometry" and "... electrons in reaction" parameters, they are now hardcoded. ([#2778](https://github.com/pybamm-team/PyBaMM/pull/2778))
- When using `solver.step()`, the first time point in the step is shifted by `pybamm.settings.step_start_offset` (default 1 ns) to avoid having duplicate times in the solution steps from the end of one step and the start of the next. ([#2773](https://github.com/pybamm-team/PyBaMM/pull/2773))
- Renamed "Measured open circuit voltage [V]" to "Surface open-circuit voltage [V]". This variable was calculated from surface particle concentrations, and hence "hid" the overpotential from particle gradients. The new variable "Bulk open-circuit voltage [V]" is calculated from bulk particle concentrations instead. ([#2740](https://github.com/pybamm-team/PyBaMM/pull/2740))
- Renamed all references to "open circuit" to be "open-circuit" instead. ([#2740](https://github.com/pybamm-team/PyBaMM/pull/2740))
- Renamed parameter "1 + dlnf/dlnc" to "Thermodynamic factor". ([#2727](https://github.com/pybamm-team/PyBaMM/pull/2727))
- All PyBaMM models are now dimensional. This has been benchmarked against dimensionless models and found to give around the same solve time. Implementing dimensional models greatly reduces the barrier to entry for adding new models. However, this comes with several breaking changes: (i) the `timescale` and `length_scales` attributes of a model have been removed (they are no longer needed) (ii) several dimensionless variables are no longer defined, but the corresponding dimensional variables can still be accessed by adding the units to the name (iii) some parameters used only for non-dimensionalization, such as "Typical current [A]", have been removed ([#2419](https://github.com/pybamm-team/PyBaMM/pull/2419))

# [v23.2](https://github.com/pybamm-team/PyBaMM/tree/v23.2) - 2023-02-28

## Features

- Added an option for using a banded jacobian and sundials banded solvers for the IDAKLU solve ([#2677](https://github.com/pybamm-team/PyBaMM/pull/2677))
- The "particle size" option can now be a tuple to allow different behaviour in each electrode ([#2672](https://github.com/pybamm-team/PyBaMM/pull/2672)).
- Added temperature control to experiment class. ([#2518](https://github.com/pybamm-team/PyBaMM/pull/2518))

## Bug fixes

- Fixed current_sigmoid_ocp to be valid for both electrodes ([#2719](https://github.com/pybamm-team/PyBaMM/pull/2719)).
- Fixed the length scaling for the first dimension of r-R plots ([#2663](https://github.com/pybamm-team/PyBaMM/pull/2663)).

# [v23.1](https://github.com/pybamm-team/PyBaMM/tree/v23.1) - 2023-01-31

## Features

- Changed linting from `flake8` to `ruff` ([#2630](https://github.com/pybamm-team/PyBaMM/pull/2630)).
- Changed docs theme to pydata theme and start to improve docs in general ([#2618](https://github.com/pybamm-team/PyBaMM/pull/2618)).
- New `contact resistance` option, new parameter `Contact resistance [Ohm]` and new variable `Contact overpotential [V]` ([#2598](https://github.com/pybamm-team/PyBaMM/pull/2598)).
- Steps in `Experiment` can now be tagged and cycle numbers be searched based on those tags ([#2593](https://github.com/pybamm-team/PyBaMM/pull/2593)).

## Bug fixes

- Fixed a bug where the solid phase conductivity was double-corrected for tortuosity when loading parameters from a BPX file ([#2638](https://github.com/pybamm-team/PyBaMM/pull/2638)).
- Changed termination from "success" to "final time" for algebraic solvers to match ODE/DAE solvers ([#2613](https://github.com/pybamm-team/PyBaMM/pull/2613)).

# [v22.12](https://github.com/pybamm-team/PyBaMM/tree/v22.12) - 2022-12-31

## Features

- Added functionality to create `pybamm.ParameterValues` from a [BPX standard](https://github.com/pybamm-team/BPX) JSON file ([#2555](https://github.com/pybamm-team/PyBaMM/pull/2555)).
- Allow the option "surface form" to be "differential" in the `MPM` ([#2533](https://github.com/pybamm-team/PyBaMM/pull/2533))
- Added variables "Loss of lithium due to loss of active material in negative/positive electrode [mol]". These should be included in the calculation of "total lithium in system" to make sure that lithium is truly conserved. ([#2529](https://github.com/pybamm-team/PyBaMM/pull/2529))
- `initial_soc` can now be a string "x V", in which case the simulation is initialized to start from that voltage ([#2508](https://github.com/pybamm-team/PyBaMM/pull/2508))
- The `ElectrodeSOH` solver can now calculate electrode balance based on a target "cell capacity" (requires cell capacity "Q" as input), as well as the default "cyclable cell capacity" (requires cyclable lithium capacity "Q_Li" as input). Use the keyword argument `known_value` to control which is used. ([#2508](https://github.com/pybamm-team/PyBaMM/pull/2508))

## Bug fixes

- Allow models that subclass `BaseBatteryModel` to use custom options classes ([#2571](https://github.com/pybamm-team/PyBaMM/pull/2571))
- Fixed bug with `EntryPoints` in Spyder IDE ([#2584](https://github.com/pybamm-team/PyBaMM/pull/2584))
- Fixed electrolyte conservation when options {"surface form": "algebraic"} are used
- Fixed "constant concentration" electrolyte model so that "porosity times concentration" is conserved when porosity changes ([#2529](https://github.com/pybamm-team/PyBaMM/pull/2529))
- Fix installation on `Google Colab` (`pybtex` and `Colab` issue) ([#2526](https://github.com/pybamm-team/PyBaMM/pull/2526))

## Breaking changes

- Renamed "Negative/Positive electrode SOC" to "Negative/Positive electrode stoichiometry" to avoid confusion with cell SOC ([#2529](https://github.com/pybamm-team/PyBaMM/pull/2529))
- Removed external variables and submodels. InputParameter should now be used in all cases ([#2502](https://github.com/pybamm-team/PyBaMM/pull/2502))
- Trying to use a solver to solve multiple models results in a RuntimeError exception ([#2481](https://github.com/pybamm-team/PyBaMM/pull/2481))
- Inputs for the `ElectrodeSOH` solver are now (i) "Q_Li", the total cyclable capacity of lithium in the electrodes (previously "n_Li", the total number of moles, n_Li = 3600/F \* Q_Li) (ii) "Q_n", the capacity of the negative electrode (previously "C_n"), and "Q_p", the capacity of the positive electrode (previously "C_p") ([#2508](https://github.com/pybamm-team/PyBaMM/pull/2508))

# [v22.11.1](https://github.com/pybamm-team/PyBaMM/tree/v22.11.1) - 2022-12-13

## Bug fixes

- Fixed installation on Google Colab (`pybtex` issues) ([#2547](https://github.com/pybamm-team/PyBaMM/pull/2547/files))

# [v22.11](https://github.com/pybamm-team/PyBaMM/tree/v22.11) - 2022-11-30

## Features

- Updated parameter sets so that interpolants are created explicitly in the parameter set python file. This does not change functionality but allows finer control, e.g. specifying a "cubic" interpolator instead of the default "linear" ([#2510](https://github.com/pybamm-team/PyBaMM/pull/2510))
- Equivalent circuit models ([#2478](https://github.com/pybamm-team/PyBaMM/pull/2478))
- New Idaklu solver options for jacobian type and linear solver, support Sundials v6 ([#2444](https://github.com/pybamm-team/PyBaMM/pull/2444))
- Added `scale` and `reference` attributes to `Variable` objects, which can be use to make the ODE/DAE solver better conditioned ([#2440](https://github.com/pybamm-team/PyBaMM/pull/2440))
- SEI reactions can now be asymmetric ([#2425](https://github.com/pybamm-team/PyBaMM/pull/2425))

## Bug fixes

- Switched from `pkg_resources` to `importlib_metadata` for handling entry points ([#2500](https://github.com/pybamm-team/PyBaMM/pull/2500))
- Fixed some bugs related to processing `FunctionParameter` to `Interpolant` ([#2494](https://github.com/pybamm-team/PyBaMM/pull/2494))

## Optimizations

- `ParameterValues` now avoids trying to process children if a function parameter is an object that doesn't depend on its children ([#2477](https://github.com/pybamm-team/PyBaMM/pull/2477))
- Implemented memoization via `cache` and `cached_property` from functools ([#2465](https://github.com/pybamm-team/PyBaMM/pull/2465))
- Added more rules for simplifying expressions, especially around Concatenations. Also, meshes constructed from multiple domains are now cached ([#2443](https://github.com/pybamm-team/PyBaMM/pull/2443))
- Added more rules for simplifying expressions. Constants in binary operators are now moved to the left by default (e.g. `x*2` returns `2*x`) ([#2424](https://github.com/pybamm-team/PyBaMM/pull/2424))

## Breaking changes

- Interpolants created from parameter data are now "linear" by default (was "cubic") ([#2494](https://github.com/pybamm-team/PyBaMM/pull/2494))
- Renamed entry point for parameter sets to `pybamm_parameter_sets` ([#2475](https://github.com/pybamm-team/PyBaMM/pull/2475))
- Removed code for generating `ModelingToolkit` problems ([#2432](https://github.com/pybamm-team/PyBaMM/pull/2432))
- Removed `FirstOrder` and `Composite` lead-acid models, and some submodels specific to those models ([#2431](https://github.com/pybamm-team/PyBaMM/pull/2431))

# [v22.10.post1](https://github.com/pybamm-team/PyBaMM/tree/v22.10.post1) - 2022-10-31

## Breaking changes

- Removed all julia generation code ([#2453](https://github.com/pybamm-team/PyBaMM/pull/2453)). Julia code will be hosted at [PyBaMM.jl](https://github.com/tinosulzer/PyBaMM.jl) from now on.

# [v22.10](https://github.com/pybamm-team/PyBaMM/tree/v22.10) - 2022-10-31

## Features

- Third-party parameter sets can be added by registering entry points to ~~`pybamm_parameter_set`~~`pybamm_parameter_sets` ([#2396](https://github.com/pybamm-team/PyBaMM/pull/2396), changed in [#2475](https://github.com/pybamm-team/PyBaMM/pull/2475))
- Added three-dimensional interpolation ([#2380](https://github.com/pybamm-team/PyBaMM/pull/2380))

## Bug fixes

- `pybamm.have_julia()` now checks that julia is properly configured ([#2402](https://github.com/pybamm-team/PyBaMM/pull/2402))
- For simulations with events that cause the simulation to stop early, the sensitivities could be evaluated incorrectly to zero ([#2337](https://github.com/pybamm-team/PyBaMM/pull/2337))

## Optimizations

- Reformatted how simulations with experiments are built ([#2395](https://github.com/pybamm-team/PyBaMM/pull/2395))
- Added small perturbation to initial conditions for casadi solver. This seems to help the solver converge better in some cases ([#2356](https://github.com/pybamm-team/PyBaMM/pull/2356))
- Added `ExplicitTimeIntegral` functionality to move variables which do not appear anywhere on the rhs to a new location, and to integrate those variables explicitly when `get` is called by the solution object. ([#2348](https://github.com/pybamm-team/PyBaMM/pull/2348))
- Added more rules for simplifying expressions ([#2211](https://github.com/pybamm-team/PyBaMM/pull/2211))
- Sped up calculations of Electrode SOH variables for summary variables ([#2210](https://github.com/pybamm-team/PyBaMM/pull/2210))

## Breaking change

- Removed `pybamm.SymbolReplacer` as it is no longer needed to set up simulations with experiments, which is the only place where it was being used ([#2395](https://github.com/pybamm-team/PyBaMM/pull/2395))
- Removed `get_infinite_nested_dict`, `BaseModel.check_default_variables_dictionaries`, and `Discretisation.create_jacobian` methods, which were not used by any other functionality in the repository ([#2384](https://github.com/pybamm-team/PyBaMM/pull/2384))
- Dropped support for Python 3.7 after the release of Numpy v1.22.0 ([#2379](https://github.com/pybamm-team/PyBaMM/pull/2379))
- Removed parameter cli tools (add/edit/remove parameters). Parameter sets can now more easily be added via python scripts. ([#2342](https://github.com/pybamm-team/PyBaMM/pull/2342))
- Parameter sets should now be provided as single python files containing all parameters and functions. Parameters provided as "data" (e.g. OCP vs SOC) can still be csv files, but must be either in the same folder as the parameter file or in a subfolder called "data/". See for example [Ai2020](https://github.com/pybamm-team/PyBaMM/tree/develop/pybamm/input/parameters/lithium_ion/Ai2020.py) ([#2342](https://github.com/pybamm-team/PyBaMM/pull/2342))

# [v22.9](https://github.com/pybamm-team/PyBaMM/tree/v22.9) - 2022-09-30

## Features

- Added function `pybamm.get_git_commit_info()`, which returns information about the last git commit, useful for reproducibility ([#2293](https://github.com/pybamm-team/PyBaMM/pull/2293))
- Added SEI model for composite electrodes ([#2290](https://github.com/pybamm-team/PyBaMM/pull/2290))
- For experiments, the simulation now automatically checks and skips steps that cannot be performed (e.g. "Charge at 1C until 4.2V" from 100% SOC) ([#2212](https://github.com/pybamm-team/PyBaMM/pull/2212))

## Bug fixes

- Arrhenius function for `nmc_OKane2022` positive electrode actually gets used now ([#2309](https://github.com/pybamm-team/PyBaMM/pull/2309))
- Added `SEI on cracks` to loop over all interfacial reactions ([#2262](https://github.com/pybamm-team/PyBaMM/pull/2262))
- Fixed `X-averaged SEI on cracks concentration` so it's an average over x only, not y and z ([#2262](https://github.com/pybamm-team/PyBaMM/pull/2262))
- Corrected initial state for SEI on cracks ([#2262](https://github.com/pybamm-team/PyBaMM/pull/2262))

## Optimizations

- Default options for `particle mechanics` now dealt with differently in each electrode ([#2262](https://github.com/pybamm-team/PyBaMM/pull/2262))
- Sped up calculations of Electrode SOH variables for summary variables ([#2210](https://github.com/pybamm-team/PyBaMM/pull/2210))

## Breaking changes

- When creating a `pybamm.Interpolant` the default interpolator is now "linear". Passing data directly to `ParameterValues` using the `[data]` tag will be still used to create a cubic spline interpolant, as before ([#2258](https://github.com/pybamm-team/PyBaMM/pull/2258))
- Events must now be defined in such a way that they are positive at the initial conditions (events will be triggered when they become negative, instead of when they change sign in either direction) ([#2212](https://github.com/pybamm-team/PyBaMM/pull/2212))

# [v22.8](https://github.com/pybamm-team/PyBaMM/tree/v22.8) - 2022-08-31

## Features

- Added `CurrentSigmoidOpenCircuitPotential` model to model voltage hysteresis for charge/discharge ([#2256](https://github.com/pybamm-team/PyBaMM/pull/2256))
- Added "Chen2020_composite" parameter set for a composite graphite/silicon electrode. ([#2256](https://github.com/pybamm-team/PyBaMM/pull/2256))
- Added new cumulative variables `Throughput capacity [A.h]` and `Throughput energy [W.h]` to standard variables and summary variables, to assist with degradation studies. Throughput variables are only calculated if `calculate discharge energy` is set to `true`. `Time [s]` and `Time [h]` also added to summary variables. ([#2249](https://github.com/pybamm-team/PyBaMM/pull/2249))
- Added `lipf6_OKane2022` electrolyte to `OKane2022` parameter set ([#2249](https://github.com/pybamm-team/PyBaMM/pull/2249))
- Reformated submodel structure to allow composite electrodes. Composite positive electrode is now also possible. With current implementation, electrodes can have at most two phases. ([#2248](https://github.com/pybamm-team/PyBaMM/pull/2248))

## Bug fixes

- Added new parameter `Ratio of lithium moles to SEI moles` (short name z_sei) to fix a bug where this number was incorrectly hardcoded to 1. ([#2222](https://github.com/pybamm-team/PyBaMM/pull/2222))
- Changed short name of parameter `Inner SEI reaction proportion` from alpha_SEI to inner_sei_proportion, to avoid confusion with transfer coefficients. ([#2222](https://github.com/pybamm-team/PyBaMM/pull/2222))
- Deleted legacy parameters with short names beta_sei and beta_plating. ([#2222](https://github.com/pybamm-team/PyBaMM/pull/2222))
- Corrected initial SEI thickness for OKane2022 parameter set. ([#2218](https://github.com/pybamm-team/PyBaMM/pull/2218))

## Optimizations

- Simplified scaling for the exchange-current density. The dimensionless parameter `C_r` is kept, but no longer used anywhere ([#2238](https://github.com/pybamm-team/PyBaMM/pull/2238))
- Added limits for variables in some functions to avoid division by zero, sqrt(negative number), etc ([#2213](https://github.com/pybamm-team/PyBaMM/pull/2213))

## Breaking changes

- Parameters specific to a (primary/secondary) phase in a domain are doubly nested. e.g. `param.c_n_max` is now `param.n.prim.c_max` ([#2248](https://github.com/pybamm-team/PyBaMM/pull/2248))

# [v22.7](https://github.com/pybamm-team/PyBaMM/tree/v22.7) - 2022-07-31

## Features

- Moved general code about submodels to `BaseModel` instead of `BaseBatteryModel`, making it easier to build custom models from submodels. ([#2169](https://github.com/pybamm-team/PyBaMM/pull/2169))
- Events can now be plotted as a regular variable (under the name "Event: event_name", e.g. "Event: Minimum voltage [V]") ([#2158](https://github.com/pybamm-team/PyBaMM/pull/2158))
- Added example showing how to print whether a model is compatible with a parameter set ([#2112](https://github.com/pybamm-team/PyBaMM/pull/2112))
- Added SEI growth on cracks ([#2104](https://github.com/pybamm-team/PyBaMM/pull/2104))
- Added Arrhenius temperature dependence of SEI growth ([#2104](https://github.com/pybamm-team/PyBaMM/pull/2104))
- The "Inner SEI reaction proportion" parameter actually gets used now ([#2104](https://github.com/pybamm-team/PyBaMM/pull/2104))
- New OKane2022 parameter set replaces Chen2020_plating ([#2104](https://github.com/pybamm-team/PyBaMM/pull/2104))
- SEI growth, lithium plating and porosity change can now be set to distributed in `SPMe`. There is an additional option called `x-average side reactions` which allows to set this (note that for `SPM` it is always x-averaged). ([#2099](https://github.com/pybamm-team/PyBaMM/pull/2099))

## Optimizations

- Improved eSOH calculations to be more robust ([#2192](https://github.com/pybamm-team/PyBaMM/pull/2192),[#2199](https://github.com/pybamm-team/PyBaMM/pull/2199))
- The (2x2x2=8) particle diffusion submodels have been consolidated into just three submodels (Fickian diffusion, polynomial profile, and x-averaged polynomial profile) with optional x-averaging and size distribution. Polynomial profile and x-averaged polynomial profile are still two separate submodels, since they deal with surface concentration differently.
- Added error for when solution vector gets too large, to help debug solver errors ([#2138](https://github.com/pybamm-team/PyBaMM/pull/2138))

## Bug fixes

- Fixed error reporting for simulation with experiment ([#2213](https://github.com/pybamm-team/PyBaMM/pull/2213))
- Fixed a bug in `Simulation` that caused initial conditions to change when solving an experiment multiple times ([#2204](https://github.com/pybamm-team/PyBaMM/pull/2204))
- Fixed labels and ylims in `plot_voltage_components`([#2183](https://github.com/pybamm-team/PyBaMM/pull/2183))
- Fixed 2D interpolant ([#2180](https://github.com/pybamm-team/PyBaMM/pull/2180))
- Fixes a bug where the SPMe always builds even when `build=False` ([#2169](https://github.com/pybamm-team/PyBaMM/pull/2169))
- Some events have been removed in the case where they are constant, i.e. can never be reached ([#2158](https://github.com/pybamm-team/PyBaMM/pull/2158))
- Raise explicit `NotImplementedError` if trying to call `bool()` on a pybamm Symbol (e.g. in an if statement condition) ([#2141](https://github.com/pybamm-team/PyBaMM/pull/2141))
- Fixed bug causing cut-off voltage to change after setting up a simulation with a model ([#2138](https://github.com/pybamm-team/PyBaMM/pull/2138))
- A single solution cycle can now be used as a starting solution for a simulation ([#2138](https://github.com/pybamm-team/PyBaMM/pull/2138))

## Breaking changes

- Exchange-current density functions (and some other functions) now take an additional argument, the maximum particle concentration for that phase ([#2134](https://github.com/pybamm-team/PyBaMM/pull/2134))
- Loss of lithium to SEI on cracks is now a degradation variable, so setting a particle mechanics submodel is now compulsory (NoMechanics will suffice) ([#2104](https://github.com/pybamm-team/PyBaMM/pull/2104))

# [v22.6](https://github.com/pybamm-team/PyBaMM/tree/v22.6) - 2022-06-30

## Features

- Added open-circuit potential as a separate submodel ([#2094](https://github.com/pybamm-team/PyBaMM/pull/2094))
- Added partially reversible lithium plating model and new `OKane2022` parameter set to go with it ([#2043](https://github.com/pybamm-team/PyBaMM/pull/2043))
- Added `__eq__` and `__hash__` methods for `Symbol` objects, using `.id` ([#1978](https://github.com/pybamm-team/PyBaMM/pull/1978))

## Optimizations

- Stoichiometry inputs to OCP functions are now bounded between 1e-10 and 1-1e-10, with singularities at 0 and 1 so that OCP goes to +- infinity ([#2095](https://github.com/pybamm-team/PyBaMM/pull/2095))

## Breaking changes

- Changed some dictionary keys to `Symbol` instead of `Symbol.id` (internal change only, should not affect external facing functions) ([#1978](https://github.com/pybamm-team/PyBaMM/pull/1978))

# [v22.5](https://github.com/pybamm-team/PyBaMM/tree/v22.5) - 2022-05-31

## Features

- Added a casadi version of the IDKLU solver, which is used for `model.convert_to_format = "casadi"` ([#2002](https://github.com/pybamm-team/PyBaMM/pull/2002))
- Added functionality to generate Julia expressions from a model. See [PyBaMM.jl](https://github.com/tinosulzer/PyBaMM.jl) for how to use these ([#1942](https://github.com/pybamm-team/PyBaMM/pull/1942)))
- Added basic callbacks to the Simulation class, and a LoggingCallback ([#1880](https://github.com/pybamm-team/PyBaMM/pull/1880)))

## Bug fixes

- Corrected legend order in "plot_voltage_components.py", so each entry refers to the correct overpotential. ([#2061](https://github.com/pybamm-team/PyBaMM/pull/2061))

## Breaking changes

- Changed domain-specific parameter names to a nested attribute. `param.n.l_n` is now `param.n.l` ([#2063](https://github.com/pybamm-team/PyBaMM/pull/2063))

# [v22.4](https://github.com/pybamm-team/PyBaMM/tree/v22.4) - 2022-04-30

## Features

- Added a casadi version of the IDKLU solver, which is used for `model.convert_to_format = "casadi"` ([#2002](https://github.com/pybamm-team/PyBaMM/pull/2002))

## Bug fixes

- Remove old deprecation errors, including those in `parameter_values.py` that caused the simulation if, for example, the reaction rate is re-introduced manually ([#2022](https://github.com/pybamm-team/PyBaMM/pull/2022))

# [v22.3](https://github.com/pybamm-team/PyBaMM/tree/v22.3) - 2022-03-31

## Features

- Added "Discharge energy [W.h]", which is the integral of the power in Watts, as an optional output. Set the option "calculate discharge energy" to "true" to get this output ("false" by default, since it can slow down some of the simple models) ([#1969](https://github.com/pybamm-team/PyBaMM/pull/1969)))
- Added an option "calculate heat source for isothermal models" to choose whether or not the heat generation terms are computed when running models with the option `thermal="isothermal"` ([#1958](https://github.com/pybamm-team/PyBaMM/pull/1958))

## Optimizations

- Simplified `model.new_copy()` ([#1977](https://github.com/pybamm-team/PyBaMM/pull/1977))

## Bug fixes

- Fix bug where sensitivity calculation failed if len of `calculate_sensitivities` was less than `inputs` ([#1897](https://github.com/pybamm-team/PyBaMM/pull/1897))
- Fixed a bug in the eSOH variable calculation when OCV is given as data ([#1975](https://github.com/pybamm-team/PyBaMM/pull/1975))
- Fixed a bug where isothermal models did not compute any heat source terms ([#1958](https://github.com/pybamm-team/PyBaMM/pull/1958))

## Breaking changes

- Removed `model.new_empty_copy()` (use `model.new_copy()` instead) ([#1977](https://github.com/pybamm-team/PyBaMM/pull/1977))
- Dropped support for Windows 32-bit architecture ([#1964](https://github.com/pybamm-team/PyBaMM/pull/1964))

# [v22.2](https://github.com/pybamm-team/PyBaMM/tree/v22.2) - 2022-02-28

## Features

- Isothermal models now calculate heat source terms (but the temperature remains constant). The models now also account for current collector heating when `dimensionality=0` ([#1929](https://github.com/pybamm-team/PyBaMM/pull/1929))
- Added new models for power control and resistance control ([#1917](https://github.com/pybamm-team/PyBaMM/pull/1917))
- Initial concentrations can now be provided as a function of `r` as well as `x` ([#1866](https://github.com/pybamm-team/PyBaMM/pull/1866))

## Bug fixes

- Fixed a bug where thermal submodels could not be used with half-cells ([#1929](https://github.com/pybamm-team/PyBaMM/pull/1929))
- Parameters can now be imported from a directory having "pybamm" in its name ([#1919](https://github.com/pybamm-team/PyBaMM/pull/1919))
- `scikit.odes` and `SUNDIALS` can now be installed using `pybamm_install_odes` ([#1916](https://github.com/pybamm-team/PyBaMM/pull/1916))

## Breaking changes

- The `domain` setter and `auxiliary_domains` getter have been deprecated, `domains` setter/getter should be used instead. The `domain` getter is still active. We now recommend creating symbols with `domains={...}` instead of `domain=..., auxiliary_domains={...}`, but the latter is not yet deprecated ([#1866](https://github.com/pybamm-team/PyBaMM/pull/1866))

# [v22.1](https://github.com/pybamm-team/PyBaMM/tree/v22.1) - 2022-01-31

## Features

- Half-cell models can now be run with "surface form" ([#1913](https://github.com/pybamm-team/PyBaMM/pull/1913))
- Added option for different kinetics on anode and cathode ([#1913](https://github.com/pybamm-team/PyBaMM/pull/1913))
- Allow `pybamm.Solution.save_data()` to return a string if filename is None, and added json to_format option ([#1909](https://github.com/pybamm-team/PyBaMM/pull/1909))
- Added an option to force install compatible versions of jax and jaxlib if already installed using CLI ([#1881](https://github.com/pybamm-team/PyBaMM/pull/1881))

## Optimizations

- The `Symbol` nodes no longer subclasses `anytree.NodeMixIn`. This removes some checks that were not really needed ([#1912](https://github.com/pybamm-team/PyBaMM/pull/1912))

## Bug fixes

- Parameters can now be imported from any given path in `Windows` ([#1900](https://github.com/pybamm-team/PyBaMM/pull/1900))
- Fixed initial conditions for the EC SEI model ([#1895](https://github.com/pybamm-team/PyBaMM/pull/1895))
- Fixed issue in extraction of sensitivites ([#1894](https://github.com/pybamm-team/PyBaMM/pull/1894))

# [v21.12](https://github.com/pybamm-team/PyBaMM/tree/v21.11) - 2021-12-29

## Features

- Added new kinetics models for asymmetric Butler-Volmer, linear kinetics, and Marcus-Hush-Chidsey ([#1858](https://github.com/pybamm-team/PyBaMM/pull/1858))
- Experiments can be set to terminate when a voltage is reached (across all steps) ([#1832](https://github.com/pybamm-team/PyBaMM/pull/1832))
- Added cylindrical geometry and finite volume method ([#1824](https://github.com/pybamm-team/PyBaMM/pull/1824))

## Bug fixes

- `PyBaMM` is now importable in `Linux` systems where `jax` is already installed ([#1874](https://github.com/pybamm-team/PyBaMM/pull/1874))
- Simulations with drive cycles now support `initial_soc` ([#1842](https://github.com/pybamm-team/PyBaMM/pull/1842))
- Fixed bug in expression tree simplification ([#1831](https://github.com/pybamm-team/PyBaMM/pull/1831))
- Solid tortuosity is now correctly calculated with Bruggeman coefficient of the respective electrode ([#1773](https://github.com/pybamm-team/PyBaMM/pull/1773))

# [v21.11](https://github.com/pybamm-team/PyBaMM/tree/v21.11) - 2021-11-30

## Features

- The name of a parameter set can be passed to `ParameterValues` as a string, e.g. `ParameterValues("Chen2020")` ([#1822](https://github.com/pybamm-team/PyBaMM/pull/1822))
- Added submodels for interface utilisation ([#1821](https://github.com/pybamm-team/PyBaMM/pull/1821))
- Reformatted SEI growth models into a single submodel with conditionals ([#1808](https://github.com/pybamm-team/PyBaMM/pull/1808))
- Stress-induced diffusion is now a separate model option instead of being automatically included when using the particle mechanics submodels ([#1797](https://github.com/pybamm-team/PyBaMM/pull/1797))
- `Experiment`s with drive cycles can be solved ([#1793](https://github.com/pybamm-team/PyBaMM/pull/1793))
- Added surface area to volume ratio as a factor to the SEI equations ([#1790](https://github.com/pybamm-team/PyBaMM/pull/1790))
- Half-cell SPM and SPMe have been implemented ([#1731](https://github.com/pybamm-team/PyBaMM/pull/1731))

## Bug fixes

- Fixed `sympy` operators for `Arctan` and `Exponential` ([#1786](https://github.com/pybamm-team/PyBaMM/pull/1786))
- Fixed finite volume discretization in spherical polar coordinates ([#1782](https://github.com/pybamm-team/PyBaMM/pull/1782))
- Fixed bug when using `Experiment` with a pouch cell model ([#1707](https://github.com/pybamm-team/PyBaMM/pull/1707))
- Fixed bug when using `Experiment` with a plating model ([#1707](https://github.com/pybamm-team/PyBaMM/pull/1707))
- Fixed hack for potentials in the SPMe model ([#1707](https://github.com/pybamm-team/PyBaMM/pull/1707))

## Breaking changes

- The `chemistry` keyword argument in `ParameterValues` has been deprecated. Use `ParameterValues(chem)` instead of `ParameterValues(chemistry=chem)` ([#1822](https://github.com/pybamm-team/PyBaMM/pull/1822))
- Raise error when trying to convert an `Interpolant` with the "pchip" interpolator to CasADI ([#1791](https://github.com/pybamm-team/PyBaMM/pull/1791))
- Raise error if `Concatenation` is used directly with `Variable` objects (`concatenation` should be used instead) ([#1789](https://github.com/pybamm-team/PyBaMM/pull/1789))
- Made jax, jaxlib and the PyBaMM JaxSolver optional ([#1767](https://github.com/pybamm-team/PyBaMM/pull/1767), [#1803](https://github.com/pybamm-team/PyBaMM/pull/1803))

# [v21.10](https://github.com/pybamm-team/PyBaMM/tree/v21.10) - 2021-10-31

## Features

- Summary variables can now be user-determined ([#1760](https://github.com/pybamm-team/PyBaMM/pull/1760))
- Added `all_first_states` to the `Solution` object for a simulation with experiment ([#1759](https://github.com/pybamm-team/PyBaMM/pull/1759))
- Added a new method (`create_gif`) in `QuickPlot`, `Simulation` and `BatchStudy` to create a GIF of a simulation ([#1754](https://github.com/pybamm-team/PyBaMM/pull/1754))
- Added more examples for the `BatchStudy` class ([#1747](https://github.com/pybamm-team/PyBaMM/pull/1747))
- SEI models can now be included in the half-cell model ([#1705](https://github.com/pybamm-team/PyBaMM/pull/1705))

## Bug fixes

- Half-cell model and lead-acid models can now be simulated with `Experiment`s ([#1759](https://github.com/pybamm-team/PyBaMM/pull/1759))
- Removed in-place modification of the solution objects by `QuickPlot` ([#1747](https://github.com/pybamm-team/PyBaMM/pull/1747))
- Fixed vector-vector multiplication bug that was causing errors in the SPM with constant voltage or power ([#1735](https://github.com/pybamm-team/PyBaMM/pull/1735))

# [v21.9](https://github.com/pybamm-team/PyBaMM/tree/v21.9) - 2021-09-30

## Features

- Added thermal parameters (thermal conductivity, specific heat, etc.) to the `Ecker2015` parameter set from Zhao et al. (2018) and Hales et al. (2019) ([#1683](https://github.com/pybamm-team/PyBaMM/pull/1683))
- Added `plot_summary_variables` to plot and compare summary variables ([#1678](https://github.com/pybamm-team/PyBaMM/pull/1678))
- The DFN model can now be used directly (instead of `BasicDFNHalfCell`) to simulate a half-cell ([#1600](https://github.com/pybamm-team/PyBaMM/pull/1600))

## Breaking changes

- Dropped support for Python 3.6 ([#1696](https://github.com/pybamm-team/PyBaMM/pull/1696))
- The substring 'negative electrode' has been removed from variables related to SEI and lithium plating (e.g. 'Total negative electrode SEI thickness [m]' replaced by 'Total SEI thickness [m]') ([#1654](https://github.com/pybamm-team/PyBaMM/pull/1654))

# [v21.08](https://github.com/pybamm-team/PyBaMM/tree/v21.08) - 2021-08-26

This release introduces:

- the switch to calendar versioning: from now on we will use year.month version number
- sensitivity analysis of solutions with respect to input parameters
- several new models, including many-particle and state-of-health models
- improvement on how CasADI solver's handle events, including a new "fast with events" mode
- several other new features, optimizations, and bug fixes, summarized below

## Features

- Added submodels and functionality for particle-size distributions in the DFN model, including an
  example notebook ([#1602](https://github.com/pybamm-team/PyBaMM/pull/1602))
- Added UDDS and WLTC drive cycles ([#1601](https://github.com/pybamm-team/PyBaMM/pull/1601))
- Added LG M50 (NMC811 and graphite + SiOx) parameter set from O'Regan 2022 ([#1594](https://github.com/pybamm-team/PyBaMM/pull/1594))
- `pybamm.base_solver.solve` function can take a list of input parameters to calculate the sensitivities of the solution with respect to. Alternatively, it can be set to `True` to calculate the sensitivities for all input parameters ([#1552](https://github.com/pybamm-team/PyBaMM/pull/1552))
- Added capability for `quaternary` domains (in addition to `primary`, `secondary` and `tertiary`), increasing the maximum number of domains that a `Symbol` can have to 4. ([#1580](https://github.com/pybamm-team/PyBaMM/pull/1580))
- Tabs can now be placed at the bottom of the cell in 1+1D thermal models ([#1581](https://github.com/pybamm-team/PyBaMM/pull/1581))
- Added temperature dependence on electrode electronic conductivity ([#1570](https://github.com/pybamm-team/PyBaMM/pull/1570))
- `pybamm.base_solver.solve` function can take a list of input parameters to calculate the sensitivities of the solution with respect to. Alternatively, it can be set to `True` to calculate the sensitivities for all input parameters ([#1552](https://github.com/pybamm-team/PyBaMM/pull/1552))
- Added a new lithium-ion model `MPM` or Many-Particle Model, with a distribution of particle sizes in each electrode. ([#1529](https://github.com/pybamm-team/PyBaMM/pull/1529))
- Added 2 new submodels for lithium transport in a size distribution of electrode particles: Fickian diffusion (`FickianSingleSizeDistribution`) and uniform concentration profile (`FastSingleSizeDistribution`). ([#1529](https://github.com/pybamm-team/PyBaMM/pull/1529))
- Added a "particle size" domain to the default lithium-ion geometry, including plotting capabilities (`QuickPlot`) and processing of variables (`ProcessedVariable`). ([#1529](https://github.com/pybamm-team/PyBaMM/pull/1529))
- Added fitted expressions for OCPs for the Chen2020 parameter set ([#1526](https://github.com/pybamm-team/PyBaMM/pull/1497))
- Added `initial_soc` argument to `Simualtion.solve` for specifying the initial SOC when solving a model ([#1512](https://github.com/pybamm-team/PyBaMM/pull/1512))
- Added `print_name` to some symbols ([#1495](https://github.com/pybamm-team/PyBaMM/pull/1495), [#1497](https://github.com/pybamm-team/PyBaMM/pull/1497))
- Added Base Parameters class and SymPy in dependencies ([#1495](https://github.com/pybamm-team/PyBaMM/pull/1495))
- Added a new "reaction-driven" model for LAM from Reniers et al (2019) ([#1490](https://github.com/pybamm-team/PyBaMM/pull/1490))
- Some features ("loss of active material" and "particle mechanics") can now be specified separately for the negative electrode and positive electrode by passing a 2-tuple ([#1490](https://github.com/pybamm-team/PyBaMM/pull/1490))
- `plot` and `plot2D` now take and return a matplotlib Axis to allow for easier customization ([#1472](https://github.com/pybamm-team/PyBaMM/pull/1472))
- `ParameterValues.evaluate` can now return arrays to allow function parameters to be easily evaluated ([#1472](https://github.com/pybamm-team/PyBaMM/pull/1472))
- Added option to save only specific cycle numbers when simulating an `Experiment` ([#1459](https://github.com/pybamm-team/PyBaMM/pull/1459))
- Added capacity-based termination conditions when simulating an `Experiment` ([#1459](https://github.com/pybamm-team/PyBaMM/pull/1459))
- Added "summary variables" to track degradation over several cycles ([#1459](https://github.com/pybamm-team/PyBaMM/pull/1459))
- Added `ElectrodeSOH` model for calculating capacities and stoichiometric limits ([#1459](https://github.com/pybamm-team/PyBaMM/pull/1459))
- Added Batch Study class ([#1455](https://github.com/pybamm-team/PyBaMM/pull/1455))
- Added `ConcatenationVariable`, which is automatically created when variables are concatenated ([#1453](https://github.com/pybamm-team/PyBaMM/pull/1453))
- Added "fast with events" mode for the CasADi solver, which solves a model and finds events more efficiently than "safe" mode. As of PR #1450 this feature is still being tested and "safe" mode remains the default ([#1450](https://github.com/pybamm-team/PyBaMM/pull/1450))

## Optimizations

- Models that mostly use x-averaged quantities (SPM and SPMe) now use x-averaged degradation models ([#1490](https://github.com/pybamm-team/PyBaMM/pull/1490))
- Improved how the CasADi solver's "safe" mode finds events ([#1450](https://github.com/pybamm-team/PyBaMM/pull/1450))
- Perform more automatic simplifications of the expression tree ([#1449](https://github.com/pybamm-team/PyBaMM/pull/1449))
- Reduce time taken to hash a sparse `Matrix` object ([#1449](https://github.com/pybamm-team/PyBaMM/pull/1449))

## Bug fixes

- Fixed bug with `load_function` ([#1675](https://github.com/pybamm-team/PyBaMM/pull/1675))
- Updated documentation to include some previously missing functions, such as `erf` and `tanh` ([#1628](https://github.com/pybamm-team/PyBaMM/pull/1628))
- Fixed reading citation file without closing ([#1620](https://github.com/pybamm-team/PyBaMM/pull/1620))
- Porosity variation for SEI and plating models is calculated from the film thickness rather than from a separate ODE ([#1617](https://github.com/pybamm-team/PyBaMM/pull/1617))
- Fixed a bug where the order of the indexing for the entries of variables discretised using FEM was incorrect ([#1556](https://github.com/pybamm-team/PyBaMM/pull/1556))
- Fix broken module import for spyder when running a script twice ([#1555](https://github.com/pybamm-team/PyBaMM/pull/1555))
- Fixed ElectrodeSOH model for multi-dimensional simulations ([#1548](https://github.com/pybamm-team/PyBaMM/pull/1548))
- Removed the overly-restrictive check "each variable in the algebraic eqn keys must appear in the eqn" ([#1510](https://github.com/pybamm-team/PyBaMM/pull/1510))
- Made parameters importable through pybamm ([#1475](https://github.com/pybamm-team/PyBaMM/pull/1475))

## Breaking changes

- Refactored the `particle` submodel module, with the models having no size distribution now found in `particle.no_distribution`, and those with a size distribution in `particle.size_distribution`. Renamed submodels to indicate the transport model (Fickian diffusion, polynomial profile) and if they are "x-averaged". E.g., `FickianManyParticles` and `FickianSingleParticle` are now `no_distribution.FickianDiffusion` and `no_distribution.XAveragedFickianDiffusion` ([#1602](https://github.com/pybamm-team/PyBaMM/pull/1602))
- Changed sensitivity API. Removed `ProcessedSymbolicVariable`, all sensitivity now handled within the solvers and `ProcessedVariable` ([#1552](https://github.com/pybamm-team/PyBaMM/pull/1552),[#2276](https://github.com/pybamm-team/PyBaMM/pull/2276))
- The `Yang2017` parameter set has been removed as the complete parameter set is not publicly available in the literature ([#1577](https://github.com/pybamm-team/PyBaMM/pull/1577))
- Changed how options are specified for the "loss of active material" and "particle cracking" submodels. "loss of active material" can now be one of "none", "stress-driven", or "reaction-driven", or a 2-tuple for different options in negative and positive electrode. Similarly "particle cracking" (now called "particle mechanics") can now be "none", "swelling only", "swelling and cracking", or a 2-tuple ([#1490](https://github.com/pybamm-team/PyBaMM/pull/1490))
- Changed the variable in the full diffusion model from "Electrolyte concentration" to "Porosity times concentration" ([#1476](https://github.com/pybamm-team/PyBaMM/pull/1476))
- Renamed `lithium-ion` folder to `lithium_ion` and `lead-acid` folder to `lead_acid` in parameters ([#1464](https://github.com/pybamm-team/PyBaMM/pull/1464))

# [v0.4.0](https://github.com/pybamm-team/PyBaMM/tree/v0.4.0) - 2021-03-28

This release introduces:

- several new models, including reversible and irreversible plating submodels, submodels for loss of active material, Yang et al.'s (2017) coupled SEI/plating/pore clogging model, and the Newman-Tobias model
- internal optimizations for solving models, particularly for simulating experiments, with more accurate event detection and more efficient numerical methods and post-processing
- parallel solutions of a model with different inputs
- a cleaner installation process for Mac when installing from PyPI, no longer requiring a Homebrew installation of Sundials
- improved plotting functionality, including adding a new 'voltage component' plot
- several other new features, optimizations, and bug fixes, summarized below

## Features

- Added `NewmanTobias` li-ion battery model ([#1423](https://github.com/pybamm-team/PyBaMM/pull/1423))
- Added `plot_voltage_components` to easily plot the component overpotentials that make up the voltage ([#1419](https://github.com/pybamm-team/PyBaMM/pull/1419))
- Made `QuickPlot` more customizable and added an example ([#1419](https://github.com/pybamm-team/PyBaMM/pull/1419))
- `Solution` objects can now be created by stepping _different_ models ([#1408](https://github.com/pybamm-team/PyBaMM/pull/1408))
- Added Yang et al 2017 model that couples irreversible lithium plating, SEI growth and change in porosity which produces a transition from linear to nonlinear degradation pattern of lithium-ion battery over extended cycles([#1398](https://github.com/pybamm-team/PyBaMM/pull/1398))
- Added support for Python 3.9 and dropped support for Python 3.6. Python 3.6 may still work but is now untested ([#1370](https://github.com/pybamm-team/PyBaMM/pull/1370))
- Added the electrolyte overpotential and Ohmic losses for full conductivity, including surface form ([#1350](https://github.com/pybamm-team/PyBaMM/pull/1350))
- Added functionality to `Citations` to print formatted citations ([#1340](https://github.com/pybamm-team/PyBaMM/pull/1340))
- Updated the way events are handled in `CasadiSolver` for more accurate event location ([#1328](https://github.com/pybamm-team/PyBaMM/pull/1328))
- Added error message if initial conditions are outside the bounds of a variable ([#1326](https://github.com/pybamm-team/PyBaMM/pull/1326))
- Added temperature dependence to density, heat capacity and thermal conductivity ([#1323](https://github.com/pybamm-team/PyBaMM/pull/1323))
- Added temperature dependence to the transference number (`t_plus`) ([#1317](https://github.com/pybamm-team/PyBaMM/pull/1317))
- Added new functionality for `Interpolant` ([#1312](https://github.com/pybamm-team/PyBaMM/pull/1312))
- Added option to express experiments (and extract solutions) in terms of cycles of operating condition ([#1309](https://github.com/pybamm-team/PyBaMM/pull/1309))
- The event time and state are now returned as part of `Solution.t` and `Solution.y` so that the event is accurately captured in the returned solution ([#1300](https://github.com/pybamm-team/PyBaMM/pull/1300))
- Added reversible and irreversible lithium plating models ([#1287](https://github.com/pybamm-team/PyBaMM/pull/1287))
- Reformatted the `BasicDFNHalfCell` to be consistent with the other models ([#1282](https://github.com/pybamm-team/PyBaMM/pull/1282))
- Added option to make the total interfacial current density a state ([#1280](https://github.com/pybamm-team/PyBaMM/pull/1280))
- Added functionality to initialize a model using the solution from another model ([#1278](https://github.com/pybamm-team/PyBaMM/pull/1278))
- Added submodels for active material ([#1262](https://github.com/pybamm-team/PyBaMM/pull/1262))
- Updated solvers' method `solve()` so it can take a list of inputs dictionaries as the `inputs` keyword argument. In this case the model is solved for each input set in the list, and a list of solutions mapping the set of inputs to the solutions is returned. Note that `solve()` can still take a single dictionary as the `inputs` keyword argument. In this case the behaviour is unchanged compared to previous versions.([#1261](https://github.com/pybamm-team/PyBaMM/pull/1261))
- Added composite surface form electrolyte models: `CompositeDifferential` and `CompositeAlgebraic` ([#1207](https://github.com/pybamm-team/PyBaMM/issues/1207))

## Optimizations

- Improved the way an `Experiment` is simulated to reduce solve time (at the cost of slightly higher set-up time) ([#1408](https://github.com/pybamm-team/PyBaMM/pull/1408))
- Add script and workflow to automatically update parameter_sets.py docstrings ([#1371](https://github.com/pybamm-team/PyBaMM/pull/1371))
- Add URLs checker in workflows ([#1347](https://github.com/pybamm-team/PyBaMM/pull/1347))
- The `Solution` class now only creates the concatenated `y` when the user asks for it. This is an optimization step as the concatenation can be slow, especially with larger experiments ([#1331](https://github.com/pybamm-team/PyBaMM/pull/1331))
- If solver method `solve()` is passed a list of inputs as the `inputs` keyword argument, the resolution of the model for each input set is spread across several Python processes, usually running in parallel on different processors. The default number of processes is the number of processors available. `solve()` takes a new keyword argument `nproc` which can be used to set this number a manually.
- Variables are now post-processed using CasADi ([#1316](https://github.com/pybamm-team/PyBaMM/pull/1316))
- Operations such as `1*x` and `0+x` now directly return `x` ([#1252](https://github.com/pybamm-team/PyBaMM/pull/1252))

## Bug fixes

- Fixed a bug on the boundary conditions of `FickianSingleParticle` and `FickianManyParticles` to ensure mass is conserved ([#1421](https://github.com/pybamm-team/PyBaMM/pull/1421))
- Fixed a bug where the `PolynomialSingleParticle` submodel gave incorrect results with "dimensionality" equal to 2 ([#1411](https://github.com/pybamm-team/PyBaMM/pull/1411))
- Fixed a bug where volume averaging in 0D gave the wrong result ([#1411](https://github.com/pybamm-team/PyBaMM/pull/1411))
- Fixed a sign error in the positive electrode ohmic losses ([#1407](https://github.com/pybamm-team/PyBaMM/pull/1407))
- Fixed the formulation of the EC reaction SEI model ([#1397](https://github.com/pybamm-team/PyBaMM/pull/1397))
- Simulations now stop when an experiment becomes infeasible ([#1395](https://github.com/pybamm-team/PyBaMM/pull/1395))
- Added a check for domains in `Concatenation` ([#1368](https://github.com/pybamm-team/PyBaMM/pull/1368))
- Differentiation now works even when the differentiation variable is a constant ([#1294](https://github.com/pybamm-team/PyBaMM/pull/1294))
- Fixed a bug where the event time and state were no longer returned as part of the solution ([#1344](https://github.com/pybamm-team/PyBaMM/pull/1344))
- Fixed a bug in `CasadiSolver` safe mode which crashed when there were extrapolation events but no termination events ([#1321](https://github.com/pybamm-team/PyBaMM/pull/1321))
- When an `Interpolant` is extrapolated an error is raised for `CasadiSolver` (and a warning is raised for the other solvers) ([#1315](https://github.com/pybamm-team/PyBaMM/pull/1315))
- Fixed `Simulation` and `model.new_copy` to fix a bug where changes to the model were overwritten ([#1278](https://github.com/pybamm-team/PyBaMM/pull/1278))

## Breaking changes

- Removed `Simplification` class and `.simplify()` function ([#1369](https://github.com/pybamm-team/PyBaMM/pull/1369))
- All example notebooks in PyBaMM's GitHub repository must now include the command `pybamm.print_citations()`, otherwise the tests will fail. This is to encourage people to use this command to cite the relevant papers ([#1340](https://github.com/pybamm-team/PyBaMM/pull/1340))
- Notation has been homogenised to use positive and negative electrode (instead of cathode and anode). This applies to the parameter folders (now called `'positive_electrodes'` and `'negative_electrodes'`) and the options of `active_material` and `particle_cracking` submodels (now called `'positive'` and `'negative'`) ([#1337](https://github.com/pybamm-team/PyBaMM/pull/1337))
- `Interpolant` now takes `x` and `y` instead of a single `data` entry ([#1312](https://github.com/pybamm-team/PyBaMM/pull/1312))
- Boolean model options ('sei porosity change', 'convection') must now be given in string format ('true' or 'false' instead of True or False) ([#1280](https://github.com/pybamm-team/PyBaMM/pull/1280))
- Operations such as `1*x` and `0+x` now directly return `x`. This can be bypassed by explicitly creating the binary operators, e.g. `pybamm.Multiplication(1, x)` ([#1252](https://github.com/pybamm-team/PyBaMM/pull/1252))
- `'Cell capacity [A.h]'` has been renamed to `'Nominal cell capacity [A.h]'`. `'Cell capacity [A.h]'` will be deprecated in the next release. ([#1352](https://github.com/pybamm-team/PyBaMM/pull/1352))

# [v0.3.0](https://github.com/pybamm-team/PyBaMM/tree/v0.3.0) - 2020-12-01

This release introduces a new aging model for particle mechanics, a new reduced-order model (TSPMe), and a parameter set for A123 LFP cells. Additionally, there have been several backend optimizations to speed up model creation and solving, and other minor features and bug fixes.

## Features

- Added a submodel for particle mechanics ([#1232](https://github.com/pybamm-team/PyBaMM/pull/1232))
- Added a notebook on how to speed up the solver and handle instabilities ([#1223](https://github.com/pybamm-team/PyBaMM/pull/1223))
- Improve string printing of `BinaryOperator`, `Function`, and `Concatenation` objects ([#1223](https://github.com/pybamm-team/PyBaMM/pull/1223))
- Added `Solution.integration_time`, which is the time taken just by the integration subroutine, without extra setups ([#1223](https://github.com/pybamm-team/PyBaMM/pull/1223))
- Added parameter set for an A123 LFP cell ([#1209](https://github.com/pybamm-team/PyBaMM/pull/1209))
- Added variables related to equivalent circuit models ([#1204](https://github.com/pybamm-team/PyBaMM/pull/1204))
- Added the `Integrated` electrolyte conductivity submodel ([#1188](https://github.com/pybamm-team/PyBaMM/pull/1188))
- Added an example script to check conservation of lithium ([#1186](https://github.com/pybamm-team/PyBaMM/pull/1186))
- Added `erf` and `erfc` functions ([#1184](https://github.com/pybamm-team/PyBaMM/pull/1184))

## Optimizations

- Add (optional) smooth approximations for the `Minimum`, `Maximum`, `Heaviside`, and `AbsoluteValue` operators ([#1223](https://github.com/pybamm-team/PyBaMM/pull/1223))
- Avoid unnecessary repeated computations in the solvers ([#1222](https://github.com/pybamm-team/PyBaMM/pull/1222))
- Rewrite `Symbol.is_constant` to be more efficient ([#1222](https://github.com/pybamm-team/PyBaMM/pull/1222))
- Cache shape and size calculations ([#1222](https://github.com/pybamm-team/PyBaMM/pull/1222))
- Only instantiate the geometric, electrical and thermal parameter classes once ([#1222](https://github.com/pybamm-team/PyBaMM/pull/1222))

## Bug fixes

- Quickplot now works when timescale or lengthscale is a function of an input parameter ([#1234](https://github.com/pybamm-team/PyBaMM/pull/1234))
- Fix bug that was slowing down creation of the EC reaction SEI submodel ([#1227](https://github.com/pybamm-team/PyBaMM/pull/1227))
- Add missing separator thermal parameters for the Ecker parameter set ([#1226](https://github.com/pybamm-team/PyBaMM/pull/1226))
- Make sure simulation solves when evaluated timescale is a function of an input parameter ([#1218](https://github.com/pybamm-team/PyBaMM/pull/1218))
- Raise error if saving to MATLAB with variable names that MATLAB can't read, and give option of providing alternative variable names ([#1206](https://github.com/pybamm-team/PyBaMM/pull/1206))
- Raise error if the boundary condition at the origin in a spherical domain is other than no-flux ([#1175](https://github.com/pybamm-team/PyBaMM/pull/1175))
- Fix boundary conditions at r = 0 for Creating Models notebooks ([#1173](https://github.com/pybamm-team/PyBaMM/pull/1173))

## Breaking changes

- The parameters "Positive/Negative particle distribution in x" and "Positive/Negative surface area to volume ratio distribution in x" have been deprecated. Instead, users can provide "Positive/Negative particle radius [m]" and "Positive/Negative surface area to volume ratio [m-1]" directly as functions of through-cell position (x [m]) ([#1237](https://github.com/pybamm-team/PyBaMM/pull/1237))

# [v0.2.4](https://github.com/pybamm-team/PyBaMM/tree/v0.2.4) - 2020-09-07

This release adds new operators for more complex models, some basic sensitivity analysis, and a spectral volumes spatial method, as well as some small bug fixes.

## Features

- Added variables which track the total amount of lithium in the system ([#1136](https://github.com/pybamm-team/PyBaMM/pull/1136))
- Added `Upwind` and `Downwind` operators for convection ([#1134](https://github.com/pybamm-team/PyBaMM/pull/1134))
- Added Getting Started notebook on solver options and changing the mesh. Also added a notebook detailing the different thermal options, and a notebook explaining the steps that occur behind the scenes in the `Simulation` class ([#1131](https://github.com/pybamm-team/PyBaMM/pull/1131))
- Added particle submodel that use a polynomial approximation to the concentration within the electrode particles ([#1130](https://github.com/pybamm-team/PyBaMM/pull/1130))
- Added `Modulo`, `Floor` and `Ceiling` operators ([#1121](https://github.com/pybamm-team/PyBaMM/pull/1121))
- Added DFN model for a half cell ([#1121](https://github.com/pybamm-team/PyBaMM/pull/1121))
- Automatically compute surface area to volume ratio based on particle shape for li-ion models ([#1120](https://github.com/pybamm-team/PyBaMM/pull/1120))
- Added "R-averaged particle concentration" variables ([#1118](https://github.com/pybamm-team/PyBaMM/pull/1118))
- Added support for sensitivity calculations to the casadi solver ([#1109](https://github.com/pybamm-team/PyBaMM/pull/1109))
- Added support for index 1 semi-explicit dae equations and sensitivity calculations to JAX BDF solver ([#1107](https://github.com/pybamm-team/PyBaMM/pull/1107))
- Allowed keyword arguments to be passed to `Simulation.plot()` ([#1099](https://github.com/pybamm-team/PyBaMM/pull/1099))
- Added the Spectral Volumes spatial method and the submesh that it works with ([#900](https://github.com/pybamm-team/PyBaMM/pull/900))

## Bug fixes

- Fixed bug where some parameters were not being set by the `EcReactionLimited` SEI model ([#1136](https://github.com/pybamm-team/PyBaMM/pull/1136))
- Fixed bug on electrolyte potential for `BasicDFNHalfCell` ([#1133](https://github.com/pybamm-team/PyBaMM/pull/1133))
- Fixed `r_average` to work with `SecondaryBroadcast` ([#1118](https://github.com/pybamm-team/PyBaMM/pull/1118))
- Fixed finite volume discretisation of spherical integrals ([#1118](https://github.com/pybamm-team/PyBaMM/pull/1118))
- `t_eval` now gets changed to a `linspace` if a list of length 2 is passed ([#1113](https://github.com/pybamm-team/PyBaMM/pull/1113))
- Fixed bug when setting a function with an `InputParameter` ([#1111](https://github.com/pybamm-team/PyBaMM/pull/1111))

## Breaking changes

- The "fast diffusion" particle option has been renamed "uniform profile" ([#1130](https://github.com/pybamm-team/PyBaMM/pull/1130))
- The modules containing standard parameters are now classes so they can take options
  (e.g. `standard_parameters_lithium_ion` is now `LithiumIonParameters`) ([#1120](https://github.com/pybamm-team/PyBaMM/pull/1120))
- Renamed `quick_plot_vars` to `output_variables` in `Simulation` to be consistent with `QuickPlot`. Passing `quick_plot_vars` to `Simulation.plot()` has been deprecated and `output_variables` should be passed instead ([#1099](https://github.com/pybamm-team/PyBaMM/pull/1099))

# [v0.2.3](https://github.com/pybamm-team/PyBaMM/tree/v0.2.3) - 2020-07-01

This release enables the use of [Google Colab](https://colab.research.google.com/github/pybamm-team/PyBaMM/blob/main/) for running example notebooks, and adds some small new features and bug fixes.

## Features

- Added JAX evaluator, and ODE solver ([#1038](https://github.com/pybamm-team/PyBaMM/pull/1038))
- Reformatted Getting Started notebooks ([#1083](https://github.com/pybamm-team/PyBaMM/pull/1083))
- Reformatted Landesfeind electrolytes ([#1064](https://github.com/pybamm-team/PyBaMM/pull/1064))
- Adapted examples to be run in Google Colab ([#1061](https://github.com/pybamm-team/PyBaMM/pull/1061))
- Added some new solvers for algebraic models ([#1059](https://github.com/pybamm-team/PyBaMM/pull/1059))
- Added `length_scales` attribute to models ([#1058](https://github.com/pybamm-team/PyBaMM/pull/1058))
- Added averaging in secondary dimensions ([#1057](https://github.com/pybamm-team/PyBaMM/pull/1057))
- Added SEI reaction based on Yang et. al. 2017 and reduction in porosity ([#1009](https://github.com/pybamm-team/PyBaMM/issues/1009))

## Optimizations

- Reformatted CasADi "safe" mode to deal with events better ([#1089](https://github.com/pybamm-team/PyBaMM/pull/1089))

## Bug fixes

- Fixed a bug in `InterstitialDiffusionLimited` ([#1097](https://github.com/pybamm-team/PyBaMM/pull/1097))
- Fixed `Simulation` to keep different copies of the model so that parameters can be changed between simulations ([#1090](https://github.com/pybamm-team/PyBaMM/pull/1090))
- Fixed `model.new_copy()` to keep custom submodels ([#1090](https://github.com/pybamm-team/PyBaMM/pull/1090))
- 2D processed variables can now be evaluated at the domain boundaries ([#1088](https://github.com/pybamm-team/PyBaMM/pull/1088))
- Update the default variable points to better capture behaviour in the solid particles in li-ion models ([#1081](https://github.com/pybamm-team/PyBaMM/pull/1081))
- Fix `QuickPlot` to display variables discretised by FEM (in y-z) properly ([#1078](https://github.com/pybamm-team/PyBaMM/pull/1078))
- Add length scales to `EffectiveResistance` models ([#1071](https://github.com/pybamm-team/PyBaMM/pull/1071))
- Allowed for pybamm functions exp, sin, cos, sqrt to be used in expression trees that
  are converted to casadi format ([#1067](https://github.com/pybamm-team/PyBaMM/pull/1067))
- Fix a bug where variables that depend on y and z were transposed in `QuickPlot` ([#1055](https://github.com/pybamm-team/PyBaMM/pull/1055))

## Breaking changes

- `Simulation.specs` and `Simulation.set_defaults` have been deprecated. Users should create a new `Simulation` object for each different case instead ([#1090](https://github.com/pybamm-team/PyBaMM/pull/1090))
- The solution times `t_eval` must now be provided to `Simulation.solve()` when not using an experiment or prescribing the current using drive cycle data ([#1086](https://github.com/pybamm-team/PyBaMM/pull/1086))

# [v0.2.2](https://github.com/pybamm-team/PyBaMM/tree/v0.2.2) - 2020-06-01

New SEI models, simplification of submodel structure, as well as optimisations and general bug fixes.

## Features

- Reformatted `Geometry` and `Mesh` classes ([#1032](https://github.com/pybamm-team/PyBaMM/pull/1032))
- Added arbitrary geometry to the lumped thermal model ([#718](https://github.com/pybamm-team/PyBaMM/issues/718))
- Allowed `ProcessedVariable` to handle cases where `len(solution.t)=1` ([#1020](https://github.com/pybamm-team/PyBaMM/pull/1020))
- Added `BackwardIndefiniteIntegral` symbol ([#1014](https://github.com/pybamm-team/PyBaMM/pull/1014))
- Added `plot` and `plot2D` to enable easy plotting of `pybamm.Array` objects ([#1008](https://github.com/pybamm-team/PyBaMM/pull/1008))
- Updated effective current collector models and added example notebook ([#1007](https://github.com/pybamm-team/PyBaMM/pull/1007))
- Added SEI film resistance as an option ([#994](https://github.com/pybamm-team/PyBaMM/pull/994))
- Added `parameters` attribute to `pybamm.BaseModel` and `pybamm.Geometry` that lists all of the required parameters ([#993](https://github.com/pybamm-team/PyBaMM/pull/993))
- Added tab, edge, and surface cooling ([#965](https://github.com/pybamm-team/PyBaMM/pull/965))
- Added functionality to solver to automatically discretise a 0D model ([#947](https://github.com/pybamm-team/PyBaMM/pull/947))
- Added sensitivity to `CasadiAlgebraicSolver` ([#940](https://github.com/pybamm-team/PyBaMM/pull/940))
- Added `ProcessedSymbolicVariable` class, which can handle symbolic variables (i.e. variables for which the inputs are symbolic) ([#940](https://github.com/pybamm-team/PyBaMM/pull/940))
- Made `QuickPlot` compatible with Google Colab ([#935](https://github.com/pybamm-team/PyBaMM/pull/935))
- Added `BasicFull` model for lead-acid ([#932](https://github.com/pybamm-team/PyBaMM/pull/932))
- Added 'arctan' function ([#973](https://github.com/pybamm-team/PyBaMM/pull/973))

## Optimizations

- Implementing the use of GitHub Actions for CI ([#855](https://github.com/pybamm-team/PyBaMM/pull/855))
- Changed default solver for DAE models to `CasadiSolver` ([#978](https://github.com/pybamm-team/PyBaMM/pull/978))
- Added some extra simplifications to the expression tree ([#971](https://github.com/pybamm-team/PyBaMM/pull/971))
- Changed the behaviour of "safe" mode in `CasadiSolver` ([#956](https://github.com/pybamm-team/PyBaMM/pull/956))
- Sped up model building ([#927](https://github.com/pybamm-team/PyBaMM/pull/927))
- Changed default solver for lead-acid to `CasadiSolver` ([#927](https://github.com/pybamm-team/PyBaMM/pull/927))

## Bug fixes

- Fix a bug where slider plots do not update properly in notebooks ([#1041](https://github.com/pybamm-team/PyBaMM/pull/1041))
- Fix storing and plotting external variables in the solution ([#1026](https://github.com/pybamm-team/PyBaMM/pull/1026))
- Fix running a simulation with a model that is already discretized ([#1025](https://github.com/pybamm-team/PyBaMM/pull/1025))
- Fix CI not triggering for PR. ([#1013](https://github.com/pybamm-team/PyBaMM/pull/1013))
- Fix schedule testing running too often. ([#1010](https://github.com/pybamm-team/PyBaMM/pull/1010))
- Fix doctests failing due to mismatch in unsorted output.([#990](https://github.com/pybamm-team/PyBaMM/pull/990))
- Added extra checks when creating a model, for clearer errors ([#971](https://github.com/pybamm-team/PyBaMM/pull/971))
- Fixed `Interpolant` ids to allow processing ([#962](https://github.com/pybamm-team/PyBaMM/pull/962))
- Fixed a bug in the initial conditions of the potential pair model ([#954](https://github.com/pybamm-team/PyBaMM/pull/954))
- Changed simulation attributes to assign copies rather than the objects themselves ([#952](https://github.com/pybamm-team/PyBaMM/pull/952))
- Added default values to base model so that it works with the `Simulation` class ([#952](https://github.com/pybamm-team/PyBaMM/pull/952))
- Fixed solver to recompute initial conditions when inputs are changed ([#951](https://github.com/pybamm-team/PyBaMM/pull/951))
- Reformatted thermal submodels ([#938](https://github.com/pybamm-team/PyBaMM/pull/938))
- Reformatted electrolyte submodels ([#927](https://github.com/pybamm-team/PyBaMM/pull/927))
- Reformatted convection submodels ([#635](https://github.com/pybamm-team/PyBaMM/pull/635))

## Breaking changes

- Geometry should no longer be given keys 'primary' or 'secondary' ([#1032](https://github.com/pybamm-team/PyBaMM/pull/1032))
- Calls to `ProcessedVariable` objects are now made using dimensional time and space ([#1028](https://github.com/pybamm-team/PyBaMM/pull/1028))
- For variables discretised using finite elements the result returned by calling `ProcessedVariable` is now transposed ([#1020](https://github.com/pybamm-team/PyBaMM/pull/1020))
- Renamed "surface area density" to "surface area to volume ratio" ([#975](https://github.com/pybamm-team/PyBaMM/pull/975))
- Replaced "reaction rate" with "exchange-current density" ([#975](https://github.com/pybamm-team/PyBaMM/pull/975))
- Changed the implementation of reactions in submodels ([#948](https://github.com/pybamm-team/PyBaMM/pull/948))
- Removed some inputs like `T_inf`, `R_g` and activation energies to some of the standard function parameters. This is because each of those inputs is specific to a particular function (e.g. the reference temperature at which the function was measured). To change a property such as the activation energy, users should create a new function, specifying the relevant property as a `Parameter` or `InputParameter` ([#942](https://github.com/pybamm-team/PyBaMM/pull/942))
- The thermal option 'xyz-lumped' has been removed. The option 'thermal current collector' has also been removed ([#938](https://github.com/pybamm-team/PyBaMM/pull/938))
- The 'C-rate' parameter has been deprecated. Use 'Current function [A]' instead. The cell capacity can be accessed as 'Cell capacity [A.h]', and used to calculate current from C-rate ([#952](https://github.com/pybamm-team/PyBaMM/pull/952))

# [v0.2.1](https://github.com/pybamm-team/PyBaMM/tree/v0.2.1) - 2020-03-31

New expression tree node types, models, parameter sets and solvers, as well as general bug fixes and new examples.

## Features

- Store variable slices in model for inspection ([#925](https://github.com/pybamm-team/PyBaMM/pull/925))
- Added LiNiCoO2 parameter set from Ecker et. al. ([#922](https://github.com/pybamm-team/PyBaMM/pull/922))
- Made t_plus (optionally) a function of electrolyte concentration, and added (1 + dlnf/dlnc) to models ([#921](https://github.com/pybamm-team/PyBaMM/pull/921))
- Added `DummySolver` for empty models ([#915](https://github.com/pybamm-team/PyBaMM/pull/915))
- Added functionality to broadcast to edges ([#891](https://github.com/pybamm-team/PyBaMM/pull/891))
- Reformatted and cleaned up `QuickPlot` ([#886](https://github.com/pybamm-team/PyBaMM/pull/886))
- Added thermal effects to lead-acid models ([#885](https://github.com/pybamm-team/PyBaMM/pull/885))
- Added a helper function for info on function parameters ([#881](https://github.com/pybamm-team/PyBaMM/pull/881))
- Added additional notebooks showing how to create and compare models ([#877](https://github.com/pybamm-team/PyBaMM/pull/877))
- Added `Minimum`, `Maximum` and `Sign` operators
  ([#876](https://github.com/pybamm-team/PyBaMM/pull/876))
- Added a search feature to `FuzzyDict` ([#875](https://github.com/pybamm-team/PyBaMM/pull/875))
- Add ambient temperature as a function of time ([#872](https://github.com/pybamm-team/PyBaMM/pull/872))
- Added `CasadiAlgebraicSolver` for solving algebraic systems with CasADi ([#868](https://github.com/pybamm-team/PyBaMM/pull/868))
- Added electrolyte functions from Landesfeind ([#860](https://github.com/pybamm-team/PyBaMM/pull/860))
- Add new symbols `VariableDot`, representing the derivative of a variable wrt time,
  and `StateVectorDot`, representing the derivative of a state vector wrt time
  ([#858](https://github.com/pybamm-team/PyBaMM/issues/858))

## Bug fixes

- Filter out discontinuities that occur after solve times
  ([#941](https://github.com/pybamm-team/PyBaMM/pull/945))
- Fixed tight layout for QuickPlot in jupyter notebooks ([#930](https://github.com/pybamm-team/PyBaMM/pull/930))
- Fixed bug raised if function returns a scalar ([#919](https://github.com/pybamm-team/PyBaMM/pull/919))
- Fixed event handling in `ScipySolver` ([#905](https://github.com/pybamm-team/PyBaMM/pull/905))
- Made input handling clearer in solvers ([#905](https://github.com/pybamm-team/PyBaMM/pull/905))
- Updated Getting started notebook 2 ([#903](https://github.com/pybamm-team/PyBaMM/pull/903))
- Reformatted external circuit submodels ([#879](https://github.com/pybamm-team/PyBaMM/pull/879))
- Some bug fixes to generalize specifying models that aren't battery models, see [#846](https://github.com/pybamm-team/PyBaMM/issues/846)
- Reformatted interface submodels to be more readable ([#866](https://github.com/pybamm-team/PyBaMM/pull/866))
- Removed double-counted "number of electrodes connected in parallel" from simulation ([#864](https://github.com/pybamm-team/PyBaMM/pull/864))

## Breaking changes

- Changed keyword argument `u` for inputs (when evaluating an object) to `inputs` ([#905](https://github.com/pybamm-team/PyBaMM/pull/905))
- Removed "set external temperature" and "set external potential" options. Use "external submodels" option instead ([#862](https://github.com/pybamm-team/PyBaMM/pull/862))

# [v0.2.0](https://github.com/pybamm-team/PyBaMM/tree/v0.2.0) - 2020-02-26

This release introduces many new features and optimizations. All models can now be solved using the pip installation - in particular, the DFN can be solved in around 0.1s. Other highlights include an improved user interface, simulations of experimental protocols (GITT, CCCV, etc), new parameter sets for NCA and LGM50, drive cycles, "input parameters" and "external variables" for quickly solving models with different parameter values and coupling with external software, and general bug fixes and optimizations.

## Features

- Added LG M50 parameter set from Chen 2020 ([#854](https://github.com/pybamm-team/PyBaMM/pull/854))
- Changed rootfinding algorithm to CasADi, scipy.optimize.root still accessible as an option ([#844](https://github.com/pybamm-team/PyBaMM/pull/844))
- Added capacitance effects to lithium-ion models ([#842](https://github.com/pybamm-team/PyBaMM/pull/842))
- Added NCA parameter set ([#824](https://github.com/pybamm-team/PyBaMM/pull/824))
- Added functionality to `Solution` that automatically gets `t_eval` from the data when simulating drive cycles and performs checks to ensure the output has the required resolution to accurately capture the input current ([#819](https://github.com/pybamm-team/PyBaMM/pull/819))
- Added `Citations` object to print references when specific functionality is used ([#818](https://github.com/pybamm-team/PyBaMM/pull/818))
- Updated `Solution` to allow exporting to matlab and csv formats ([#811](https://github.com/pybamm-team/PyBaMM/pull/811))
- Allow porosity to vary in space ([#809](https://github.com/pybamm-team/PyBaMM/pull/809))
- Added functionality to solve DAE models with non-smooth current inputs ([#808](https://github.com/pybamm-team/PyBaMM/pull/808))
- Added functionality to simulate experiments and testing protocols ([#807](https://github.com/pybamm-team/PyBaMM/pull/807))
- Added fuzzy string matching for parameters and variables ([#796](https://github.com/pybamm-team/PyBaMM/pull/796))
- Changed ParameterValues to raise an error when a parameter that wasn't previously defined is updated ([#796](https://github.com/pybamm-team/PyBaMM/pull/796))
- Added some basic models (BasicSPM and BasicDFN) in order to clearly demonstrate the PyBaMM model structure for battery models ([#795](https://github.com/pybamm-team/PyBaMM/pull/795))
- Allow initial conditions in the particle to depend on x ([#786](https://github.com/pybamm-team/PyBaMM/pull/786))
- Added the harmonic mean to the Finite Volume method, which is now used when computing fluxes ([#783](https://github.com/pybamm-team/PyBaMM/pull/783))
- Refactored `Solution` to make it a dictionary that contains all of the solution variables. This automatically creates `ProcessedVariable` objects when required, so that the solution can be obtained much more easily. ([#781](https://github.com/pybamm-team/PyBaMM/pull/781))
- Added notebook to explain broadcasts ([#776](https://github.com/pybamm-team/PyBaMM/pull/776))
- Added a step to discretisation that automatically compute the inverse of the mass matrix of the differential part of the problem so that the underlying DAEs can be provided in semi-explicit form, as required by the CasADi solver ([#769](https://github.com/pybamm-team/PyBaMM/pull/769))
- Added the gradient operation for the Finite Element Method ([#767](https://github.com/pybamm-team/PyBaMM/pull/767))
- Added `InputParameter` node for quickly changing parameter values ([#752](https://github.com/pybamm-team/PyBaMM/pull/752))
- Added submodels for operating modes other than current-controlled ([#751](https://github.com/pybamm-team/PyBaMM/pull/751))
- Changed finite volume discretisation to use exact values provided by Neumann boundary conditions when computing the gradient instead of adding ghost nodes([#748](https://github.com/pybamm-team/PyBaMM/pull/748))
- Added optional R(x) distribution in particle models ([#745](https://github.com/pybamm-team/PyBaMM/pull/745))
- Generalized importing of external variables ([#728](https://github.com/pybamm-team/PyBaMM/pull/728))
- Separated active and inactive material volume fractions ([#726](https://github.com/pybamm-team/PyBaMM/pull/726))
- Added submodels for tortuosity ([#726](https://github.com/pybamm-team/PyBaMM/pull/726))
- Simplified the interface for setting current functions ([#723](https://github.com/pybamm-team/PyBaMM/pull/723))
- Added Heaviside operator ([#723](https://github.com/pybamm-team/PyBaMM/pull/723))
- New extrapolation methods ([#707](https://github.com/pybamm-team/PyBaMM/pull/707))
- Added some "Getting Started" documentation ([#703](https://github.com/pybamm-team/PyBaMM/pull/703))
- Allow abs tolerance to be set by variable for IDA KLU solver ([#700](https://github.com/pybamm-team/PyBaMM/pull/700))
- Added Simulation class ([#693](https://github.com/pybamm-team/PyBaMM/pull/693)) with load/save functionality ([#732](https://github.com/pybamm-team/PyBaMM/pull/732))
- Added interface to CasADi solver ([#687](https://github.com/pybamm-team/PyBaMM/pull/687), [#691](https://github.com/pybamm-team/PyBaMM/pull/691), [#714](https://github.com/pybamm-team/PyBaMM/pull/714)). This makes the SUNDIALS DAE solvers (Scikits and KLU) truly optional (though IDA KLU is recommended for solving the DFN).
- Added option to use CasADi's Algorithmic Differentiation framework to calculate Jacobians ([#687](https://github.com/pybamm-team/PyBaMM/pull/687))
- Added method to evaluate parameters more easily ([#669](https://github.com/pybamm-team/PyBaMM/pull/669))
- Added `Jacobian` class to reuse known Jacobians of expressions ([#665](https://github.com/pybamm-team/PyBaMM/pull/670))
- Added `Interpolant` class to interpolate experimental data (e.g. OCP curves) ([#661](https://github.com/pybamm-team/PyBaMM/pull/661))
- Added interface (via pybind11) to sundials with the IDA KLU sparse linear solver ([#657](https://github.com/pybamm-team/PyBaMM/pull/657))
- Allowed parameters to be set by material or by specifying a particular paper ([#647](https://github.com/pybamm-team/PyBaMM/pull/647))
- Set relative and absolute tolerances independently in solvers ([#645](https://github.com/pybamm-team/PyBaMM/pull/645))
- Added basic method to allow (a part of) the State Vector to be updated with results obtained from another solution or package ([#624](https://github.com/pybamm-team/PyBaMM/pull/624))
- Added some non-uniform meshes in 1D and 2D ([#617](https://github.com/pybamm-team/PyBaMM/pull/617))

## Optimizations

- Now simplifying objects that are constant as soon as they are created ([#801](https://github.com/pybamm-team/PyBaMM/pull/801))
- Simplified solver interface ([#800](https://github.com/pybamm-team/PyBaMM/pull/800))
- Added caching for shape evaluation, used during discretisation ([#780](https://github.com/pybamm-team/PyBaMM/pull/780))
- Added an option to skip model checks during discretisation, which could be slow for large models ([#739](https://github.com/pybamm-team/PyBaMM/pull/739))
- Use CasADi's automatic differentation algorithms by default when solving a model ([#714](https://github.com/pybamm-team/PyBaMM/pull/714))
- Avoid re-checking size when making a copy of an `Index` object ([#656](https://github.com/pybamm-team/PyBaMM/pull/656))
- Avoid recalculating `_evaluation_array` when making a copy of a `StateVector` object ([#653](https://github.com/pybamm-team/PyBaMM/pull/653))

## Bug fixes

- Fixed a bug where current loaded from data was incorrectly scaled with the cell capacity ([#852](https://github.com/pybamm-team/PyBaMM/pull/852))
- Moved evaluation of initial conditions to solver ([#839](https://github.com/pybamm-team/PyBaMM/pull/839))
- Fixed a bug where the first line of the data wasn't loaded when parameters are loaded from data ([#819](https://github.com/pybamm-team/PyBaMM/pull/819))
- Made `graphviz` an optional dependency ([#810](https://github.com/pybamm-team/PyBaMM/pull/810))
- Fixed examples to run with basic pip installation ([#800](https://github.com/pybamm-team/PyBaMM/pull/800))
- Added events for CasADi solver when stepping ([#800](https://github.com/pybamm-team/PyBaMM/pull/800))
- Improved implementation of broadcasts ([#776](https://github.com/pybamm-team/PyBaMM/pull/776))
- Fixed a bug which meant that the Ohmic heating in the current collectors was incorrect if using the Finite Element Method ([#767](https://github.com/pybamm-team/PyBaMM/pull/767))
- Improved automatic broadcasting ([#747](https://github.com/pybamm-team/PyBaMM/pull/747))
- Fixed bug with wrong temperature in initial conditions ([#737](https://github.com/pybamm-team/PyBaMM/pull/737))
- Improved flexibility of parameter values so that parameters (such as diffusivity or current) can be set as functions or scalars ([#723](https://github.com/pybamm-team/PyBaMM/pull/723))
- Fixed a bug where boundary conditions were sometimes handled incorrectly in 1+1D models ([#713](https://github.com/pybamm-team/PyBaMM/pull/713))
- Corrected a sign error in Dirichlet boundary conditions in the Finite Element Method ([#706](https://github.com/pybamm-team/PyBaMM/pull/706))
- Passed the correct dimensional temperature to open circuit potential ([#702](https://github.com/pybamm-team/PyBaMM/pull/702))
- Added missing temperature dependence in electrolyte and interface submodels ([#698](https://github.com/pybamm-team/PyBaMM/pull/698))
- Fixed differentiation of functions that have more than one argument ([#687](https://github.com/pybamm-team/PyBaMM/pull/687))
- Added warning if `ProcessedVariable` is called outside its interpolation range ([#681](https://github.com/pybamm-team/PyBaMM/pull/681))
- Updated installation instructions for Mac OS ([#680](https://github.com/pybamm-team/PyBaMM/pull/680))
- Improved the way `ProcessedVariable` objects are created in higher dimensions ([#581](https://github.com/pybamm-team/PyBaMM/pull/581))

## Breaking changes

- Time for solver should now be given in seconds ([#832](https://github.com/pybamm-team/PyBaMM/pull/832))
- Model events are now represented as a list of `pybamm.Event` ([#759](https://github.com/pybamm-team/PyBaMM/issues/759)
- Removed `ParameterValues.update_model`, whose functionality is now replaced by `InputParameter` ([#801](https://github.com/pybamm-team/PyBaMM/pull/801))
- Removed `Outer` and `Kron` nodes as no longer used ([#777](https://github.com/pybamm-team/PyBaMM/pull/777))
- Moved `results` to separate repositories ([#761](https://github.com/pybamm-team/PyBaMM/pull/761))
- The parameters "Bruggeman coefficient" must now be specified separately as "Bruggeman coefficient (electrolyte)" and "Bruggeman coefficient (electrode)"
- The current classes (`GetConstantCurrent`, `GetUserCurrent` and `GetUserData`) have now been removed. Please refer to the [`change-input-current` notebook](https://github.com/pybamm-team/PyBaMM/blob/develop/docs/source/examples/notebooks/change-input-current.ipynb) for information on how to specify an input current
- Parameter functions must now use pybamm functions instead of numpy functions (e.g. `pybamm.exp` instead of `numpy.exp`), as these are then used to construct the expression tree directly. Generally, pybamm syntax follows numpy syntax; please get in touch if a function you need is missing.
- The current must now be updated by changing "Current function [A]" or "C-rate" instead of "Typical current [A]"

# [v0.1.0](https://github.com/pybamm-team/PyBaMM/tree/v0.1.0) - 2019-10-08

This is the first official version of PyBaMM.
Please note that PyBaMM in still under active development, and so the API may change in the future.

## Features

### Models

#### Lithium-ion

- Single Particle Model (SPM)
- Single Particle Model with electrolyte (SPMe)
- Doyle-Fuller-Newman (DFN) model

with the following optional physics:

- Thermal effects
- Fast diffusion in particles
- 2+1D (pouch cell)

#### Lead-acid

- Leading-Order Quasi-Static model
- First-Order Quasi-Static model
- Composite model
- Full model

with the following optional physics:

- Hydrolysis side reaction
- Capacitance effects
- 2+1D

### Spatial discretisations

- Finite Volume (1D only)
- Finite Element (scikit, 2D only)

### Solvers

- Scipy
- Scikits ODE
- Scikits DAE
- IDA KLU sparse linear solver (Sundials)
- Algebraic (root-finding)<|MERGE_RESOLUTION|>--- conflicted
+++ resolved
@@ -2,11 +2,8 @@
 
 ## Features
 
-<<<<<<< HEAD
 - Enabled using SEI models with particle size distributions. ([#4693](https://github.com/pybamm-team/PyBaMM/pull/4693))
-=======
 - Added symbolic mesh which allows for using InputParameters for geometric parameters ([#4665](https://github.com/pybamm-team/PyBaMM/pull/4665))
->>>>>>> 006f3c57
 - Enhanced the `search` method to accept multiple search terms in the form of a string or a list. ([#4650](https://github.com/pybamm-team/PyBaMM/pull/4650))
 - Made composite electrode model compatible with particle size distribution ([#4687](https://github.com/pybamm-team/PyBaMM/pull/4687))
 - Added `Symbol.post_order()` method to return an iterable that steps through the tree in post-order fashion. ([#4684](https://github.com/pybamm-team/PyBaMM/pull/4684))
