# [Unreleased](https://github.com/pybamm-team/PyBaMM/)

## Bug fixes

<<<<<<< HEAD
-   Fixed finite volume discretization in spherical polar coordinates ([#1782](https://github.com/pybamm-team/PyBaMM/pull/1782))
=======
-   Fixed `sympy` operators for `Arctan` and `Exponential` ([#1786](https://github.com/pybamm-team/PyBaMM/pull/1786))
>>>>>>> 93ead88d

# [v21.10](https://github.com/pybamm-team/PyBaMM/tree/v21.9) - 2021-10-31

## Features

-   Summary variables can now be user-determined ([#1759](https://github.com/pybamm-team/PyBaMM/pull/1759))
-   Added `all_first_states` to the `Solution` object for a simulation with experiment ([#1759](https://github.com/pybamm-team/PyBaMM/pull/1759))
-   Added a new method (`create_gif`) in `QuickPlot`, `Simulation` and `BatchStudy` to create a GIF of a simulation ([#1754](https://github.com/pybamm-team/PyBaMM/pull/1754))
-   Added more examples for the `BatchStudy` class ([#1747](https://github.com/pybamm-team/PyBaMM/pull/1747))
-   SEI models can now be included in the half-cell model ([#1705](https://github.com/pybamm-team/PyBaMM/pull/1705))

## Bug fixes
 
-   Half-cell model and lead-acid models can now be simulated with `Experiment`s ([#1759](https://github.com/pybamm-team/PyBaMM/pull/1759))
-   Removed in-place modification of the solution objects by `QuickPlot` ([#1747](https://github.com/pybamm-team/PyBaMM/pull/1747))
-   Fixed vector-vector multiplication bug that was causing errors in the SPM with constant voltage or power ([#1735](https://github.com/pybamm-team/PyBaMM/pull/1735))

# [v21.9](https://github.com/pybamm-team/PyBaMM/tree/v21.9) - 2021-09-30

## Features

-   Added thermal parameters (thermal conductivity, specific heat, etc.) to the `Ecker2015` parameter set from Zhao et al. (2018) and Hales et al. (2019) ([#1683](https://github.com/pybamm-team/PyBaMM/pull/1683))
-   Added `plot_summary_variables` to plot and compare summary variables ([#1678](https://github.com/pybamm-team/PyBaMM/pull/1678))
-   The DFN model can now be used directly (instead of `BasicDFNHalfCell`) to simulate a half-cell ([#1600](https://github.com/pybamm-team/PyBaMM/pull/1600))

## Breaking changes

-   Dropped support for Python 3.6 ([#1696](https://github.com/pybamm-team/PyBaMM/pull/1696))
-   The substring 'negative electrode' has been removed from variables related to SEI and lithium plating (e.g. 'Total negative electrode SEI thickness [m]' replaced by 'Total SEI thickness [m]') ([#1654](https://github.com/pybamm-team/PyBaMM/pull/1654))

# [v21.08](https://github.com/pybamm-team/PyBaMM/tree/v21.08) - 2021-08-26

This release introduces:
- the switch to calendar versioning: from now on we will use year.month version number
- sensitivity analysis of solutions with respect to input parameters
- several new models, including many-particle and state-of-health models
- improvement on how CasADI solver's handle events, including a new "fast with events" mode
- several other new features, optimizations, and bug fixes, summarized below

## Features

-   Added submodels and functionality for particle-size distributions in the DFN model, including an
example notebook ([#1602](https://github.com/pybamm-team/PyBaMM/pull/1602))
-   Added UDDS and WLTC drive cycles  ([#1601](https://github.com/pybamm-team/PyBaMM/pull/1601))
-   Added LG M50 (NMC811 and graphite + SiOx) parameter set from O'Regan 2021 ([#1594](https://github.com/pybamm-team/PyBaMM/pull/1594))
-   `pybamm.base_solver.solve` function can take a list of input parameters to calculate the sensitivities of the solution with respect to. Alternatively, it can be set  to `True` to calculate the sensitivities for all input parameters ([#1552](https://github.com/pybamm-team/PyBaMM/pull/1552))
-   Added capability for `quaternary` domains (in addition to `primary`, `secondary` and `tertiary`), increasing the maximum number of domains that a `Symbol` can have to 4. ([#1580](https://github.com/pybamm-team/PyBaMM/pull/1580))
-   Tabs can now be placed at the bottom of the cell in 1+1D thermal models ([#1581](https://github.com/pybamm-team/PyBaMM/pull/1581))
-   Added temperature dependence on electrode electronic conductivity ([#1570](https://github.com/pybamm-team/PyBaMM/pull/1570))
-   `pybamm.base_solver.solve` function can take a list of input parameters to calculate the sensitivities of the solution with respect to. Alternatively, it can be set  to `True` to calculate the sensitivities for all input parameters ([#1552](https://github.com/pybamm-team/PyBaMM/pull/1552))
-   Added a new lithium-ion model `MPM` or Many-Particle Model, with a distribution of particle sizes in each electrode. ([#1529](https://github.com/pybamm-team/PyBaMM/pull/1529))
-   Added 2 new submodels for lithium transport in a size distribution of electrode particles: Fickian diffusion (`FickianSingleSizeDistribution`) and uniform concentration profile (`FastSingleSizeDistribution`). ([#1529](https://github.com/pybamm-team/PyBaMM/pull/1529))
-   Added a "particle size" domain to the default lithium-ion geometry, including plotting capabilities (`QuickPlot`) and processing of variables (`ProcessedVariable`). ([#1529](https://github.com/pybamm-team/PyBaMM/pull/1529))
-   Added fitted expressions for OCPs for the Chen2020 parameter set ([#1526](https://github.com/pybamm-team/PyBaMM/pull/1497))
-   Added `initial_soc` argument to `Simualtion.solve` for specifying the initial SOC when solving a model ([#1512](https://github.com/pybamm-team/PyBaMM/pull/1512))
-   Added `print_name` to some symbols ([#1495](https://github.com/pybamm-team/PyBaMM/pull/1495), [#1497](https://github.com/pybamm-team/PyBaMM/pull/1497))
-   Added Base Parameters class and SymPy in dependencies ([#1495](https://github.com/pybamm-team/PyBaMM/pull/1495))
-   Added a new "reaction-driven" model for LAM from Reniers et al (2019) ([#1490](https://github.com/pybamm-team/PyBaMM/pull/1490))
-   Some features ("loss of active material" and "particle mechanics") can now be specified separately for the negative electrode and positive electrode by passing a 2-tuple ([#1490](https://github.com/pybamm-team/PyBaMM/pull/1490))
-   `plot` and `plot2D` now take and return a matplotlib Axis to allow for easier customization ([#1472](https://github.com/pybamm-team/PyBaMM/pull/1472))
-   `ParameterValues.evaluate` can now return arrays to allow function parameters to be easily evaluated ([#1472](https://github.com/pybamm-team/PyBaMM/pull/1472))
-   Added option to save only specific cycle numbers when simulating an `Experiment` ([#1459](https://github.com/pybamm-team/PyBaMM/pull/1459))
-   Added capacity-based termination conditions when simulating an `Experiment` ([#1459](https://github.com/pybamm-team/PyBaMM/pull/1459))
-   Added "summary variables" to track degradation over several cycles ([#1459](https://github.com/pybamm-team/PyBaMM/pull/1459))
-   Added `ElectrodeSOH` model for calculating capacities and stoichiometric limits ([#1459](https://github.com/pybamm-team/PyBaMM/pull/1459))
-   Added Batch Study class ([#1455](https://github.com/pybamm-team/PyBaMM/pull/1455))
-   Added `ConcatenationVariable`, which is automatically created when variables are concatenated ([#1453](https://github.com/pybamm-team/PyBaMM/pull/1453))
-   Added "fast with events" mode for the CasADi solver, which solves a model and finds events more efficiently than "safe" mode. As of PR #1450 this feature is still being tested and "safe" mode remains the default ([#1450](https://github.com/pybamm-team/PyBaMM/pull/1450))

## Optimizations

-   Models that mostly use x-averaged quantities (SPM and SPMe) now use x-averaged degradation models ([#1490](https://github.com/pybamm-team/PyBaMM/pull/1490))
-   Improved how the CasADi solver's "safe" mode finds events ([#1450](https://github.com/pybamm-team/PyBaMM/pull/1450))
-   Perform more automatic simplifications of the expression tree ([#1449](https://github.com/pybamm-team/PyBaMM/pull/1449))
-   Reduce time taken to hash a sparse `Matrix` object ([#1449](https://github.com/pybamm-team/PyBaMM/pull/1449))

## Bug fixes

-   Fixed bug with `load_function` ([#1675](https://github.com/pybamm-team/PyBaMM/pull/1675))
-   Updated documentation to include some previously missing functions, such as `erf` and `tanh` ([#1628](https://github.com/pybamm-team/PyBaMM/pull/1628))
-   Fixed reading citation file without closing ([#1620](https://github.com/pybamm-team/PyBaMM/pull/1620))
-   Porosity variation for SEI and plating models is calculated from the film thickness rather than from a separate ODE ([#1617](https://github.com/pybamm-team/PyBaMM/pull/1617))
-   Fixed a bug where the order of the indexing for the entries of variables discretised using FEM was incorrect ([#1556](https://github.com/pybamm-team/PyBaMM/pull/1556))
-   Fix broken module import for spyder when running a script twice ([#1555](https://github.com/pybamm-team/PyBaMM/pull/1555))
-   Fixed ElectrodeSOH model for multi-dimensional simulations ([#1548](https://github.com/pybamm-team/PyBaMM/pull/1548))
-   Removed the overly-restrictive check "each variable in the algebraic eqn keys must appear in the eqn" ([#1510](https://github.com/pybamm-team/PyBaMM/pull/1510))
-   Made parameters importable through pybamm ([#1475](https://github.com/pybamm-team/PyBaMM/pull/1475))

## Breaking changes

-   Refactored the `particle` submodel module, with the models having no size distribution now found in `particle.no_distribution`, and those with a size distribution in `particle.size_distribution`. Renamed submodels to indicate the transport model (Fickian diffusion, polynomial profile) and if they are "x-averaged". E.g., `FickianManyParticles` and `FickianSingleParticle` are now `no_distribution.FickianDiffusion` and `no_distribution.XAveragedFickianDiffusion` ([#1602](https://github.com/pybamm-team/PyBaMM/pull/1602))
-   Changed sensitivity API. Removed `ProcessedSymbolicVariable`, all sensitivity now handled within the solvers and `ProcessedVariable` ()  ([#1552](https://github.com/pybamm-team/PyBaMM/pull/1552))
-   The `Yang2017` parameter set has been removed as the complete parameter set is not publicly available in the literature ([#1577](https://github.com/pybamm-team/PyBaMM/pull/1577))
-   Changed how options are specified for the "loss of active material" and "particle cracking" submodels. "loss of active material" can now be one of "none", "stress-driven", or "reaction-driven", or a 2-tuple for different options in negative and positive electrode. Similarly "particle cracking" (now called "particle mechanics") can now be "none", "swelling only", "swelling and cracking", or a 2-tuple ([#1490](https://github.com/pybamm-team/PyBaMM/pull/1490))
-   Changed the variable in the full diffusion model from "Electrolyte concentration" to "Porosity times concentration" ([#1476](https://github.com/pybamm-team/PyBaMM/pull/1476))
-   Renamed `lithium-ion` folder to `lithium_ion` and `lead-acid` folder to `lead_acid` in parameters ([#1464](https://github.com/pybamm-team/PyBaMM/pull/1464))

# [v0.4.0](https://github.com/pybamm-team/PyBaMM/tree/v0.4.0) - 2021-03-28

This release introduces:
- several new models, including reversible and irreversible plating submodels, submodels for loss of active material, Yang et al.'s (2017) coupled SEI/plating/pore clogging model, and the Newman-Tobias model
- internal optimizations for solving models, particularly for simulating experiments, with more accurate event detection and more efficient numerical methods and post-processing
- parallel solutions of a model with different inputs
- a cleaner installation process for Mac when installing from PyPI, no longer requiring a Homebrew installation of Sundials
- improved plotting functionality, including adding a new 'voltage component' plot
- several other new features, optimizations, and bug fixes, summarized below

## Features
-   Added `NewmanTobias` li-ion battery model ([#1423](https://github.com/pybamm-team/PyBaMM/pull/1423))
-   Added `plot_voltage_components` to easily plot the component overpotentials that make up the voltage ([#1419](https://github.com/pybamm-team/PyBaMM/pull/1419))
-   Made `QuickPlot` more customizable and added an example ([#1419](https://github.com/pybamm-team/PyBaMM/pull/1419))
-   `Solution` objects can now be created by stepping *different* models ([#1408](https://github.com/pybamm-team/PyBaMM/pull/1408))
-   Added Yang et al 2017 model that couples irreversible lithium plating, SEI growth and change in porosity which produces a transition from linear to nonlinear degradation pattern of lithium-ion battery over extended cycles([#1398](https://github.com/pybamm-team/PyBaMM/pull/1398))
-   Added support for Python 3.9 and dropped support for Python 3.6. Python 3.6 may still work but is now untested ([#1370](https://github.com/pybamm-team/PyBaMM/pull/1370))
-   Added the electrolyte overpotential and Ohmic losses for full conductivity, including surface form ([#1350](https://github.com/pybamm-team/PyBaMM/pull/1350))
-   Added functionality to `Citations` to print formatted citations ([#1340](https://github.com/pybamm-team/PyBaMM/pull/1340))
-   Updated the way events are handled in `CasadiSolver` for more accurate event location ([#1328](https://github.com/pybamm-team/PyBaMM/pull/1328))
-   Added error message if initial conditions are outside the bounds of a variable ([#1326](https://github.com/pybamm-team/PyBaMM/pull/1326))
-   Added temperature dependence to density, heat capacity and thermal conductivity ([#1323](https://github.com/pybamm-team/PyBaMM/pull/1323))
-   Added temperature dependence to the transference number (`t_plus`) ([#1317](https://github.com/pybamm-team/PyBaMM/pull/1317))
-   Added new functionality for `Interpolant` ([#1312](https://github.com/pybamm-team/PyBaMM/pull/1312))
-   Added option to express experiments (and extract solutions) in terms of cycles of operating condition ([#1309](https://github.com/pybamm-team/PyBaMM/pull/1309))
-   The event time and state are now returned as part of `Solution.t` and `Solution.y` so that the event is accurately captured in the returned solution ([#1300](https://github.com/pybamm-team/PyBaMM/pull/1300))
-   Added reversible and irreversible lithium plating models ([#1287](https://github.com/pybamm-team/PyBaMM/pull/1287))
-   Reformatted the `BasicDFNHalfCell` to be consistent with the other models ([#1282](https://github.com/pybamm-team/PyBaMM/pull/1282))
-   Added option to make the total interfacial current density a state ([#1280](https://github.com/pybamm-team/PyBaMM/pull/1280))
-   Added functionality to initialize a model using the solution from another model ([#1278](https://github.com/pybamm-team/PyBaMM/pull/1278))
-   Added submodels for active material ([#1262](https://github.com/pybamm-team/PyBaMM/pull/1262))
-   Updated solvers' method `solve()` so it can take a list of inputs dictionaries as the `inputs` keyword argument. In this case the model is solved for each input set in the list, and a list of solutions mapping the set of inputs to the solutions is returned. Note that `solve()` can still take a single dictionary as the `inputs` keyword argument. In this case the behaviour is unchanged compared to previous versions.([#1261](https://github.com/pybamm-team/PyBaMM/pull/1261))
-   Added composite surface form electrolyte models: `CompositeDifferential` and `CompositeAlgebraic` ([#1207](https://github.com/pybamm-team/PyBaMM/issues/1207))

## Optimizations

-   Improved the way an `Experiment` is simulated to reduce solve time (at the cost of slightly higher set-up time) ([#1408](https://github.com/pybamm-team/PyBaMM/pull/1408))
-   Add script and workflow to automatically update parameter_sets.py docstrings ([#1371](https://github.com/pybamm-team/PyBaMM/pull/1371))
-   Add URLs checker in workflows ([#1347](https://github.com/pybamm-team/PyBaMM/pull/1347))
-   The `Solution` class now only creates the concatenated `y` when the user asks for it. This is an optimization step as the concatenation can be slow, especially with larger experiments ([#1331](https://github.com/pybamm-team/PyBaMM/pull/1331))
-   If solver method `solve()` is passed a list of inputs as the `inputs` keyword argument, the resolution of the model for each input set is spread across several Python processes, usually running in parallel on different processors. The default number of processes is the number of processors available. `solve()` takes a new keyword argument `nproc` which can be used to set this number a manually.
-   Variables are now post-processed using CasADi ([#1316](https://github.com/pybamm-team/PyBaMM/pull/1316))
-   Operations such as `1*x` and `0+x` now directly return `x` ([#1252](https://github.com/pybamm-team/PyBaMM/pull/1252))

## Bug fixes

-   Fixed a bug on the boundary conditions of `FickianSingleParticle` and `FickianManyParticles` to ensure mass is conserved ([#1421](https://github.com/pybamm-team/PyBaMM/pull/1421))
-   Fixed a bug where the `PolynomialSingleParticle` submodel gave incorrect results with "dimensionality" equal to 2 ([#1411](https://github.com/pybamm-team/PyBaMM/pull/1411))
-   Fixed a bug where volume averaging in 0D gave the wrong result ([#1411](https://github.com/pybamm-team/PyBaMM/pull/1411))
-   Fixed a sign error in the positive electrode ohmic losses ([#1407](https://github.com/pybamm-team/PyBaMM/pull/1407))
-   Fixed the formulation of the EC reaction SEI model ([#1397](https://github.com/pybamm-team/PyBaMM/pull/1397))
-   Simulations now stop when an experiment becomes infeasible ([#1395](https://github.com/pybamm-team/PyBaMM/pull/1395))
-   Added a check for domains in `Concatenation` ([#1368](https://github.com/pybamm-team/PyBaMM/pull/1368))
-   Differentiation now works even when the differentiation variable is a constant ([#1294](https://github.com/pybamm-team/PyBaMM/pull/1294))
-   Fixed a bug where the event time and state were no longer returned as part of the solution ([#1344](https://github.com/pybamm-team/PyBaMM/pull/1344))
-   Fixed a bug in `CasadiSolver` safe mode which crashed when there were extrapolation events but no termination events ([#1321](https://github.com/pybamm-team/PyBaMM/pull/1321))
-   When an `Interpolant` is extrapolated an error is raised for `CasadiSolver` (and a warning is raised for the other solvers) ([#1315](https://github.com/pybamm-team/PyBaMM/pull/1315))
-   Fixed `Simulation` and `model.new_copy` to fix a bug where changes to the model were overwritten ([#1278](https://github.com/pybamm-team/PyBaMM/pull/1278))

## Breaking changes

-   Removed `Simplification` class and `.simplify()` function ([#1369](https://github.com/pybamm-team/PyBaMM/pull/1369))
-   All example notebooks in PyBaMM's GitHub repository must now include the command `pybamm.print_citations()`, otherwise the tests will fail. This is to encourage people to use this command to cite the relevant papers ([#1340](https://github.com/pybamm-team/PyBaMM/pull/1340))
-   Notation has been homogenised to use positive and negative electrode (instead of cathode and anode). This applies to the parameter folders (now called `'positive_electrodes'` and `'negative_electrodes'`) and the options of `active_material` and `particle_cracking` submodels (now called `'positive'` and `'negative'`) ([#1337](https://github.com/pybamm-team/PyBaMM/pull/1337))
-   `Interpolant` now takes `x` and `y` instead of a single `data` entry ([#1312](https://github.com/pybamm-team/PyBaMM/pull/1312))
-   Boolean model options ('sei porosity change', 'convection') must now be given in string format ('true' or 'false' instead of True or False) ([#1280](https://github.com/pybamm-team/PyBaMM/pull/1280))
-   Operations such as `1*x` and `0+x` now directly return `x`. This can be bypassed by explicitly creating the binary operators, e.g. `pybamm.Multiplication(1, x)` ([#1252](https://github.com/pybamm-team/PyBaMM/pull/1252))
-   `'Cell capacity [A.h]'` has been renamed to `'Nominal cell capacity [A.h]'`. `'Cell capacity [A.h]'` will be deprecated in the next release. ([#1352](https://github.com/pybamm-team/PyBaMM/pull/1352))

# [v0.3.0](https://github.com/pybamm-team/PyBaMM/tree/v0.3.0) - 2020-12-01

This release introduces a new aging model for particle mechanics, a new reduced-order model (TSPMe), and a parameter set for A123 LFP cells. Additionally, there have been several backend optimizations to speed up model creation and solving, and other minor features and bug fixes.

## Features

-   Added a submodel for particle mechanics ([#1232](https://github.com/pybamm-team/PyBaMM/pull/1232))
-   Added a notebook on how to speed up the solver and handle instabilities ([#1223](https://github.com/pybamm-team/PyBaMM/pull/1223))
-   Improve string printing of `BinaryOperator`, `Function`, and `Concatenation` objects ([#1223](https://github.com/pybamm-team/PyBaMM/pull/1223))
-   Added `Solution.integration_time`, which is the time taken just by the integration subroutine, without extra setups ([#1223](https://github.com/pybamm-team/PyBaMM/pull/1223))
-   Added parameter set for an A123 LFP cell ([#1209](https://github.com/pybamm-team/PyBaMM/pull/1209))
-   Added variables related to equivalent circuit models ([#1204](https://github.com/pybamm-team/PyBaMM/pull/1204))
-   Added the `Integrated` electrolyte conductivity submodel ([#1188](https://github.com/pybamm-team/PyBaMM/pull/1188))
-   Added an example script to check conservation of lithium ([#1186](https://github.com/pybamm-team/PyBaMM/pull/1186))
-   Added `erf` and `erfc` functions ([#1184](https://github.com/pybamm-team/PyBaMM/pull/1184))

## Optimizations

-   Add (optional) smooth approximations for the `Minimum`, `Maximum`, `Heaviside`, and `AbsoluteValue` operators ([#1223](https://github.com/pybamm-team/PyBaMM/pull/1223))
-   Avoid unnecessary repeated computations in the solvers ([#1222](https://github.com/pybamm-team/PyBaMM/pull/1222))
-   Rewrite `Symbol.is_constant` to be more efficient ([#1222](https://github.com/pybamm-team/PyBaMM/pull/1222))
-   Cache shape and size calculations ([#1222](https://github.com/pybamm-team/PyBaMM/pull/1222))
-   Only instantiate the geometric, electrical and thermal parameter classes once ([#1222](https://github.com/pybamm-team/PyBaMM/pull/1222))

## Bug fixes

-   Quickplot now works when timescale or lengthscale is a function of an input parameter ([#1234](https://github.com/pybamm-team/PyBaMM/pull/1234))
-   Fix bug that was slowing down creation of the EC reaction SEI submodel ([#1227](https://github.com/pybamm-team/PyBaMM/pull/1227))
-   Add missing separator thermal parameters for the Ecker parameter set ([#1226](https://github.com/pybamm-team/PyBaMM/pull/1226))
-   Make sure simulation solves when evaluated timescale is a function of an input parameter ([#1218](https://github.com/pybamm-team/PyBaMM/pull/1218))
-   Raise error if saving to MATLAB with variable names that MATLAB can't read, and give option of providing alternative variable names ([#1206](https://github.com/pybamm-team/PyBaMM/pull/1206))
-   Raise error if the boundary condition at the origin in a spherical domain is other than no-flux ([#1175](https://github.com/pybamm-team/PyBaMM/pull/1175))
-   Fix boundary conditions at r = 0 for Creating Models notebooks ([#1173](https://github.com/pybamm-team/PyBaMM/pull/1173))

## Breaking changes

-    The parameters "Positive/Negative particle distribution in x" and "Positive/Negative surface area to volume ratio distribution in x" have been deprecated. Instead, users can provide "Positive/Negative particle radius [m]" and "Positive/Negative surface area to volume ratio [m-1]" directly as functions of through-cell position (x [m]) ([#1237](https://github.com/pybamm-team/PyBaMM/pull/1237))

# [v0.2.4](https://github.com/pybamm-team/PyBaMM/tree/v0.2.4) - 2020-09-07

This release adds new operators for more complex models, some basic sensitivity analysis, and a spectral volumes spatial method, as well as some small bug fixes.

## Features

-   Added variables which track the total amount of lithium in the system ([#1136](https://github.com/pybamm-team/PyBaMM/pull/1136))
-   Added `Upwind` and `Downwind` operators for convection ([#1134](https://github.com/pybamm-team/PyBaMM/pull/1134))
-   Added Getting Started notebook on solver options and changing the mesh. Also added a notebook detailing the different thermal options, and a notebook explaining the steps that occur behind the scenes in the `Simulation` class ([#1131](https://github.com/pybamm-team/PyBaMM/pull/1131))
-   Added particle submodel that use a polynomial approximation to the concentration within the electrode particles ([#1130](https://github.com/pybamm-team/PyBaMM/pull/1130))
-   Added `Modulo`, `Floor` and `Ceiling` operators ([#1121](https://github.com/pybamm-team/PyBaMM/pull/1121))
-   Added DFN model for a half cell ([#1121](https://github.com/pybamm-team/PyBaMM/pull/1121))
-   Automatically compute surface area to volume ratio based on particle shape for li-ion models ([#1120](https://github.com/pybamm-team/PyBaMM/pull/1120))
-   Added "R-averaged particle concentration" variables ([#1118](https://github.com/pybamm-team/PyBaMM/pull/1118))
-   Added support for sensitivity calculations to the casadi solver ([#1109](https://github.com/pybamm-team/PyBaMM/pull/1109))
-   Added support for index 1 semi-explicit dae equations and sensitivity calculations to JAX BDF solver ([#1107](https://github.com/pybamm-team/PyBaMM/pull/1107))
-   Allowed keyword arguments to be passed to `Simulation.plot()` ([#1099](https://github.com/pybamm-team/PyBaMM/pull/1099))
-   Added the Spectral Volumes spatial method and the submesh that it works with ([#900](https://github.com/pybamm-team/PyBaMM/pull/900))

## Bug fixes

-   Fixed bug where some parameters were not being set by the `EcReactionLimited` SEI model ([#1136](https://github.com/pybamm-team/PyBaMM/pull/1136))
-   Fixed bug on electrolyte potential for `BasicDFNHalfCell` ([#1133](https://github.com/pybamm-team/PyBaMM/pull/1133))
-   Fixed `r_average` to work with `SecondaryBroadcast` ([#1118](https://github.com/pybamm-team/PyBaMM/pull/1118))
-   Fixed finite volume discretisation of spherical integrals ([#1118](https://github.com/pybamm-team/PyBaMM/pull/1118))
-   `t_eval` now gets changed to a `linspace` if a list of length 2 is passed ([#1113](https://github.com/pybamm-team/PyBaMM/pull/1113))
-   Fixed bug when setting a function with an `InputParameter` ([#1111](https://github.com/pybamm-team/PyBaMM/pull/1111))

## Breaking changes

-   The "fast diffusion" particle option has been renamed "uniform profile" ([#1130](https://github.com/pybamm-team/PyBaMM/pull/1130))
-   The modules containing standard parameters are now classes so they can take options
(e.g. `standard_parameters_lithium_ion` is now `LithiumIonParameters`) ([#1120](https://github.com/pybamm-team/PyBaMM/pull/1120))
-   Renamed `quick_plot_vars` to `output_variables` in `Simulation` to be consistent with `QuickPlot`. Passing `quick_plot_vars` to `Simulation.plot()` has been deprecated and `output_variables` should be passed instead ([#1099](https://github.com/pybamm-team/PyBaMM/pull/1099))

# [v0.2.3](https://github.com/pybamm-team/PyBaMM/tree/v0.2.3) - 2020-07-01

This release enables the use of [Google Colab](https://colab.research.google.com/github/pybamm-team/PyBaMM/blob/main/) for running example notebooks, and adds some small new features and bug fixes.

## Features

-   Added JAX evaluator, and ODE solver ([#1038](https://github.com/pybamm-team/PyBaMM/pull/1038))
-   Reformatted Getting Started notebooks ([#1083](https://github.com/pybamm-team/PyBaMM/pull/1083))
-   Reformatted Landesfeind electrolytes ([#1064](https://github.com/pybamm-team/PyBaMM/pull/1064))
-   Adapted examples to be run in Google Colab ([#1061](https://github.com/pybamm-team/PyBaMM/pull/1061))
-   Added some new solvers for algebraic models ([#1059](https://github.com/pybamm-team/PyBaMM/pull/1059))
-   Added `length_scales` attribute to models ([#1058](https://github.com/pybamm-team/PyBaMM/pull/1058))
-   Added averaging in secondary dimensions ([#1057](https://github.com/pybamm-team/PyBaMM/pull/1057))
-   Added SEI reaction based on Yang et. al. 2017 and reduction in porosity ([#1009](https://github.com/pybamm-team/PyBaMM/issues/1009))

## Optimizations

-   Reformatted CasADi "safe" mode to deal with events better ([#1089](https://github.com/pybamm-team/PyBaMM/pull/1089))

## Bug fixes

-   Fixed a bug in `InterstitialDiffusionLimited` ([#1097](https://github.com/pybamm-team/PyBaMM/pull/1097))
-   Fixed `Simulation` to keep different copies of the model so that parameters can be changed between simulations ([#1090](https://github.com/pybamm-team/PyBaMM/pull/1090))
-   Fixed `model.new_copy()` to keep custom submodels ([#1090](https://github.com/pybamm-team/PyBaMM/pull/1090))
-   2D processed variables can now be evaluated at the domain boundaries ([#1088](https://github.com/pybamm-team/PyBaMM/pull/1088))
-   Update the default variable points to better capture behaviour in the solid particles in li-ion models ([#1081](https://github.com/pybamm-team/PyBaMM/pull/1081))
-   Fix `QuickPlot` to display variables discretised by FEM (in y-z) properly ([#1078](https://github.com/pybamm-team/PyBaMM/pull/1078))
-   Add length scales to `EffectiveResistance` models ([#1071](https://github.com/pybamm-team/PyBaMM/pull/1071))
-   Allowed for pybamm functions exp, sin, cos, sqrt to be used in expression trees that
    are converted to casadi format ([#1067](https://github.com/pybamm-team/PyBaMM/pull/1067))
-   Fix a bug where variables that depend on y and z were transposed in `QuickPlot` ([#1055](https://github.com/pybamm-team/PyBaMM/pull/1055))

## Breaking changes

-   `Simulation.specs` and `Simulation.set_defaults` have been deprecated. Users should create a new `Simulation` object for each different case instead ([#1090](https://github.com/pybamm-team/PyBaMM/pull/1090))
-   The solution times `t_eval` must now be provided to `Simulation.solve()` when not using an experiment or prescribing the current using drive cycle data ([#1086](https://github.com/pybamm-team/PyBaMM/pull/1086))

# [v0.2.2](https://github.com/pybamm-team/PyBaMM/tree/v0.2.2) - 2020-06-01

New SEI models, simplification of submodel structure, as well as optimisations and general bug fixes.

## Features

-   Reformatted `Geometry` and `Mesh` classes ([#1032](https://github.com/pybamm-team/PyBaMM/pull/1032))
-   Added arbitrary geometry to the lumped thermal model ([#718](https://github.com/pybamm-team/PyBaMM/issues/718))
-   Allowed `ProcessedVariable` to handle cases where `len(solution.t)=1` ([#1020](https://github.com/pybamm-team/PyBaMM/pull/1020))
-   Added `BackwardIndefiniteIntegral` symbol ([#1014](https://github.com/pybamm-team/PyBaMM/pull/1014))
-   Added `plot` and `plot2D` to enable easy plotting of `pybamm.Array` objects ([#1008](https://github.com/pybamm-team/PyBaMM/pull/1008))
-   Updated effective current collector models and added example notebook ([#1007](https://github.com/pybamm-team/PyBaMM/pull/1007))
-   Added SEI film resistance as an option ([#994](https://github.com/pybamm-team/PyBaMM/pull/994))
-   Added `parameters` attribute to `pybamm.BaseModel` and `pybamm.Geometry` that lists all of the required parameters ([#993](https://github.com/pybamm-team/PyBaMM/pull/993))
-   Added tab, edge, and surface cooling ([#965](https://github.com/pybamm-team/PyBaMM/pull/965))
-   Added functionality to solver to automatically discretise a 0D model ([#947](https://github.com/pybamm-team/PyBaMM/pull/947))
-   Added sensitivity to `CasadiAlgebraicSolver` ([#940](https://github.com/pybamm-team/PyBaMM/pull/940))
-   Added `ProcessedSymbolicVariable` class, which can handle symbolic variables (i.e. variables for which the inputs are symbolic) ([#940](https://github.com/pybamm-team/PyBaMM/pull/940))
-   Made `QuickPlot` compatible with Google Colab ([#935](https://github.com/pybamm-team/PyBaMM/pull/935))
-   Added `BasicFull` model for lead-acid ([#932](https://github.com/pybamm-team/PyBaMM/pull/932))
-   Added 'arctan' function  ([#973](https://github.com/pybamm-team/PyBaMM/pull/973))

## Optimizations

-   Implementing the use of GitHub Actions for CI ([#855](https://github.com/pybamm-team/PyBaMM/pull/855))
-   Changed default solver for DAE models to `CasadiSolver` ([#978](https://github.com/pybamm-team/PyBaMM/pull/978))
-   Added some extra simplifications to the expression tree ([#971](https://github.com/pybamm-team/PyBaMM/pull/971))
-   Changed the behaviour of "safe" mode in `CasadiSolver` ([#956](https://github.com/pybamm-team/PyBaMM/pull/956))
-   Sped up model building ([#927](https://github.com/pybamm-team/PyBaMM/pull/927))
-   Changed default solver for lead-acid to `CasadiSolver` ([#927](https://github.com/pybamm-team/PyBaMM/pull/927))

## Bug fixes

-   Fix a bug where slider plots do not update properly in notebooks ([#1041](https://github.com/pybamm-team/PyBaMM/pull/1041))
-   Fix storing and plotting external variables in the solution ([#1026](https://github.com/pybamm-team/PyBaMM/pull/1026))
-   Fix running a simulation with a model that is already discretized ([#1025](https://github.com/pybamm-team/PyBaMM/pull/1025))
-   Fix CI not triggering for PR. ([#1013](https://github.com/pybamm-team/PyBaMM/pull/1013))
-   Fix schedule testing running too often. ([#1010](https://github.com/pybamm-team/PyBaMM/pull/1010))
-   Fix doctests failing due to mismatch in unsorted output.([#990](https://github.com/pybamm-team/PyBaMM/pull/990))
-   Added extra checks when creating a model, for clearer errors ([#971](https://github.com/pybamm-team/PyBaMM/pull/971))
-   Fixed `Interpolant` ids to allow processing ([#962](https://github.com/pybamm-team/PyBaMM/pull/962))
-   Fixed a bug in the initial conditions of the potential pair model ([#954](https://github.com/pybamm-team/PyBaMM/pull/954))
-   Changed simulation attributes to assign copies rather than the objects themselves ([#952](https://github.com/pybamm-team/PyBaMM/pull/952))
-   Added default values to base model so that it works with the `Simulation` class ([#952](https://github.com/pybamm-team/PyBaMM/pull/952))
-   Fixed solver to recompute initial conditions when inputs are changed ([#951](https://github.com/pybamm-team/PyBaMM/pull/951))
-   Reformatted thermal submodels ([#938](https://github.com/pybamm-team/PyBaMM/pull/938))
-   Reformatted electrolyte submodels ([#927](https://github.com/pybamm-team/PyBaMM/pull/927))
-   Reformatted convection submodels ([#635](https://github.com/pybamm-team/PyBaMM/pull/635))

## Breaking changes

-   Geometry should no longer be given keys 'primary' or 'secondary' ([#1032](https://github.com/pybamm-team/PyBaMM/pull/1032))
-   Calls to `ProcessedVariable` objects are now made using dimensional time and space ([#1028](https://github.com/pybamm-team/PyBaMM/pull/1028))
-   For variables discretised using finite elements the result returned by calling `ProcessedVariable` is now transposed ([#1020](https://github.com/pybamm-team/PyBaMM/pull/1020))
-   Renamed "surface area density" to "surface area to volume ratio" ([#975](https://github.com/pybamm-team/PyBaMM/pull/975))
-   Replaced "reaction rate" with "exchange-current density" ([#975](https://github.com/pybamm-team/PyBaMM/pull/975))
-   Changed the implementation of reactions in submodels ([#948](https://github.com/pybamm-team/PyBaMM/pull/948))
-   Removed some inputs like `T_inf`, `R_g` and activation energies to some of the standard function parameters. This is because each of those inputs is specific to a particular function (e.g. the reference temperature at which the function was measured). To change a property such as the activation energy, users should create a new function, specifying the relevant property as a `Parameter` or `InputParameter` ([#942](https://github.com/pybamm-team/PyBaMM/pull/942))
-   The thermal option 'xyz-lumped' has been removed. The option 'thermal current collector' has also been removed ([#938](https://github.com/pybamm-team/PyBaMM/pull/938))
-   The 'C-rate' parameter has been deprecated. Use 'Current function [A]' instead. The cell capacity can be accessed as 'Cell capacity [A.h]', and used to calculate current from C-rate ([#952](https://github.com/pybamm-team/PyBaMM/pull/952))

# [v0.2.1](https://github.com/pybamm-team/PyBaMM/tree/v0.2.1) - 2020-03-31

New expression tree node types, models, parameter sets and solvers, as well as general bug fixes and new examples.

## Features

-   Store variable slices in model for inspection ([#925](https://github.com/pybamm-team/PyBaMM/pull/925))
-   Added LiNiCoO2 parameter set from Ecker et. al. ([#922](https://github.com/pybamm-team/PyBaMM/pull/922))
-   Made t_plus (optionally) a function of electrolyte concentration, and added (1 + dlnf/dlnc) to models ([#921](https://github.com/pybamm-team/PyBaMM/pull/921))
-   Added `DummySolver` for empty models ([#915](https://github.com/pybamm-team/PyBaMM/pull/915))
-   Added functionality to broadcast to edges ([#891](https://github.com/pybamm-team/PyBaMM/pull/891))
-   Reformatted and cleaned up `QuickPlot` ([#886](https://github.com/pybamm-team/PyBaMM/pull/886))
-   Added thermal effects to lead-acid models ([#885](https://github.com/pybamm-team/PyBaMM/pull/885))
-   Added a helper function for info on function parameters ([#881](https://github.com/pybamm-team/PyBaMM/pull/881))
-   Added additional notebooks showing how to create and compare models ([#877](https://github.com/pybamm-team/PyBaMM/pull/877))
-   Added `Minimum`, `Maximum` and `Sign` operators
    ([#876](https://github.com/pybamm-team/PyBaMM/pull/876))
-   Added a search feature to `FuzzyDict` ([#875](https://github.com/pybamm-team/PyBaMM/pull/875))
-   Add ambient temperature as a function of time ([#872](https://github.com/pybamm-team/PyBaMM/pull/872))
-   Added `CasadiAlgebraicSolver` for solving algebraic systems with CasADi ([#868](https://github.com/pybamm-team/PyBaMM/pull/868))
-   Added electrolyte functions from Landesfeind ([#860](https://github.com/pybamm-team/PyBaMM/pull/860))
-   Add new symbols `VariableDot`, representing the derivative of a variable wrt time,
    and `StateVectorDot`, representing the derivative of a state vector wrt time
    ([#858](https://github.com/pybamm-team/PyBaMM/issues/858))

## Bug fixes

-   Filter out discontinuities that occur after solve times
    ([#941](https://github.com/pybamm-team/PyBaMM/pull/945))
-   Fixed tight layout for QuickPlot in jupyter notebooks ([#930](https://github.com/pybamm-team/PyBaMM/pull/930))
-   Fixed bug raised if function returns a scalar ([#919](https://github.com/pybamm-team/PyBaMM/pull/919))
-   Fixed event handling in `ScipySolver` ([#905](https://github.com/pybamm-team/PyBaMM/pull/905))
-   Made input handling clearer in solvers ([#905](https://github.com/pybamm-team/PyBaMM/pull/905))
-   Updated Getting started notebook 2 ([#903](https://github.com/pybamm-team/PyBaMM/pull/903))
-   Reformatted external circuit submodels ([#879](https://github.com/pybamm-team/PyBaMM/pull/879))
-   Some bug fixes to generalize specifying models that aren't battery models, see [#846](https://github.com/pybamm-team/PyBaMM/issues/846)
-   Reformatted interface submodels to be more readable ([#866](https://github.com/pybamm-team/PyBaMM/pull/866))
-   Removed double-counted "number of electrodes connected in parallel" from simulation ([#864](https://github.com/pybamm-team/PyBaMM/pull/864))

## Breaking changes

-   Changed keyword argument `u` for inputs (when evaluating an object) to `inputs` ([#905](https://github.com/pybamm-team/PyBaMM/pull/905))
-   Removed "set external temperature" and "set external potential" options. Use "external submodels" option instead ([#862](https://github.com/pybamm-team/PyBaMM/pull/862))

# [v0.2.0](https://github.com/pybamm-team/PyBaMM/tree/v0.2.0) - 2020-02-26

This release introduces many new features and optimizations. All models can now be solved using the pip installation - in particular, the DFN can be solved in around 0.1s. Other highlights include an improved user interface, simulations of experimental protocols (GITT, CCCV, etc), new parameter sets for NCA and LGM50, drive cycles, "input parameters" and "external variables" for quickly solving models with different parameter values and coupling with external software, and general bug fixes and optimizations.

## Features

-   Added LG M50 parameter set from Chen 2020 ([#854](https://github.com/pybamm-team/PyBaMM/pull/854))
-   Changed rootfinding algorithm to CasADi, scipy.optimize.root still accessible as an option ([#844](https://github.com/pybamm-team/PyBaMM/pull/844))
-   Added capacitance effects to lithium-ion models ([#842](https://github.com/pybamm-team/PyBaMM/pull/842))
-   Added NCA parameter set ([#824](https://github.com/pybamm-team/PyBaMM/pull/824))
-   Added functionality to `Solution` that automatically gets `t_eval` from the data when simulating drive cycles and performs checks to ensure the output has the required resolution to accurately capture the input current ([#819](https://github.com/pybamm-team/PyBaMM/pull/819))
-   Added `Citations` object to print references when specific functionality is used ([#818](https://github.com/pybamm-team/PyBaMM/pull/818))
-   Updated `Solution` to allow exporting to matlab and csv formats ([#811](https://github.com/pybamm-team/PyBaMM/pull/811))
-   Allow porosity to vary in space ([#809](https://github.com/pybamm-team/PyBaMM/pull/809))
-   Added functionality to solve DAE models with non-smooth current inputs ([#808](https://github.com/pybamm-team/PyBaMM/pull/808))
-   Added functionality to simulate experiments and testing protocols ([#807](https://github.com/pybamm-team/PyBaMM/pull/807))
-   Added fuzzy string matching for parameters and variables ([#796](https://github.com/pybamm-team/PyBaMM/pull/796))
-   Changed ParameterValues to raise an error when a parameter that wasn't previously defined is updated ([#796](https://github.com/pybamm-team/PyBaMM/pull/796))
-   Added some basic models (BasicSPM and BasicDFN) in order to clearly demonstrate the PyBaMM model structure for battery models ([#795](https://github.com/pybamm-team/PyBaMM/pull/795))
-   Allow initial conditions in the particle to depend on x ([#786](https://github.com/pybamm-team/PyBaMM/pull/786))
-   Added the harmonic mean to the Finite Volume method, which is now used when computing fluxes ([#783](https://github.com/pybamm-team/PyBaMM/pull/783))
-   Refactored `Solution` to make it a dictionary that contains all of the solution variables. This automatically creates `ProcessedVariable` objects when required, so that the solution can be obtained much more easily. ([#781](https://github.com/pybamm-team/PyBaMM/pull/781))
-   Added notebook to explain broadcasts ([#776](https://github.com/pybamm-team/PyBaMM/pull/776))
-   Added a step to discretisation that automatically compute the inverse of the mass matrix of the differential part of the problem so that the underlying DAEs can be provided in semi-explicit form, as required by the CasADi solver ([#769](https://github.com/pybamm-team/PyBaMM/pull/769))
-   Added the gradient operation for the Finite Element Method ([#767](https://github.com/pybamm-team/PyBaMM/pull/767))
-   Added `InputParameter` node for quickly changing parameter values ([#752](https://github.com/pybamm-team/PyBaMM/pull/752))
-   Added submodels for operating modes other than current-controlled ([#751](https://github.com/pybamm-team/PyBaMM/pull/751))
-   Changed finite volume discretisation to use exact values provided by Neumann boundary conditions when computing the gradient instead of adding ghost nodes([#748](https://github.com/pybamm-team/PyBaMM/pull/748))
-   Added optional R(x) distribution in particle models ([#745](https://github.com/pybamm-team/PyBaMM/pull/745))
-   Generalized importing of external variables ([#728](https://github.com/pybamm-team/PyBaMM/pull/728))
-   Separated active and inactive material volume fractions ([#726](https://github.com/pybamm-team/PyBaMM/pull/726))
-   Added submodels for tortuosity ([#726](https://github.com/pybamm-team/PyBaMM/pull/726))
-   Simplified the interface for setting current functions ([#723](https://github.com/pybamm-team/PyBaMM/pull/723))
-   Added Heaviside operator ([#723](https://github.com/pybamm-team/PyBaMM/pull/723))
-   New extrapolation methods ([#707](https://github.com/pybamm-team/PyBaMM/pull/707))
-   Added some "Getting Started" documentation ([#703](https://github.com/pybamm-team/PyBaMM/pull/703))
-   Allow abs tolerance to be set by variable for IDA KLU solver ([#700](https://github.com/pybamm-team/PyBaMM/pull/700))
-   Added Simulation class ([#693](https://github.com/pybamm-team/PyBaMM/pull/693)) with load/save functionality ([#732](https://github.com/pybamm-team/PyBaMM/pull/732))
-   Added interface to CasADi solver ([#687](https://github.com/pybamm-team/PyBaMM/pull/687), [#691](https://github.com/pybamm-team/PyBaMM/pull/691), [#714](https://github.com/pybamm-team/PyBaMM/pull/714)). This makes the SUNDIALS DAE solvers (Scikits and KLU) truly optional (though IDA KLU is recommended for solving the DFN).
-   Added option to use CasADi's Algorithmic Differentiation framework to calculate Jacobians ([#687](https://github.com/pybamm-team/PyBaMM/pull/687))
-   Added method to evaluate parameters more easily ([#669](https://github.com/pybamm-team/PyBaMM/pull/669))
-   Added `Jacobian` class to reuse known Jacobians of expressions ([#665](https://github.com/pybamm-team/PyBaMM/pull/670))
-   Added `Interpolant` class to interpolate experimental data (e.g. OCP curves) ([#661](https://github.com/pybamm-team/PyBaMM/pull/661))
-   Added interface (via pybind11) to sundials with the IDA KLU sparse linear solver ([#657](https://github.com/pybamm-team/PyBaMM/pull/657))
-   Allowed parameters to be set by material or by specifying a particular paper ([#647](https://github.com/pybamm-team/PyBaMM/pull/647))
-   Set relative and absolute tolerances independently in solvers ([#645](https://github.com/pybamm-team/PyBaMM/pull/645))
-   Added basic method to allow (a part of) the State Vector to be updated with results obtained from another solution or package ([#624](https://github.com/pybamm-team/PyBaMM/pull/624))
-   Added some non-uniform meshes in 1D and 2D ([#617](https://github.com/pybamm-team/PyBaMM/pull/617))

## Optimizations

-   Now simplifying objects that are constant as soon as they are created ([#801](https://github.com/pybamm-team/PyBaMM/pull/801))
-   Simplified solver interface ([#800](https://github.com/pybamm-team/PyBaMM/pull/800))
-   Added caching for shape evaluation, used during discretisation ([#780](https://github.com/pybamm-team/PyBaMM/pull/780))
-   Added an option to skip model checks during discretisation, which could be slow for large models ([#739](https://github.com/pybamm-team/PyBaMM/pull/739))
-   Use CasADi's automatic differentation algorithms by default when solving a model ([#714](https://github.com/pybamm-team/PyBaMM/pull/714))
-   Avoid re-checking size when making a copy of an `Index` object ([#656](https://github.com/pybamm-team/PyBaMM/pull/656))
-   Avoid recalculating `_evaluation_array` when making a copy of a `StateVector` object ([#653](https://github.com/pybamm-team/PyBaMM/pull/653))

## Bug fixes

-   Fixed a bug where current loaded from data was incorrectly scaled with the cell capacity ([#852](https://github.com/pybamm-team/PyBaMM/pull/852))
-   Moved evaluation of initial conditions to solver ([#839](https://github.com/pybamm-team/PyBaMM/pull/839))
-   Fixed a bug where the first line of the data wasn't loaded when parameters are loaded from data ([#819](https://github.com/pybamm-team/PyBaMM/pull/819))
-   Made `graphviz` an optional dependency ([#810](https://github.com/pybamm-team/PyBaMM/pull/810))
-   Fixed examples to run with basic pip installation ([#800](https://github.com/pybamm-team/PyBaMM/pull/800))
-   Added events for CasADi solver when stepping ([#800](https://github.com/pybamm-team/PyBaMM/pull/800))
-   Improved implementation of broadcasts ([#776](https://github.com/pybamm-team/PyBaMM/pull/776))
-   Fixed a bug which meant that the Ohmic heating in the current collectors was incorrect if using the Finite Element Method ([#767](https://github.com/pybamm-team/PyBaMM/pull/767))
-   Improved automatic broadcasting ([#747](https://github.com/pybamm-team/PyBaMM/pull/747))
-   Fixed bug with wrong temperature in initial conditions ([#737](https://github.com/pybamm-team/PyBaMM/pull/737))
-   Improved flexibility of parameter values so that parameters (such as diffusivity or current) can be set as functions or scalars ([#723](https://github.com/pybamm-team/PyBaMM/pull/723))
-   Fixed a bug where boundary conditions were sometimes handled incorrectly in 1+1D models ([#713](https://github.com/pybamm-team/PyBaMM/pull/713))
-   Corrected a sign error in Dirichlet boundary conditions in the Finite Element Method ([#706](https://github.com/pybamm-team/PyBaMM/pull/706))
-   Passed the correct dimensional temperature to open circuit potential ([#702](https://github.com/pybamm-team/PyBaMM/pull/702))
-   Added missing temperature dependence in electrolyte and interface submodels ([#698](https://github.com/pybamm-team/PyBaMM/pull/698))
-   Fixed differentiation of functions that have more than one argument ([#687](https://github.com/pybamm-team/PyBaMM/pull/687))
-   Added warning if `ProcessedVariable` is called outside its interpolation range ([#681](https://github.com/pybamm-team/PyBaMM/pull/681))
-   Updated installation instructions for Mac OS ([#680](https://github.com/pybamm-team/PyBaMM/pull/680))
-   Improved the way `ProcessedVariable` objects are created in higher dimensions ([#581](https://github.com/pybamm-team/PyBaMM/pull/581))

## Breaking changes

-   Time for solver should now be given in seconds ([#832](https://github.com/pybamm-team/PyBaMM/pull/832))
-   Model events are now represented as a list of `pybamm.Event` ([#759](https://github.com/pybamm-team/PyBaMM/issues/759)
-   Removed `ParameterValues.update_model`, whose functionality is now replaced by `InputParameter` ([#801](https://github.com/pybamm-team/PyBaMM/pull/801))
-   Removed `Outer` and `Kron` nodes as no longer used ([#777](https://github.com/pybamm-team/PyBaMM/pull/777))
-   Moved `results` to separate repositories ([#761](https://github.com/pybamm-team/PyBaMM/pull/761))
-   The parameters "Bruggeman coefficient" must now be specified separately as "Bruggeman coefficient (electrolyte)" and "Bruggeman coefficient (electrode)"
-   The current classes (`GetConstantCurrent`, `GetUserCurrent` and `GetUserData`) have now been removed. Please refer to the [`change-input-current` notebook](https://github.com/pybamm-team/PyBaMM/blob/main/examples/notebooks/change-input-current.ipynb) for information on how to specify an input current
-   Parameter functions must now use pybamm functions instead of numpy functions (e.g. `pybamm.exp` instead of `numpy.exp`), as these are then used to construct the expression tree directly. Generally, pybamm syntax follows numpy syntax; please get in touch if a function you need is missing.
-   The current must now be updated by changing "Current function [A]" or "C-rate" instead of "Typical current [A]"


# [v0.1.0](https://github.com/pybamm-team/PyBaMM/tree/v0.1.0) - 2019-10-08

This is the first official version of PyBaMM.
Please note that PyBaMM in still under active development, and so the API may change in the future.

## Features

### Models

#### Lithium-ion

- Single Particle Model (SPM)
- Single Particle Model with electrolyte (SPMe)
- Doyle-Fuller-Newman (DFN) model

with the following optional physics:

- Thermal effects
- Fast diffusion in particles
- 2+1D (pouch cell)

#### Lead-acid

- Leading-Order Quasi-Static model
- First-Order Quasi-Static model
- Composite model
- Full model

with the following optional physics:

- Hydrolysis side reaction
- Capacitance effects
- 2+1D


### Spatial discretisations

- Finite Volume (1D only)
- Finite Element (scikit, 2D only)

### Solvers

- Scipy
- Scikits ODE
- Scikits DAE
- IDA KLU sparse linear solver (Sundials)
- Algebraic (root-finding)<|MERGE_RESOLUTION|>--- conflicted
+++ resolved
@@ -2,11 +2,8 @@
 
 ## Bug fixes
 
-<<<<<<< HEAD
 -   Fixed finite volume discretization in spherical polar coordinates ([#1782](https://github.com/pybamm-team/PyBaMM/pull/1782))
-=======
 -   Fixed `sympy` operators for `Arctan` and `Exponential` ([#1786](https://github.com/pybamm-team/PyBaMM/pull/1786))
->>>>>>> 93ead88d
 
 # [v21.10](https://github.com/pybamm-team/PyBaMM/tree/v21.9) - 2021-10-31
 
