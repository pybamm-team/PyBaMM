# [Unreleased](https://github.com/pybamm-team/PyBaMM)

## Features

<<<<<<< HEAD
-   Add interface to CasADi solver
-   Add option to use CasADi's Algorithmic Differentiation framework to calculate Jacobians
=======
-   Added interface (via pybind11) to sundials with the KLU sparse linear solver ([#633] https://github.com/pybamm-team/PyBaMM/pull/657)
>>>>>>> 7729dd62
-   Add method to evaluate parameters more easily ([#669](https://github.com/pybamm-team/PyBaMM/pull/669))
-   Add `Jacobian` class to reuse known Jacobians of expressions ([#665](https://github.com/pybamm-team/PyBaMM/pull/670))
-   Add `Interpolant` class to interpolate experimental data (e.g. OCP curves) ([#661](https://github.com/pybamm-team/PyBaMM/pull/661))
-   Allow parameters to be set by material or by specifying a particular paper ([#647](https://github.com/pybamm-team/PyBaMM/pull/647))
-   Set relative and absolute tolerances independently in solvers ([#645](https://github.com/pybamm-team/PyBaMM/pull/645))
-   Add some non-uniform meshes in 1D and 2D ([#617](https://github.com/pybamm-team/PyBaMM/pull/617))

## Optimizations

-   Avoid re-checking size when making a copy of an `Index` object ([#656](https://github.com/pybamm-team/PyBaMM/pull/656))
-   Avoid recalculating `_evaluation_array` when making a copy of a `StateVector` object ([#653](https://github.com/pybamm-team/PyBaMM/pull/653))

## Bug fixes

-   Fix differentiation of functions that have more than one argument
-   Improve the way `ProcessedVariable` objects are created in higher dimensions ([#581](https://github.com/pybamm-team/PyBaMM/pull/581))

# [v0.1.0](https://github.com/pybamm-team/PyBaMM/tree/v0.1.0) - 2019-10-08

This is the first official version of PyBaMM.
Please note that PyBaMM in still under active development, and so the API may change in the future.

## Features

### Models

#### Lithium-ion

- Single Particle Model (SPM)
- Single Particle Model with electrolyte (SPMe)
- Doyle-Fuller-Newman (DFN) model

with the following optional physics:

- Thermal effects
- Fast diffusion in particles
- 2+1D (pouch cell)

#### Lead-acid

- Leading-Order Quasi-Static model
- First-Order Quasi-Static model
- Composite model
- Full model

with the following optional physics:

- Hydrolysis side reaction
- Capacitance effects
- 2+1D


### Spatial discretisations

- Finite Volume (1D only)
- Finite Element (scikit, 2D only)

### Solvers

- Scipy
- Scikits ODE
- Scikits DAE
- Sundials (with KLU sparse solver)
- Algebraic (root-finding)<|MERGE_RESOLUTION|>--- conflicted
+++ resolved
@@ -2,12 +2,9 @@
 
 ## Features
 
-<<<<<<< HEAD
 -   Add interface to CasADi solver
 -   Add option to use CasADi's Algorithmic Differentiation framework to calculate Jacobians
-=======
 -   Added interface (via pybind11) to sundials with the KLU sparse linear solver ([#633] https://github.com/pybamm-team/PyBaMM/pull/657)
->>>>>>> 7729dd62
 -   Add method to evaluate parameters more easily ([#669](https://github.com/pybamm-team/PyBaMM/pull/669))
 -   Add `Jacobian` class to reuse known Jacobians of expressions ([#665](https://github.com/pybamm-team/PyBaMM/pull/670))
 -   Add `Interpolant` class to interpolate experimental data (e.g. OCP curves) ([#661](https://github.com/pybamm-team/PyBaMM/pull/661))
