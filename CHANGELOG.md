# [Unreleased](https://github.com/pybamm-team/PyBaMM/)

## Features
<<<<<<< HEAD

- MSMR open-circuit voltage model now depends on the temperature ([#3832](https://github.com/pybamm-team/PyBaMM/pull/3832))

=======

- Added support for macOS arm64 (M-series) platforms. ([#3789](https://github.com/pybamm-team/PyBaMM/pull/3789))
- Renamed "electrode diffusivity" to "particle diffusivity" as a non-breaking change with a deprecation warning ([#3624](https://github.com/pybamm-team/PyBaMM/pull/3624))
- Add support for BPX version 0.4.0 which allows for blended electrodes and user-defined parameters in BPX([#3414](https://github.com/pybamm-team/PyBaMM/pull/3414))
- Added the ability to specify a custom solver tolerance in `get_initial_stoichiometries` and related functions ([#3714](https://github.com/pybamm-team/PyBaMM/pull/3714))

## Bug Fixes

- Fixed a bug where 1+1D and 2+1D models would not work with voltage or power controlled experiments([#3829](https://github.com/pybamm-team/PyBaMM/pull/3829))
- Update IDAKLU solver to fail gracefully when a variable is requested that was not in the solves `output_variables` list ([#3803](https://github.com/pybamm-team/PyBaMM/pull/3803))
- Updated `_steps_util.py` to throw a specific exception when drive cycle starts at t>0 ([#3756](https://github.com/pybamm-team/PyBaMM/pull/3756))
- Updated `plot_voltage_components.py` to support both `Simulation` and `Solution` objects. Added new methods in both `Simulation` and `Solution` classes for allow the syntax `simulation.plot_voltage_components` and `solution.plot_voltage_components`. Updated `test_plot_voltage_components.py` to reflect these changes ([#3723](https://github.com/pybamm-team/PyBaMM/pull/3723)).
- The SEI thickness decreased at some intervals when the 'electron-migration limited' model was used. It has been corrected ([#3622](https://github.com/pybamm-team/PyBaMM/pull/3622))

## Breaking changes

- Dropped support for BPX version 0.3.0 and below ([#3414](https://github.com/pybamm-team/PyBaMM/pull/3414))

>>>>>>> 4df6a877
# [v24.1](https://github.com/pybamm-team/PyBaMM/tree/v24.1) - 2024-01-31

## Features

- Added a JAX interface to the IDAKLU solver ([#3658](https://github.com/pybamm-team/PyBaMM/pull/3658))
- The `pybamm_install_odes` command now includes support for macOS systems and can be used to set up SUNDIALS and install the `scikits.odes` solver on macOS ([#3417](https://github.com/pybamm-team/PyBaMM/pull/3417))
- Added support for Python 3.12 ([#3531](https://github.com/pybamm-team/PyBaMM/pull/3531))
- Added method to get QuickPlot axes by variable ([#3596](https://github.com/pybamm-team/PyBaMM/pull/3596))
- Added custom experiment terminations ([#3596](https://github.com/pybamm-team/PyBaMM/pull/3596))
- Mechanical parameters are now a function of stoichiometry and temperature ([#3576](https://github.com/pybamm-team/PyBaMM/pull/3576))
- Added a new unary operator, `EvaluateAt`, that evaluates a spatial variable at a given position ([#3573](https://github.com/pybamm-team/PyBaMM/pull/3573))
- Added a method, `insert_reference_electrode`, to `pybamm.lithium_ion.BaseModel` that insert a reference electrode to measure the electrolyte potential at a given position in space and adds new variables that mimic a 3E cell setup. ([#3573](https://github.com/pybamm-team/PyBaMM/pull/3573))
- Serialisation added so models can be written to/read from JSON ([#3397](https://github.com/pybamm-team/PyBaMM/pull/3397))
- Added a `get_parameter_info` method for models and modified "print_parameter_info" functionality to extract all parameters and their type in a tabular and readable format ([#3584](https://github.com/pybamm-team/PyBaMM/pull/3584))

## Bug fixes

- Fixed a bug that lead to a `ShapeError` when specifying "Ambient temperature [K]" as an `Interpolant` with an isothermal model ([#3761](https://github.com/pybamm-team/PyBaMM/pull/3761))
- Fixed a bug where if the first step(s) in a cycle are skipped then the cycle solution started from the model's initial conditions instead of from the last state of the previous cycle ([#3708](https://github.com/pybamm-team/PyBaMM/pull/3708))
<<<<<<< HEAD
- Fixed a bug where the lumped thermal model conflates cell volume with electrode volume ([#3707](https://github.com/pybamm-team/PyBaMM/pull/3707))
=======
- Fixed a bug where the lumped thermal model conflates cell volume with electrode volume  ([#3707](https://github.com/pybamm-team/PyBaMM/pull/3707))
>>>>>>> 4df6a877
- Reverted a change to the coupled degradation example notebook that caused it to be unstable for large numbers of cycles ([#3691](https://github.com/pybamm-team/PyBaMM/pull/3691))
- Fixed a bug where simulations using the CasADi-based solvers would fail randomly with the half-cell model ([#3494](https://github.com/pybamm-team/PyBaMM/pull/3494))
- Fixed bug that made identical Experiment steps with different end times crash ([#3516](https://github.com/pybamm-team/PyBaMM/pull/3516))
- Fixed bug in calculation of theoretical energy that made it very slow ([#3506](https://github.com/pybamm-team/PyBaMM/pull/3506))
- The irreversible plating model now increments `f"{Domain} dead lithium concentration [mol.m-3]"`, not `f"{Domain} lithium plating concentration [mol.m-3]"` as it did previously. ([#3485](https://github.com/pybamm-team/PyBaMM/pull/3485))

## Optimizations

- Updated `jax` and `jaxlib` to the latest available versions and added Windows (Python 3.9+) support for the Jax solver ([#3550](https://github.com/pybamm-team/PyBaMM/pull/3550))

## Breaking changes

- The parameters `GeometricParameters.A_cooling` and `GeometricParameters.V_cell` are now automatically computed from the electrode heights, widths and thicknesses if the "cell geometry" option is "pouch" and from the parameters "Cell cooling surface area [m2]" and "Cell volume [m3]", respectively, otherwise. When using the lumped thermal model we recommend using the "arbitrary" cell geometry and specifying the parameters "Cell cooling surface area [m2]", "Cell volume [m3]" and "Total heat transfer coefficient [W.m-2.K-1]" directly. ([#3707](https://github.com/pybamm-team/PyBaMM/pull/3707))
- Dropped support for the `[jax]` extra, i.e., the Jax solver when running on Python 3.8. The Jax solver is now available on Python 3.9 and above ([#3550](https://github.com/pybamm-team/PyBaMM/pull/3550))

# [v23.9](https://github.com/pybamm-team/PyBaMM/tree/v23.9) - 2023-10-31

## Features

- The parameter "Ambient temperature [K]" can now be given as a function of position `(y,z)` and time `t`. The "edge" and "current collector" heat transfer coefficient parameters can also depend on `(y,z)` ([#3257](https://github.com/pybamm-team/PyBaMM/pull/3257))
- Spherical and cylindrical shell domains can now be solved with any boundary conditions ([#3237](https://github.com/pybamm-team/PyBaMM/pull/3237))
- Processed variables now get the spatial variables automatically, allowing plotting of more generic models ([#3234](https://github.com/pybamm-team/PyBaMM/pull/3234))
- Numpy functions now work with PyBaMM symbols (e.g. `np.exp(pybamm.Symbol("a"))` returns `pybamm.Exp(pybamm.Symbol("a"))`). This means that parameter functions can be specified using numpy functions instead of pybamm functions. Additionally, combining numpy arrays with pybamm objects now works (the numpy array is converted to a pybamm array) ([#3205](https://github.com/pybamm-team/PyBaMM/pull/3205))
- Half-cell models where graphite - or other negative electrode material of choice - is treated as the positive electrode ([#3198](https://github.com/pybamm-team/PyBaMM/pull/3198))
- Degradation mechanisms `SEI`, `SEI on cracks` and `lithium plating` can be made to work on the positive electrode by specifying the relevant options as a 2-tuple. If a tuple is not given and `working electrode` is set to `both`, they will be applied on the negative electrode only. ([#3198](https://github.com/pybamm-team/PyBaMM/pull/3198))
- Added an example notebook to demonstrate how to use half-cell models ([#3198](https://github.com/pybamm-team/PyBaMM/pull/3198))
- Added option to use an empirical hysteresis model for the diffusivity and exchange-current density ([#3194](https://github.com/pybamm-team/PyBaMM/pull/3194))
- Double-layer capacity can now be provided as a function of temperature ([#3174](https://github.com/pybamm-team/PyBaMM/pull/3174))
- `pybamm_install_jax` is deprecated. It is now replaced with `pip install pybamm[jax]` ([#3163](https://github.com/pybamm-team/PyBaMM/pull/3163))
- Implement the MSMR model ([#3116](https://github.com/pybamm-team/PyBaMM/pull/3116))
- Added new example notebook `rpt-experiment` to demonstrate how to set up degradation experiments with RPTs ([#2851](https://github.com/pybamm-team/PyBaMM/pull/2851))

## Bug fixes

- Fixed a bug where the JaxSolver would fails when using GPU support with no input parameters ([#3423](https://github.com/pybamm-team/PyBaMM/pull/3423))
- Make pybamm importable with minimal dependencies ([#3044](https://github.com/pybamm-team/PyBaMM/pull/3044), [#3475](https://github.com/pybamm-team/PyBaMM/pull/3475))
- Fixed a bug where supplying an initial soc did not work with half cell models ([#3456](https://github.com/pybamm-team/PyBaMM/pull/3456))
- Fixed a bug where empty lists passed to QuickPlot resulted in an IndexError and did not return a meaningful error message ([#3359](https://github.com/pybamm-team/PyBaMM/pull/3359))
- Fixed a bug where there was a missing thermal conductivity in the thermal pouch cell models ([#3330](https://github.com/pybamm-team/PyBaMM/pull/3330))
- Fixed a bug that caused incorrect results of “{Domain} electrode thickness change [m]” due to the absence of dimension for the variable `electrode_thickness_change`([#3329](https://github.com/pybamm-team/PyBaMM/pull/3329)).
- Fixed a bug that occured in `check_ys_are_not_too_large` when trying to reference `y-slice` where the referenced variable was not a `pybamm.StateVector` ([#3313](https://github.com/pybamm-team/PyBaMM/pull/3313)
- Fixed a bug with `_Heaviside._evaluate_for_shape` which meant some expressions involving heaviside function and subtractions did not work ([#3306](https://github.com/pybamm-team/PyBaMM/pull/3306))
- Attributes of `pybamm.Simulation` objects (models, parameter values, geometries, choice of solver, and output variables) are now private and as such cannot be edited in-place after the simulation has been created ([#3267](https://github.com/pybamm-team/PyBaMM/pull/3267)
- Fixed bug causing incorrect activation energies using `create_from_bpx()` ([#3242](https://github.com/pybamm-team/PyBaMM/pull/3242))
- Fixed a bug where the "basic" lithium-ion models gave incorrect results when using nonlinear particle diffusivity ([#3207](https://github.com/pybamm-team/PyBaMM/pull/3207))
- Particle size distributions now work with SPMe and NewmanTobias models ([#3207](https://github.com/pybamm-team/PyBaMM/pull/3207))
- Attempting to set `working electrode` to `negative` now triggers an `OptionError`. Instead, set it to `positive` and use what would normally be the negative electrode as the positive electrode. ([#3198](https://github.com/pybamm-team/PyBaMM/pull/3198))
- Fix to simulate c_rate steps with drive cycles ([#3186](https://github.com/pybamm-team/PyBaMM/pull/3186))
- Always save last cycle in experiment, to fix issues with `starting_solution` and `last_state` ([#3177](https://github.com/pybamm-team/PyBaMM/pull/3177))
- Fix simulations with `starting_solution` to work with `start_time` experiments ([#3177](https://github.com/pybamm-team/PyBaMM/pull/3177))
- Fix SEI Example Notebook ([#3166](https://github.com/pybamm-team/PyBaMM/pull/3166))
- Thevenin() model is now constructed with standard variables: `Time [s]`, `Time [min]`, `Time [h]` ([#3143](https://github.com/pybamm-team/PyBaMM/pull/3143))
- Error generated when invalid parameter values are passed ([#3132](https://github.com/pybamm-team/PyBaMM/pull/3132))
- Parameters in `Prada2013` have been updated to better match those given in the paper, which is a 2.3 Ah cell, instead of the mix-and-match with the 1.1 Ah cell from Lain2019 ([#3096](https://github.com/pybamm-team/PyBaMM/pull/3096))
- The `OneDimensionalX` thermal model has been updated to account for edge/tab cooling and account for the current collector volumetric heat capacity. It now gives the correct behaviour compared with a lumped model with the correct total heat transfer coefficient and surface area for cooling. ([#3042](https://github.com/pybamm-team/PyBaMM/pull/3042))

## Optimizations

- Improved how steps are processed in simulations to reduce memory usage ([#3261](https://github.com/pybamm-team/PyBaMM/pull/3261))
- Added parameter list support to JAX solver, permitting multithreading / GPU execution ([#3121](https://github.com/pybamm-team/PyBaMM/pull/3121))

## Breaking changes

- The parameter "Exchange-current density for lithium plating [A.m-2]" has been renamed to "Exchange-current density for lithium metal electrode [A.m-2]" when referring to the lithium plating reaction on the surface of a lithium metal electrode ([#3445](https://github.com/pybamm-team/PyBaMM/pull/3445))
- Dropped support for i686 (32-bit) architectures on GNU/Linux distributions ([#3412](https://github.com/pybamm-team/PyBaMM/pull/3412))
- The class `pybamm.thermal.OneDimensionalX` has been moved to `pybamm.thermal.pouch_cell.OneDimensionalX` to reflect the fact that the model formulation implicitly assumes a pouch cell geometry ([#3257](https://github.com/pybamm-team/PyBaMM/pull/3257))
- The "lumped" thermal option now always used the parameters "Cell cooling surface area [m2]", "Cell volume [m3]" and "Total heat transfer coefficient [W.m-2.K-1]" to compute the cell cooling regardless of the chosen "cell geometry" option. The user must now specify the correct values for these parameters instead of them being calculated based on e.g. a pouch cell. An `OptionWarning` is raised to let users know to update their parameters ([#3257](https://github.com/pybamm-team/PyBaMM/pull/3257))
- Numpy functions now work with PyBaMM symbols (e.g. `np.exp(pybamm.Symbol("a"))` returns `pybamm.Exp(pybamm.Symbol("a"))`). This means that parameter functions can be specified using numpy functions instead of pybamm functions. Additionally, combining numpy arrays with pybamm objects now works (the numpy array is converted to a pybamm array) ([#3205](https://github.com/pybamm-team/PyBaMM/pull/3205))
- The `SEI`, `SEI on cracks` and `lithium plating` submodels can now be used on either electrode, which means the `__init__` functions for the relevant classes now have `domain` as a required argument ([#3198](https://github.com/pybamm-team/PyBaMM/pull/3198))
- Likewise, the names of all variables corresponding to those submodels now have domains. For example, instead of `SEI thickness [m]`, use `Negative SEI thickness [m]` or `Positive SEI thickness [m]`. ([#3198](https://github.com/pybamm-team/PyBaMM/pull/3198))
- If `options["working electrode"] == "both"` and either `SEI`, `SEI on cracks` or `lithium plating` are not provided as tuples, they are automatically made into tuples. This directly modifies `extra_options`, not `default_options` to ensure the other changes to `default_options` still happen when required. ([#3198](https://github.com/pybamm-team/PyBaMM/pull/3198))
- Added option to use an empirical hysteresis model for the diffusivity and exchange-current density ([#3194](https://github.com/pybamm-team/PyBaMM/pull/3194))
- Double-layer capacity can now be provided as a function of temperature ([#3174](https://github.com/pybamm-team/PyBaMM/pull/3174))
- `pybamm_install_jax` is deprecated. It is now replaced with `pip install pybamm[jax]` ([#3163](https://github.com/pybamm-team/PyBaMM/pull/3163))
- PyBaMM now has optional dependencies that can be installed with the pattern `pip install pybamm[option]` e.g. `pybamm[plot]` ([#3044](https://github.com/pybamm-team/PyBaMM/pull/3044), [#3475](https://github.com/pybamm-team/PyBaMM/pull/3475))

# [v23.5](https://github.com/pybamm-team/PyBaMM/tree/v23.5) - 2023-06-18

## Features

- Idaklu solver can be given a list of variables to calculate during the solve ([#3217](https://github.com/pybamm-team/PyBaMM/pull/3217))
- Enable multithreading in IDAKLU solver ([#2947](https://github.com/pybamm-team/PyBaMM/pull/2947))
- If a solution contains cycles and steps, the cycle number and step number are now saved when `solution.save_data()` is called ([#2931](https://github.com/pybamm-team/PyBaMM/pull/2931))
- Experiments can now be given a `start_time` to define when each step should be triggered ([#2616](https://github.com/pybamm-team/PyBaMM/pull/2616))

## Optimizations

- Test `JaxSolver`'s compatibility with Python `3.8`, `3.9`, `3.10`, and `3.11` ([#2958](https://github.com/pybamm-team/PyBaMM/pull/2958))
- Update Jax (0.4.8) and JaxLib (0.4.7) compatibility ([#2927](https://github.com/pybamm-team/PyBaMM/pull/2927))
- Migrate from `tox=3.28` to `nox` ([#3005](https://github.com/pybamm-team/PyBaMM/pull/3005))
- Removed `importlib_metadata` as a required dependency for user installations ([#3050](https://github.com/pybamm-team/PyBaMM/pull/3050))

## Bug fixes

- Realign 'count' increment in CasadiSolver.\_integrate() ([#2986](https://github.com/pybamm-team/PyBaMM/pull/2986))
- Fix `pybamm_install_odes` and update the required SUNDIALS version ([#2958](https://github.com/pybamm-team/PyBaMM/pull/2958))
- Fixed a bug where all data included in a BPX was incorrectly assumed to be given as a function of time.([#2957](https://github.com/pybamm-team/PyBaMM/pull/2957))
- Remove brew install for Mac from the recommended developer installation options for SUNDIALS ([#2925](https://github.com/pybamm-team/PyBaMM/pull/2925))
- Fix `bpx.py` to correctly generate parameters for "lumped" thermal model ([#2860](https://github.com/pybamm-team/PyBaMM/issues/2860))

## Breaking changes

- Deprecate functionality to load parameter set from a csv file. Parameter sets must now be provided as python dictionaries ([#2959](https://github.com/pybamm-team/PyBaMM/pull/2959))
- Tox support for Installation & testing has now been replaced by Nox ([#3005](https://github.com/pybamm-team/PyBaMM/pull/3005))

# [v23.4.1](https://github.com/pybamm-team/PyBaMM/tree/v23.4) - 2023-05-01

## Bug fixes

- Fixed a performance regression introduced by citation tags ([#2862](https://github.com/pybamm-team/PyBaMM/pull/2862)). Citations tags functionality is removed for now.

# [v23.4](https://github.com/pybamm-team/PyBaMM/tree/v23.4) - 2023-04-30

## Features

- Added verbose logging to `pybamm.print_citations()` and citation tags for the `pybamm.Citations` class so that users can now see where the citations were registered when running simulations ([#2862](https://github.com/pybamm-team/PyBaMM/pull/2862))
- Updated to casadi 3.6, which required some changes to the casadi integrator ([#2859](https://github.com/pybamm-team/PyBaMM/pull/2859))
- PyBaMM is now natively supported on Apple silicon chips (`M1/M2`) ([#2435](https://github.com/pybamm-team/PyBaMM/pull/2435))
- PyBaMM is now supported on Python `3.10` and `3.11` ([#2435](https://github.com/pybamm-team/PyBaMM/pull/2435))

## Optimizations

- Fixed deprecated `interp2d` method by switching to `xarray.DataArray` as the backend for `ProcessedVariable` ([#2907](https://github.com/pybamm-team/PyBaMM/pull/2907))

## Bug fixes

- Initial conditions for sensitivity equations calculated correctly ([#2920](https://github.com/pybamm-team/PyBaMM/pull/2920))
- Parameter sets can now contain the key "chemistry", and will ignore its value (this previously would give errors in some cases) ([#2901](https://github.com/pybamm-team/PyBaMM/pull/2901))
- Fixed keyerror on "all" when getting sensitivities from IDAKLU solver([#2883](https://github.com/pybamm-team/PyBaMM/pull/2883))
- Fixed a bug in the discretisation of initial conditions of a scaled variable ([#2856](https://github.com/pybamm-team/PyBaMM/pull/2856))

## Breaking changes

- Made `Jupyter` a development only dependency. Now `Jupyter` would not be a required dependency for users while installing `PyBaMM`. ([#2846](https://github.com/pybamm-team/PyBaMM/pull/2846))

# [v23.3](https://github.com/pybamm-team/PyBaMM/tree/v23.3) - 2023-03-31

## Features

- Added option to limit the number of integrators stored in CasadiSolver, which is particularly relevant when running simulations back-to-back [#2823](https://github.com/pybamm-team/PyBaMM/pull/2823)
- Added new variables, related to electrode balance, for the `ElectrodeSOH` model ([#2807](https://github.com/pybamm-team/PyBaMM/pull/2807))
- Added method to calculate maximum theoretical energy. ([#2777](https://github.com/pybamm-team/PyBaMM/pull/2777)) and add to summary variables ([#2781](https://github.com/pybamm-team/PyBaMM/pull/2781))
- Renamed "Terminal voltage [V]" to just "Voltage [V]". "Terminal voltage [V]" can still be used and will return the same value as "Voltage [V]". ([#2740](https://github.com/pybamm-team/PyBaMM/pull/2740))
- Added "Negative electrode surface potential difference at separator interface [V]", which is the value of the surface potential difference (`phi_s - phi_e`) at the anode/separator interface, commonly controlled in fast-charging algorithms to avoid plating. Also added "Positive electrode surface potential difference at separator interface [V]". ([#2740](https://github.com/pybamm-team/PyBaMM/pull/2740))
- Added "Bulk open-circuit voltage [V]", which is the open-circuit voltage as calculated from the bulk particle concentrations. The old variable "Measured open circuit voltage [V]", which referred to the open-circuit potential as calculated from the surface particle concentrations, has been renamed to "Surface open-circuit voltage [V]". ([#2740](https://github.com/pybamm-team/PyBaMM/pull/2740)) "Bulk open-circuit voltage [V]" was briefly named "Open-circuit voltage [V]", but this was changed in ([#2845](https://github.com/pybamm-team/PyBaMM/pull/2845))
- Added an example for `plot_voltage_components`, explaining what the different voltage components are. ([#2740](https://github.com/pybamm-team/PyBaMM/pull/2740))

## Bug fixes

- Fix non-deteministic outcome of some tests in the test suite ([#2844](https://github.com/pybamm-team/PyBaMM/pull/2844))
- Fixed excessive RAM consumption when running multiple simulations ([#2823](https://github.com/pybamm-team/PyBaMM/pull/2823))
- Fixed use of `last_state` as `starting_solution` in `Simulation.solve()` ([#2822](https://github.com/pybamm-team/PyBaMM/pull/2822))
- Fixed a bug where variable bounds could not contain `InputParameters` ([#2795](https://github.com/pybamm-team/PyBaMM/pull/2795))
- Improved `model.latexify()` to have a cleaner and more readable output ([#2764](https://github.com/pybamm-team/PyBaMM/pull/2764))
- Fixed electrolyte conservation in the case of concentration-dependent transference number ([#2758](https://github.com/pybamm-team/PyBaMM/pull/2758))
- Fixed `plot_voltage_components` so that the sum of overpotentials is now equal to the voltage ([#2740](https://github.com/pybamm-team/PyBaMM/pull/2740))

## Optimizations

- Migrated to [Lychee](https://github.com/lycheeverse/lychee-action) workflow for checking URLs ([#2734](https://github.com/pybamm-team/PyBaMM/pull/2734))

## Breaking changes

- `ElectrodeSOH.solve` now returns a `{str: float}` dict instead of a `pybamm.Solution` object (to avoid having to do `.data[0]` every time). In any code that uses `sol = ElectrodeSOH.solve()`, `sol[key].data[0]` should be replaced with `sol[key]`. ([#2779](https://github.com/pybamm-team/PyBaMM/pull/2779))
- Removed "... cation signed stoichiometry" and "... electrons in reaction" parameters, they are now hardcoded. ([#2778](https://github.com/pybamm-team/PyBaMM/pull/2778))
- When using `solver.step()`, the first time point in the step is shifted by `pybamm.settings.step_start_offset` (default 1 ns) to avoid having duplicate times in the solution steps from the end of one step and the start of the next. ([#2773](https://github.com/pybamm-team/PyBaMM/pull/2773))
- Renamed "Measured open circuit voltage [V]" to "Surface open-circuit voltage [V]". This variable was calculated from surface particle concentrations, and hence "hid" the overpotential from particle gradients. The new variable "Bulk open-circuit voltage [V]" is calculated from bulk particle concentrations instead. ([#2740](https://github.com/pybamm-team/PyBaMM/pull/2740))
- Renamed all references to "open circuit" to be "open-circuit" instead. ([#2740](https://github.com/pybamm-team/PyBaMM/pull/2740))
- Renamed parameter "1 + dlnf/dlnc" to "Thermodynamic factor". ([#2727](https://github.com/pybamm-team/PyBaMM/pull/2727))
- All PyBaMM models are now dimensional. This has been benchmarked against dimensionless models and found to give around the same solve time. Implementing dimensional models greatly reduces the barrier to entry for adding new models. However, this comes with several breaking changes: (i) the `timescale` and `length_scales` attributes of a model have been removed (they are no longer needed) (ii) several dimensionless variables are no longer defined, but the corresponding dimensional variables can still be accessed by adding the units to the name (iii) some parameters used only for non-dimensionalization, such as "Typical current [A]", have been removed ([#2419](https://github.com/pybamm-team/PyBaMM/pull/2419))

# [v23.2](https://github.com/pybamm-team/PyBaMM/tree/v23.2) - 2023-02-28

## Features

- Added an option for using a banded jacobian and sundials banded solvers for the IDAKLU solve ([#2677](https://github.com/pybamm-team/PyBaMM/pull/2677))
- The "particle size" option can now be a tuple to allow different behaviour in each electrode ([#2672](https://github.com/pybamm-team/PyBaMM/pull/2672)).
- Added temperature control to experiment class. ([#2518](https://github.com/pybamm-team/PyBaMM/pull/2518))

## Bug fixes

- Fixed current_sigmoid_ocp to be valid for both electrodes ([#2719](https://github.com/pybamm-team/PyBaMM/pull/2719)).
- Fixed the length scaling for the first dimension of r-R plots ([#2663](https://github.com/pybamm-team/PyBaMM/pull/2663)).

# [v23.1](https://github.com/pybamm-team/PyBaMM/tree/v23.1) - 2023-01-31

## Features

- Changed linting from `flake8` to `ruff` ([#2630](https://github.com/pybamm-team/PyBaMM/pull/2630)).
- Changed docs theme to pydata theme and start to improve docs in general ([#2618](https://github.com/pybamm-team/PyBaMM/pull/2618)).
- New `contact resistance` option, new parameter `Contact resistance [Ohm]` and new variable `Contact overpotential [V]` ([#2598](https://github.com/pybamm-team/PyBaMM/pull/2598)).
- Steps in `Experiment` can now be tagged and cycle numbers be searched based on those tags ([#2593](https://github.com/pybamm-team/PyBaMM/pull/2593)).

## Bug fixes

- Fixed a bug where the solid phase conductivity was double-corrected for tortuosity when loading parameters from a BPX file ([#2638](https://github.com/pybamm-team/PyBaMM/pull/2638)).
- Changed termination from "success" to "final time" for algebraic solvers to match ODE/DAE solvers ([#2613](https://github.com/pybamm-team/PyBaMM/pull/2613)).

# [v22.12](https://github.com/pybamm-team/PyBaMM/tree/v22.12) - 2022-12-31

## Features

- Added functionality to create `pybamm.ParameterValues` from a [BPX standard](https://github.com/pybamm-team/BPX) JSON file ([#2555](https://github.com/pybamm-team/PyBaMM/pull/2555)).
- Allow the option "surface form" to be "differential" in the `MPM` ([#2533](https://github.com/pybamm-team/PyBaMM/pull/2533))
- Added variables "Loss of lithium due to loss of active material in negative/positive electrode [mol]". These should be included in the calculation of "total lithium in system" to make sure that lithium is truly conserved. ([#2529](https://github.com/pybamm-team/PyBaMM/pull/2529))
- `initial_soc` can now be a string "x V", in which case the simulation is initialized to start from that voltage ([#2508](https://github.com/pybamm-team/PyBaMM/pull/2508))
- The `ElectrodeSOH` solver can now calculate electrode balance based on a target "cell capacity" (requires cell capacity "Q" as input), as well as the default "cyclable cell capacity" (requires cyclable lithium capacity "Q_Li" as input). Use the keyword argument `known_value` to control which is used. ([#2508](https://github.com/pybamm-team/PyBaMM/pull/2508))

## Bug fixes

- Allow models that subclass `BaseBatteryModel` to use custom options classes ([#2571](https://github.com/pybamm-team/PyBaMM/pull/2571))
- Fixed bug with `EntryPoints` in Spyder IDE ([#2584](https://github.com/pybamm-team/PyBaMM/pull/2584))
- Fixed electrolyte conservation when options {"surface form": "algebraic"} are used
- Fixed "constant concentration" electrolyte model so that "porosity times concentration" is conserved when porosity changes ([#2529](https://github.com/pybamm-team/PyBaMM/pull/2529))
- Fix installation on `Google Colab` (`pybtex` and `Colab` issue) ([#2526](https://github.com/pybamm-team/PyBaMM/pull/2526))

## Breaking changes

- Renamed "Negative/Positive electrode SOC" to "Negative/Positive electrode stoichiometry" to avoid confusion with cell SOC ([#2529](https://github.com/pybamm-team/PyBaMM/pull/2529))
- Removed external variables and submodels. InputParameter should now be used in all cases ([#2502](https://github.com/pybamm-team/PyBaMM/pull/2502))
- Trying to use a solver to solve multiple models results in a RuntimeError exception ([#2481](https://github.com/pybamm-team/PyBaMM/pull/2481))
- Inputs for the `ElectrodeSOH` solver are now (i) "Q_Li", the total cyclable capacity of lithium in the electrodes (previously "n_Li", the total number of moles, n_Li = 3600/F \* Q_Li) (ii) "Q_n", the capacity of the negative electrode (previously "C_n"), and "Q_p", the capacity of the positive electrode (previously "C_p") ([#2508](https://github.com/pybamm-team/PyBaMM/pull/2508))

# [v22.11.1](https://github.com/pybamm-team/PyBaMM/tree/v22.11.1) - 2022-12-13

## Bug fixes

- Fixed installation on Google Colab (`pybtex` issues) ([#2547](https://github.com/pybamm-team/PyBaMM/pull/2547/files))

# [v22.11](https://github.com/pybamm-team/PyBaMM/tree/v22.11) - 2022-11-30

## Features

- Updated parameter sets so that interpolants are created explicitly in the parameter set python file. This does not change functionality but allows finer control, e.g. specifying a "cubic" interpolator instead of the default "linear" ([#2510](https://github.com/pybamm-team/PyBaMM/pull/2510))
- Equivalent circuit models ([#2478](https://github.com/pybamm-team/PyBaMM/pull/2478))
- New Idaklu solver options for jacobian type and linear solver, support Sundials v6 ([#2444](https://github.com/pybamm-team/PyBaMM/pull/2444))
- Added `scale` and `reference` attributes to `Variable` objects, which can be use to make the ODE/DAE solver better conditioned ([#2440](https://github.com/pybamm-team/PyBaMM/pull/2440))
- SEI reactions can now be asymmetric ([#2425](https://github.com/pybamm-team/PyBaMM/pull/2425))

## Bug fixes

- Switched from `pkg_resources` to `importlib_metadata` for handling entry points ([#2500](https://github.com/pybamm-team/PyBaMM/pull/2500))
- Fixed some bugs related to processing `FunctionParameter` to `Interpolant` ([#2494](https://github.com/pybamm-team/PyBaMM/pull/2494))

## Optimizations

- `ParameterValues` now avoids trying to process children if a function parameter is an object that doesn't depend on its children ([#2477](https://github.com/pybamm-team/PyBaMM/pull/2477))
- Implemented memoization via `cache` and `cached_property` from functools ([#2465](https://github.com/pybamm-team/PyBaMM/pull/2465))
- Added more rules for simplifying expressions, especially around Concatenations. Also, meshes constructed from multiple domains are now cached ([#2443](https://github.com/pybamm-team/PyBaMM/pull/2443))
- Added more rules for simplifying expressions. Constants in binary operators are now moved to the left by default (e.g. `x*2` returns `2*x`) ([#2424](https://github.com/pybamm-team/PyBaMM/pull/2424))

## Breaking changes

- Interpolants created from parameter data are now "linear" by default (was "cubic") ([#2494](https://github.com/pybamm-team/PyBaMM/pull/2494))
- Renamed entry point for parameter sets to `pybamm_parameter_sets` ([#2475](https://github.com/pybamm-team/PyBaMM/pull/2475))
- Removed code for generating `ModelingToolkit` problems ([#2432](https://github.com/pybamm-team/PyBaMM/pull/2432))
- Removed `FirstOrder` and `Composite` lead-acid models, and some submodels specific to those models ([#2431](https://github.com/pybamm-team/PyBaMM/pull/2431))

# [v22.10.post1](https://github.com/pybamm-team/PyBaMM/tree/v22.10.post1) - 2022-10-31

## Breaking changes

- Removed all julia generation code ([#2453](https://github.com/pybamm-team/PyBaMM/pull/2453)). Julia code will be hosted at [PyBaMM.jl](https://github.com/tinosulzer/PyBaMM.jl) from now on.

# [v22.10](https://github.com/pybamm-team/PyBaMM/tree/v22.10) - 2022-10-31

## Features

- Third-party parameter sets can be added by registering entry points to ~~`pybamm_parameter_set`~~`pybamm_parameter_sets` ([#2396](https://github.com/pybamm-team/PyBaMM/pull/2396), changed in [#2475](https://github.com/pybamm-team/PyBaMM/pull/2475))
- Added three-dimensional interpolation ([#2380](https://github.com/pybamm-team/PyBaMM/pull/2380))

## Bug fixes

- `pybamm.have_julia()` now checks that julia is properly configured ([#2402](https://github.com/pybamm-team/PyBaMM/pull/2402))
- For simulations with events that cause the simulation to stop early, the sensitivities could be evaluated incorrectly to zero ([#2337](https://github.com/pybamm-team/PyBaMM/pull/2337))

## Optimizations

- Reformatted how simulations with experiments are built ([#2395](https://github.com/pybamm-team/PyBaMM/pull/2395))
- Added small perturbation to initial conditions for casadi solver. This seems to help the solver converge better in some cases ([#2356](https://github.com/pybamm-team/PyBaMM/pull/2356))
- Added `ExplicitTimeIntegral` functionality to move variables which do not appear anywhere on the rhs to a new location, and to integrate those variables explicitly when `get` is called by the solution object. ([#2348](https://github.com/pybamm-team/PyBaMM/pull/2348))
- Added more rules for simplifying expressions ([#2211](https://github.com/pybamm-team/PyBaMM/pull/2211))
- Sped up calculations of Electrode SOH variables for summary variables ([#2210](https://github.com/pybamm-team/PyBaMM/pull/2210))

## Breaking change

- Removed `pybamm.SymbolReplacer` as it is no longer needed to set up simulations with experiments, which is the only place where it was being used ([#2395](https://github.com/pybamm-team/PyBaMM/pull/2395))
- Removed `get_infinite_nested_dict`, `BaseModel.check_default_variables_dictionaries`, and `Discretisation.create_jacobian` methods, which were not used by any other functionality in the repository ([#2384](https://github.com/pybamm-team/PyBaMM/pull/2384))
- Dropped support for Python 3.7 after the release of Numpy v1.22.0 ([#2379](https://github.com/pybamm-team/PyBaMM/pull/2379))
- Removed parameter cli tools (add/edit/remove parameters). Parameter sets can now more easily be added via python scripts. ([#2342](https://github.com/pybamm-team/PyBaMM/pull/2342))
- Parameter sets should now be provided as single python files containing all parameters and functions. Parameters provided as "data" (e.g. OCP vs SOC) can still be csv files, but must be either in the same folder as the parameter file or in a subfolder called "data/". See for example [Ai2020](https://github.com/pybamm-team/PyBaMM/tree/develop/pybamm/input/parameters/lithium_ion/Ai2020.py) ([#2342](https://github.com/pybamm-team/PyBaMM/pull/2342))

# [v22.9](https://github.com/pybamm-team/PyBaMM/tree/v22.9) - 2022-09-30

## Features

- Added function `pybamm.get_git_commit_info()`, which returns information about the last git commit, useful for reproducibility ([#2293](https://github.com/pybamm-team/PyBaMM/pull/2293))
- Added SEI model for composite electrodes ([#2290](https://github.com/pybamm-team/PyBaMM/pull/2290))
- For experiments, the simulation now automatically checks and skips steps that cannot be performed (e.g. "Charge at 1C until 4.2V" from 100% SOC) ([#2212](https://github.com/pybamm-team/PyBaMM/pull/2212))

## Bug fixes

- Arrhenius function for `nmc_OKane2022` positive electrode actually gets used now ([#2309](https://github.com/pybamm-team/PyBaMM/pull/2309))
- Added `SEI on cracks` to loop over all interfacial reactions ([#2262](https://github.com/pybamm-team/PyBaMM/pull/2262))
- Fixed `X-averaged SEI on cracks concentration` so it's an average over x only, not y and z ([#2262](https://github.com/pybamm-team/PyBaMM/pull/2262))
- Corrected initial state for SEI on cracks ([#2262](https://github.com/pybamm-team/PyBaMM/pull/2262))

## Optimizations

- Default options for `particle mechanics` now dealt with differently in each electrode ([#2262](https://github.com/pybamm-team/PyBaMM/pull/2262))
- Sped up calculations of Electrode SOH variables for summary variables ([#2210](https://github.com/pybamm-team/PyBaMM/pull/2210))

## Breaking changes

- When creating a `pybamm.Interpolant` the default interpolator is now "linear". Passing data directly to `ParameterValues` using the `[data]` tag will be still used to create a cubic spline interpolant, as before ([#2258](https://github.com/pybamm-team/PyBaMM/pull/2258))
- Events must now be defined in such a way that they are positive at the initial conditions (events will be triggered when they become negative, instead of when they change sign in either direction) ([#2212](https://github.com/pybamm-team/PyBaMM/pull/2212))

# [v22.8](https://github.com/pybamm-team/PyBaMM/tree/v22.8) - 2022-08-31

## Features

- Added `CurrentSigmoidOpenCircuitPotential` model to model voltage hysteresis for charge/discharge ([#2256](https://github.com/pybamm-team/PyBaMM/pull/2256))
- Added "Chen2020_composite" parameter set for a composite graphite/silicon electrode. ([#2256](https://github.com/pybamm-team/PyBaMM/pull/2256))
- Added new cumulative variables `Throughput capacity [A.h]` and `Throughput energy [W.h]` to standard variables and summary variables, to assist with degradation studies. Throughput variables are only calculated if `calculate discharge energy` is set to `true`. `Time [s]` and `Time [h]` also added to summary variables. ([#2249](https://github.com/pybamm-team/PyBaMM/pull/2249))
- Added `lipf6_OKane2022` electrolyte to `OKane2022` parameter set ([#2249](https://github.com/pybamm-team/PyBaMM/pull/2249))
- Reformated submodel structure to allow composite electrodes. Composite positive electrode is now also possible. With current implementation, electrodes can have at most two phases. ([#2248](https://github.com/pybamm-team/PyBaMM/pull/2248))

## Bug fixes

- Added new parameter `Ratio of lithium moles to SEI moles` (short name z_sei) to fix a bug where this number was incorrectly hardcoded to 1. ([#2222](https://github.com/pybamm-team/PyBaMM/pull/2222))
- Changed short name of parameter `Inner SEI reaction proportion` from alpha_SEI to inner_sei_proportion, to avoid confusion with transfer coefficients. ([#2222](https://github.com/pybamm-team/PyBaMM/pull/2222))
- Deleted legacy parameters with short names beta_sei and beta_plating. ([#2222](https://github.com/pybamm-team/PyBaMM/pull/2222))
- Corrected initial SEI thickness for OKane2022 parameter set. ([#2218](https://github.com/pybamm-team/PyBaMM/pull/2218))

## Optimizations

- Simplified scaling for the exchange-current density. The dimensionless parameter `C_r` is kept, but no longer used anywhere ([#2238](https://github.com/pybamm-team/PyBaMM/pull/2238))
- Added limits for variables in some functions to avoid division by zero, sqrt(negative number), etc ([#2213](https://github.com/pybamm-team/PyBaMM/pull/2213))

## Breaking changes

- Parameters specific to a (primary/secondary) phase in a domain are doubly nested. e.g. `param.c_n_max` is now `param.n.prim.c_max` ([#2248](https://github.com/pybamm-team/PyBaMM/pull/2248))

# [v22.7](https://github.com/pybamm-team/PyBaMM/tree/v22.7) - 2022-07-31

## Features

- Moved general code about submodels to `BaseModel` instead of `BaseBatteryModel`, making it easier to build custom models from submodels. ([#2169](https://github.com/pybamm-team/PyBaMM/pull/2169))
- Events can now be plotted as a regular variable (under the name "Event: event_name", e.g. "Event: Minimum voltage [V]") ([#2158](https://github.com/pybamm-team/PyBaMM/pull/2158))
- Added example showing how to print whether a model is compatible with a parameter set ([#2112](https://github.com/pybamm-team/PyBaMM/pull/2112))
- Added SEI growth on cracks ([#2104](https://github.com/pybamm-team/PyBaMM/pull/2104))
- Added Arrhenius temperature dependence of SEI growth ([#2104](https://github.com/pybamm-team/PyBaMM/pull/2104))
- The "Inner SEI reaction proportion" parameter actually gets used now ([#2104](https://github.com/pybamm-team/PyBaMM/pull/2104))
- New OKane2022 parameter set replaces Chen2020_plating ([#2104](https://github.com/pybamm-team/PyBaMM/pull/2104))
- SEI growth, lithium plating and porosity change can now be set to distributed in `SPMe`. There is an additional option called `x-average side reactions` which allows to set this (note that for `SPM` it is always x-averaged). ([#2099](https://github.com/pybamm-team/PyBaMM/pull/2099))

## Optimizations

- Improved eSOH calculations to be more robust ([#2192](https://github.com/pybamm-team/PyBaMM/pull/2192),[#2199](https://github.com/pybamm-team/PyBaMM/pull/2199))
- The (2x2x2=8) particle diffusion submodels have been consolidated into just three submodels (Fickian diffusion, polynomial profile, and x-averaged polynomial profile) with optional x-averaging and size distribution. Polynomial profile and x-averaged polynomial profile are still two separate submodels, since they deal with surface concentration differently.
- Added error for when solution vector gets too large, to help debug solver errors ([#2138](https://github.com/pybamm-team/PyBaMM/pull/2138))

## Bug fixes

- Fixed error reporting for simulation with experiment ([#2213](https://github.com/pybamm-team/PyBaMM/pull/2213))
- Fixed a bug in `Simulation` that caused initial conditions to change when solving an experiment multiple times ([#2204](https://github.com/pybamm-team/PyBaMM/pull/2204))
- Fixed labels and ylims in `plot_voltage_components`([#2183](https://github.com/pybamm-team/PyBaMM/pull/2183))
- Fixed 2D interpolant ([#2180](https://github.com/pybamm-team/PyBaMM/pull/2180))
- Fixes a bug where the SPMe always builds even when `build=False` ([#2169](https://github.com/pybamm-team/PyBaMM/pull/2169))
- Some events have been removed in the case where they are constant, i.e. can never be reached ([#2158](https://github.com/pybamm-team/PyBaMM/pull/2158))
- Raise explicit `NotImplementedError` if trying to call `bool()` on a pybamm Symbol (e.g. in an if statement condition) ([#2141](https://github.com/pybamm-team/PyBaMM/pull/2141))
- Fixed bug causing cut-off voltage to change after setting up a simulation with a model ([#2138](https://github.com/pybamm-team/PyBaMM/pull/2138))
- A single solution cycle can now be used as a starting solution for a simulation ([#2138](https://github.com/pybamm-team/PyBaMM/pull/2138))

## Breaking changes

- Exchange-current density functions (and some other functions) now take an additional argument, the maximum particle concentration for that phase ([#2134](https://github.com/pybamm-team/PyBaMM/pull/2134))
- Loss of lithium to SEI on cracks is now a degradation variable, so setting a particle mechanics submodel is now compulsory (NoMechanics will suffice) ([#2104](https://github.com/pybamm-team/PyBaMM/pull/2104))

# [v22.6](https://github.com/pybamm-team/PyBaMM/tree/v22.6) - 2022-06-30

## Features

- Added open-circuit potential as a separate submodel ([#2094](https://github.com/pybamm-team/PyBaMM/pull/2094))
- Added partially reversible lithium plating model and new `OKane2022` parameter set to go with it ([#2043](https://github.com/pybamm-team/PyBaMM/pull/2043))
- Added `__eq__` and `__hash__` methods for `Symbol` objects, using `.id` ([#1978](https://github.com/pybamm-team/PyBaMM/pull/1978))

## Optimizations

- Stoichiometry inputs to OCP functions are now bounded between 1e-10 and 1-1e-10, with singularities at 0 and 1 so that OCP goes to +- infinity ([#2095](https://github.com/pybamm-team/PyBaMM/pull/2095))

## Breaking changes

- Changed some dictionary keys to `Symbol` instead of `Symbol.id` (internal change only, should not affect external facing functions) ([#1978](https://github.com/pybamm-team/PyBaMM/pull/1978))

# [v22.5](https://github.com/pybamm-team/PyBaMM/tree/v22.5) - 2022-05-31

## Features

- Added a casadi version of the IDKLU solver, which is used for `model.convert_to_format = "casadi"` ([#2002](https://github.com/pybamm-team/PyBaMM/pull/2002))
- Added functionality to generate Julia expressions from a model. See [PyBaMM.jl](https://github.com/tinosulzer/PyBaMM.jl) for how to use these ([#1942](https://github.com/pybamm-team/PyBaMM/pull/1942)))
- Added basic callbacks to the Simulation class, and a LoggingCallback ([#1880](https://github.com/pybamm-team/PyBaMM/pull/1880)))

## Bug fixes

- Corrected legend order in "plot_voltage_components.py", so each entry refers to the correct overpotential. ([#2061](https://github.com/pybamm-team/PyBaMM/pull/2061))

## Breaking changes

- Changed domain-specific parameter names to a nested attribute. `param.n.l_n` is now `param.n.l` ([#2063](https://github.com/pybamm-team/PyBaMM/pull/2063))

# [v22.4](https://github.com/pybamm-team/PyBaMM/tree/v22.4) - 2022-04-30

## Features

- Added a casadi version of the IDKLU solver, which is used for `model.convert_to_format = "casadi"` ([#2002](https://github.com/pybamm-team/PyBaMM/pull/2002))

## Bug fixes

- Remove old deprecation errors, including those in `parameter_values.py` that caused the simulation if, for example, the reaction rate is re-introduced manually ([#2022](https://github.com/pybamm-team/PyBaMM/pull/2022))

# [v22.3](https://github.com/pybamm-team/PyBaMM/tree/v22.3) - 2022-03-31

## Features

- Added "Discharge energy [W.h]", which is the integral of the power in Watts, as an optional output. Set the option "calculate discharge energy" to "true" to get this output ("false" by default, since it can slow down some of the simple models) ([#1969](https://github.com/pybamm-team/PyBaMM/pull/1969)))
- Added an option "calculate heat source for isothermal models" to choose whether or not the heat generation terms are computed when running models with the option `thermal="isothermal"` ([#1958](https://github.com/pybamm-team/PyBaMM/pull/1958))

## Optimizations

- Simplified `model.new_copy()` ([#1977](https://github.com/pybamm-team/PyBaMM/pull/1977))

## Bug fixes

- Fix bug where sensitivity calculation failed if len of `calculate_sensitivities` was less than `inputs` ([#1897](https://github.com/pybamm-team/PyBaMM/pull/1897))
- Fixed a bug in the eSOH variable calculation when OCV is given as data ([#1975](https://github.com/pybamm-team/PyBaMM/pull/1975))
- Fixed a bug where isothermal models did not compute any heat source terms ([#1958](https://github.com/pybamm-team/PyBaMM/pull/1958))

## Breaking changes

- Removed `model.new_empty_copy()` (use `model.new_copy()` instead) ([#1977](https://github.com/pybamm-team/PyBaMM/pull/1977))
- Dropped support for Windows 32-bit architecture ([#1964](https://github.com/pybamm-team/PyBaMM/pull/1964))

# [v22.2](https://github.com/pybamm-team/PyBaMM/tree/v22.2) - 2022-02-28

## Features

- Isothermal models now calculate heat source terms (but the temperature remains constant). The models now also account for current collector heating when `dimensionality=0` ([#1929](https://github.com/pybamm-team/PyBaMM/pull/1929))
- Added new models for power control and resistance control ([#1917](https://github.com/pybamm-team/PyBaMM/pull/1917))
- Initial concentrations can now be provided as a function of `r` as well as `x` ([#1866](https://github.com/pybamm-team/PyBaMM/pull/1866))

## Bug fixes

- Fixed a bug where thermal submodels could not be used with half-cells ([#1929](https://github.com/pybamm-team/PyBaMM/pull/1929))
- Parameters can now be imported from a directory having "pybamm" in its name ([#1919](https://github.com/pybamm-team/PyBaMM/pull/1919))
- `scikit.odes` and `SUNDIALS` can now be installed using `pybamm_install_odes` ([#1916](https://github.com/pybamm-team/PyBaMM/pull/1916))

## Breaking changes

- The `domain` setter and `auxiliary_domains` getter have been deprecated, `domains` setter/getter should be used instead. The `domain` getter is still active. We now recommend creating symbols with `domains={...}` instead of `domain=..., auxiliary_domains={...}`, but the latter is not yet deprecated ([#1866](https://github.com/pybamm-team/PyBaMM/pull/1866))

# [v22.1](https://github.com/pybamm-team/PyBaMM/tree/v22.1) - 2022-01-31

## Features

- Half-cell models can now be run with "surface form" ([#1913](https://github.com/pybamm-team/PyBaMM/pull/1913))
- Added option for different kinetics on anode and cathode ([#1913](https://github.com/pybamm-team/PyBaMM/pull/1913))
- Allow `pybamm.Solution.save_data()` to return a string if filename is None, and added json to_format option ([#1909](https://github.com/pybamm-team/PyBaMM/pull/1909))
- Added an option to force install compatible versions of jax and jaxlib if already installed using CLI ([#1881](https://github.com/pybamm-team/PyBaMM/pull/1881))

## Optimizations

- The `Symbol` nodes no longer subclasses `anytree.NodeMixIn`. This removes some checks that were not really needed ([#1912](https://github.com/pybamm-team/PyBaMM/pull/1912))

## Bug fixes

- Parameters can now be imported from any given path in `Windows` ([#1900](https://github.com/pybamm-team/PyBaMM/pull/1900))
- Fixed initial conditions for the EC SEI model ([#1895](https://github.com/pybamm-team/PyBaMM/pull/1895))
- Fixed issue in extraction of sensitivites ([#1894](https://github.com/pybamm-team/PyBaMM/pull/1894))

# [v21.12](https://github.com/pybamm-team/PyBaMM/tree/v21.11) - 2021-12-29

## Features

- Added new kinetics models for asymmetric Butler-Volmer, linear kinetics, and Marcus-Hush-Chidsey ([#1858](https://github.com/pybamm-team/PyBaMM/pull/1858))
- Experiments can be set to terminate when a voltage is reached (across all steps) ([#1832](https://github.com/pybamm-team/PyBaMM/pull/1832))
- Added cylindrical geometry and finite volume method ([#1824](https://github.com/pybamm-team/PyBaMM/pull/1824))

## Bug fixes

- `PyBaMM` is now importable in `Linux` systems where `jax` is already installed ([#1874](https://github.com/pybamm-team/PyBaMM/pull/1874))
- Simulations with drive cycles now support `initial_soc` ([#1842](https://github.com/pybamm-team/PyBaMM/pull/1842))
- Fixed bug in expression tree simplification ([#1831](https://github.com/pybamm-team/PyBaMM/pull/1831))
- Solid tortuosity is now correctly calculated with Bruggeman coefficient of the respective electrode ([#1773](https://github.com/pybamm-team/PyBaMM/pull/1773))

# [v21.11](https://github.com/pybamm-team/PyBaMM/tree/v21.11) - 2021-11-30

## Features

- The name of a parameter set can be passed to `ParameterValues` as a string, e.g. `ParameterValues("Chen2020")` ([#1822](https://github.com/pybamm-team/PyBaMM/pull/1822))
- Added submodels for interface utilisation ([#1821](https://github.com/pybamm-team/PyBaMM/pull/1821))
- Reformatted SEI growth models into a single submodel with conditionals ([#1808](https://github.com/pybamm-team/PyBaMM/pull/1808))
- Stress-induced diffusion is now a separate model option instead of being automatically included when using the particle mechanics submodels ([#1797](https://github.com/pybamm-team/PyBaMM/pull/1797))
- `Experiment`s with drive cycles can be solved ([#1793](https://github.com/pybamm-team/PyBaMM/pull/1793))
- Added surface area to volume ratio as a factor to the SEI equations ([#1790](https://github.com/pybamm-team/PyBaMM/pull/1790))
- Half-cell SPM and SPMe have been implemented ([#1731](https://github.com/pybamm-team/PyBaMM/pull/1731))

## Bug fixes

- Fixed `sympy` operators for `Arctan` and `Exponential` ([#1786](https://github.com/pybamm-team/PyBaMM/pull/1786))
- Fixed finite volume discretization in spherical polar coordinates ([#1782](https://github.com/pybamm-team/PyBaMM/pull/1782))
- Fixed bug when using `Experiment` with a pouch cell model ([#1707](https://github.com/pybamm-team/PyBaMM/pull/1707))
- Fixed bug when using `Experiment` with a plating model ([#1707](https://github.com/pybamm-team/PyBaMM/pull/1707))
- Fixed hack for potentials in the SPMe model ([#1707](https://github.com/pybamm-team/PyBaMM/pull/1707))

## Breaking changes

- The `chemistry` keyword argument in `ParameterValues` has been deprecated. Use `ParameterValues(chem)` instead of `ParameterValues(chemistry=chem)` ([#1822](https://github.com/pybamm-team/PyBaMM/pull/1822))
- Raise error when trying to convert an `Interpolant` with the "pchip" interpolator to CasADI ([#1791](https://github.com/pybamm-team/PyBaMM/pull/1791))
- Raise error if `Concatenation` is used directly with `Variable` objects (`concatenation` should be used instead) ([#1789](https://github.com/pybamm-team/PyBaMM/pull/1789))
- Made jax, jaxlib and the PyBaMM JaxSolver optional ([#1767](https://github.com/pybamm-team/PyBaMM/pull/1767), [#1803](https://github.com/pybamm-team/PyBaMM/pull/1803))

# [v21.10](https://github.com/pybamm-team/PyBaMM/tree/v21.10) - 2021-10-31

## Features

- Summary variables can now be user-determined ([#1760](https://github.com/pybamm-team/PyBaMM/pull/1760))
- Added `all_first_states` to the `Solution` object for a simulation with experiment ([#1759](https://github.com/pybamm-team/PyBaMM/pull/1759))
- Added a new method (`create_gif`) in `QuickPlot`, `Simulation` and `BatchStudy` to create a GIF of a simulation ([#1754](https://github.com/pybamm-team/PyBaMM/pull/1754))
- Added more examples for the `BatchStudy` class ([#1747](https://github.com/pybamm-team/PyBaMM/pull/1747))
- SEI models can now be included in the half-cell model ([#1705](https://github.com/pybamm-team/PyBaMM/pull/1705))

## Bug fixes

- Half-cell model and lead-acid models can now be simulated with `Experiment`s ([#1759](https://github.com/pybamm-team/PyBaMM/pull/1759))
- Removed in-place modification of the solution objects by `QuickPlot` ([#1747](https://github.com/pybamm-team/PyBaMM/pull/1747))
- Fixed vector-vector multiplication bug that was causing errors in the SPM with constant voltage or power ([#1735](https://github.com/pybamm-team/PyBaMM/pull/1735))

# [v21.9](https://github.com/pybamm-team/PyBaMM/tree/v21.9) - 2021-09-30

## Features

- Added thermal parameters (thermal conductivity, specific heat, etc.) to the `Ecker2015` parameter set from Zhao et al. (2018) and Hales et al. (2019) ([#1683](https://github.com/pybamm-team/PyBaMM/pull/1683))
- Added `plot_summary_variables` to plot and compare summary variables ([#1678](https://github.com/pybamm-team/PyBaMM/pull/1678))
- The DFN model can now be used directly (instead of `BasicDFNHalfCell`) to simulate a half-cell ([#1600](https://github.com/pybamm-team/PyBaMM/pull/1600))

## Breaking changes

- Dropped support for Python 3.6 ([#1696](https://github.com/pybamm-team/PyBaMM/pull/1696))
- The substring 'negative electrode' has been removed from variables related to SEI and lithium plating (e.g. 'Total negative electrode SEI thickness [m]' replaced by 'Total SEI thickness [m]') ([#1654](https://github.com/pybamm-team/PyBaMM/pull/1654))

# [v21.08](https://github.com/pybamm-team/PyBaMM/tree/v21.08) - 2021-08-26

This release introduces:

- the switch to calendar versioning: from now on we will use year.month version number
- sensitivity analysis of solutions with respect to input parameters
- several new models, including many-particle and state-of-health models
- improvement on how CasADI solver's handle events, including a new "fast with events" mode
- several other new features, optimizations, and bug fixes, summarized below

## Features

- Added submodels and functionality for particle-size distributions in the DFN model, including an
  example notebook ([#1602](https://github.com/pybamm-team/PyBaMM/pull/1602))
- Added UDDS and WLTC drive cycles ([#1601](https://github.com/pybamm-team/PyBaMM/pull/1601))
- Added LG M50 (NMC811 and graphite + SiOx) parameter set from O'Regan 2022 ([#1594](https://github.com/pybamm-team/PyBaMM/pull/1594))
- `pybamm.base_solver.solve` function can take a list of input parameters to calculate the sensitivities of the solution with respect to. Alternatively, it can be set to `True` to calculate the sensitivities for all input parameters ([#1552](https://github.com/pybamm-team/PyBaMM/pull/1552))
- Added capability for `quaternary` domains (in addition to `primary`, `secondary` and `tertiary`), increasing the maximum number of domains that a `Symbol` can have to 4. ([#1580](https://github.com/pybamm-team/PyBaMM/pull/1580))
- Tabs can now be placed at the bottom of the cell in 1+1D thermal models ([#1581](https://github.com/pybamm-team/PyBaMM/pull/1581))
- Added temperature dependence on electrode electronic conductivity ([#1570](https://github.com/pybamm-team/PyBaMM/pull/1570))
- `pybamm.base_solver.solve` function can take a list of input parameters to calculate the sensitivities of the solution with respect to. Alternatively, it can be set to `True` to calculate the sensitivities for all input parameters ([#1552](https://github.com/pybamm-team/PyBaMM/pull/1552))
- Added a new lithium-ion model `MPM` or Many-Particle Model, with a distribution of particle sizes in each electrode. ([#1529](https://github.com/pybamm-team/PyBaMM/pull/1529))
- Added 2 new submodels for lithium transport in a size distribution of electrode particles: Fickian diffusion (`FickianSingleSizeDistribution`) and uniform concentration profile (`FastSingleSizeDistribution`). ([#1529](https://github.com/pybamm-team/PyBaMM/pull/1529))
- Added a "particle size" domain to the default lithium-ion geometry, including plotting capabilities (`QuickPlot`) and processing of variables (`ProcessedVariable`). ([#1529](https://github.com/pybamm-team/PyBaMM/pull/1529))
- Added fitted expressions for OCPs for the Chen2020 parameter set ([#1526](https://github.com/pybamm-team/PyBaMM/pull/1497))
- Added `initial_soc` argument to `Simualtion.solve` for specifying the initial SOC when solving a model ([#1512](https://github.com/pybamm-team/PyBaMM/pull/1512))
- Added `print_name` to some symbols ([#1495](https://github.com/pybamm-team/PyBaMM/pull/1495), [#1497](https://github.com/pybamm-team/PyBaMM/pull/1497))
- Added Base Parameters class and SymPy in dependencies ([#1495](https://github.com/pybamm-team/PyBaMM/pull/1495))
- Added a new "reaction-driven" model for LAM from Reniers et al (2019) ([#1490](https://github.com/pybamm-team/PyBaMM/pull/1490))
- Some features ("loss of active material" and "particle mechanics") can now be specified separately for the negative electrode and positive electrode by passing a 2-tuple ([#1490](https://github.com/pybamm-team/PyBaMM/pull/1490))
- `plot` and `plot2D` now take and return a matplotlib Axis to allow for easier customization ([#1472](https://github.com/pybamm-team/PyBaMM/pull/1472))
- `ParameterValues.evaluate` can now return arrays to allow function parameters to be easily evaluated ([#1472](https://github.com/pybamm-team/PyBaMM/pull/1472))
- Added option to save only specific cycle numbers when simulating an `Experiment` ([#1459](https://github.com/pybamm-team/PyBaMM/pull/1459))
- Added capacity-based termination conditions when simulating an `Experiment` ([#1459](https://github.com/pybamm-team/PyBaMM/pull/1459))
- Added "summary variables" to track degradation over several cycles ([#1459](https://github.com/pybamm-team/PyBaMM/pull/1459))
- Added `ElectrodeSOH` model for calculating capacities and stoichiometric limits ([#1459](https://github.com/pybamm-team/PyBaMM/pull/1459))
- Added Batch Study class ([#1455](https://github.com/pybamm-team/PyBaMM/pull/1455))
- Added `ConcatenationVariable`, which is automatically created when variables are concatenated ([#1453](https://github.com/pybamm-team/PyBaMM/pull/1453))
- Added "fast with events" mode for the CasADi solver, which solves a model and finds events more efficiently than "safe" mode. As of PR #1450 this feature is still being tested and "safe" mode remains the default ([#1450](https://github.com/pybamm-team/PyBaMM/pull/1450))

## Optimizations

- Models that mostly use x-averaged quantities (SPM and SPMe) now use x-averaged degradation models ([#1490](https://github.com/pybamm-team/PyBaMM/pull/1490))
- Improved how the CasADi solver's "safe" mode finds events ([#1450](https://github.com/pybamm-team/PyBaMM/pull/1450))
- Perform more automatic simplifications of the expression tree ([#1449](https://github.com/pybamm-team/PyBaMM/pull/1449))
- Reduce time taken to hash a sparse `Matrix` object ([#1449](https://github.com/pybamm-team/PyBaMM/pull/1449))

## Bug fixes

- Fixed bug with `load_function` ([#1675](https://github.com/pybamm-team/PyBaMM/pull/1675))
- Updated documentation to include some previously missing functions, such as `erf` and `tanh` ([#1628](https://github.com/pybamm-team/PyBaMM/pull/1628))
- Fixed reading citation file without closing ([#1620](https://github.com/pybamm-team/PyBaMM/pull/1620))
- Porosity variation for SEI and plating models is calculated from the film thickness rather than from a separate ODE ([#1617](https://github.com/pybamm-team/PyBaMM/pull/1617))
- Fixed a bug where the order of the indexing for the entries of variables discretised using FEM was incorrect ([#1556](https://github.com/pybamm-team/PyBaMM/pull/1556))
- Fix broken module import for spyder when running a script twice ([#1555](https://github.com/pybamm-team/PyBaMM/pull/1555))
- Fixed ElectrodeSOH model for multi-dimensional simulations ([#1548](https://github.com/pybamm-team/PyBaMM/pull/1548))
- Removed the overly-restrictive check "each variable in the algebraic eqn keys must appear in the eqn" ([#1510](https://github.com/pybamm-team/PyBaMM/pull/1510))
- Made parameters importable through pybamm ([#1475](https://github.com/pybamm-team/PyBaMM/pull/1475))

## Breaking changes

- Refactored the `particle` submodel module, with the models having no size distribution now found in `particle.no_distribution`, and those with a size distribution in `particle.size_distribution`. Renamed submodels to indicate the transport model (Fickian diffusion, polynomial profile) and if they are "x-averaged". E.g., `FickianManyParticles` and `FickianSingleParticle` are now `no_distribution.FickianDiffusion` and `no_distribution.XAveragedFickianDiffusion` ([#1602](https://github.com/pybamm-team/PyBaMM/pull/1602))
- Changed sensitivity API. Removed `ProcessedSymbolicVariable`, all sensitivity now handled within the solvers and `ProcessedVariable` ([#1552](https://github.com/pybamm-team/PyBaMM/pull/1552),[#2276](https://github.com/pybamm-team/PyBaMM/pull/2276))
- The `Yang2017` parameter set has been removed as the complete parameter set is not publicly available in the literature ([#1577](https://github.com/pybamm-team/PyBaMM/pull/1577))
- Changed how options are specified for the "loss of active material" and "particle cracking" submodels. "loss of active material" can now be one of "none", "stress-driven", or "reaction-driven", or a 2-tuple for different options in negative and positive electrode. Similarly "particle cracking" (now called "particle mechanics") can now be "none", "swelling only", "swelling and cracking", or a 2-tuple ([#1490](https://github.com/pybamm-team/PyBaMM/pull/1490))
- Changed the variable in the full diffusion model from "Electrolyte concentration" to "Porosity times concentration" ([#1476](https://github.com/pybamm-team/PyBaMM/pull/1476))
- Renamed `lithium-ion` folder to `lithium_ion` and `lead-acid` folder to `lead_acid` in parameters ([#1464](https://github.com/pybamm-team/PyBaMM/pull/1464))

# [v0.4.0](https://github.com/pybamm-team/PyBaMM/tree/v0.4.0) - 2021-03-28

This release introduces:

- several new models, including reversible and irreversible plating submodels, submodels for loss of active material, Yang et al.'s (2017) coupled SEI/plating/pore clogging model, and the Newman-Tobias model
- internal optimizations for solving models, particularly for simulating experiments, with more accurate event detection and more efficient numerical methods and post-processing
- parallel solutions of a model with different inputs
- a cleaner installation process for Mac when installing from PyPI, no longer requiring a Homebrew installation of Sundials
- improved plotting functionality, including adding a new 'voltage component' plot
- several other new features, optimizations, and bug fixes, summarized below

## Features

- Added `NewmanTobias` li-ion battery model ([#1423](https://github.com/pybamm-team/PyBaMM/pull/1423))
- Added `plot_voltage_components` to easily plot the component overpotentials that make up the voltage ([#1419](https://github.com/pybamm-team/PyBaMM/pull/1419))
- Made `QuickPlot` more customizable and added an example ([#1419](https://github.com/pybamm-team/PyBaMM/pull/1419))
- `Solution` objects can now be created by stepping _different_ models ([#1408](https://github.com/pybamm-team/PyBaMM/pull/1408))
- Added Yang et al 2017 model that couples irreversible lithium plating, SEI growth and change in porosity which produces a transition from linear to nonlinear degradation pattern of lithium-ion battery over extended cycles([#1398](https://github.com/pybamm-team/PyBaMM/pull/1398))
- Added support for Python 3.9 and dropped support for Python 3.6. Python 3.6 may still work but is now untested ([#1370](https://github.com/pybamm-team/PyBaMM/pull/1370))
- Added the electrolyte overpotential and Ohmic losses for full conductivity, including surface form ([#1350](https://github.com/pybamm-team/PyBaMM/pull/1350))
- Added functionality to `Citations` to print formatted citations ([#1340](https://github.com/pybamm-team/PyBaMM/pull/1340))
- Updated the way events are handled in `CasadiSolver` for more accurate event location ([#1328](https://github.com/pybamm-team/PyBaMM/pull/1328))
- Added error message if initial conditions are outside the bounds of a variable ([#1326](https://github.com/pybamm-team/PyBaMM/pull/1326))
- Added temperature dependence to density, heat capacity and thermal conductivity ([#1323](https://github.com/pybamm-team/PyBaMM/pull/1323))
- Added temperature dependence to the transference number (`t_plus`) ([#1317](https://github.com/pybamm-team/PyBaMM/pull/1317))
- Added new functionality for `Interpolant` ([#1312](https://github.com/pybamm-team/PyBaMM/pull/1312))
- Added option to express experiments (and extract solutions) in terms of cycles of operating condition ([#1309](https://github.com/pybamm-team/PyBaMM/pull/1309))
- The event time and state are now returned as part of `Solution.t` and `Solution.y` so that the event is accurately captured in the returned solution ([#1300](https://github.com/pybamm-team/PyBaMM/pull/1300))
- Added reversible and irreversible lithium plating models ([#1287](https://github.com/pybamm-team/PyBaMM/pull/1287))
- Reformatted the `BasicDFNHalfCell` to be consistent with the other models ([#1282](https://github.com/pybamm-team/PyBaMM/pull/1282))
- Added option to make the total interfacial current density a state ([#1280](https://github.com/pybamm-team/PyBaMM/pull/1280))
- Added functionality to initialize a model using the solution from another model ([#1278](https://github.com/pybamm-team/PyBaMM/pull/1278))
- Added submodels for active material ([#1262](https://github.com/pybamm-team/PyBaMM/pull/1262))
- Updated solvers' method `solve()` so it can take a list of inputs dictionaries as the `inputs` keyword argument. In this case the model is solved for each input set in the list, and a list of solutions mapping the set of inputs to the solutions is returned. Note that `solve()` can still take a single dictionary as the `inputs` keyword argument. In this case the behaviour is unchanged compared to previous versions.([#1261](https://github.com/pybamm-team/PyBaMM/pull/1261))
- Added composite surface form electrolyte models: `CompositeDifferential` and `CompositeAlgebraic` ([#1207](https://github.com/pybamm-team/PyBaMM/issues/1207))

## Optimizations

- Improved the way an `Experiment` is simulated to reduce solve time (at the cost of slightly higher set-up time) ([#1408](https://github.com/pybamm-team/PyBaMM/pull/1408))
- Add script and workflow to automatically update parameter_sets.py docstrings ([#1371](https://github.com/pybamm-team/PyBaMM/pull/1371))
- Add URLs checker in workflows ([#1347](https://github.com/pybamm-team/PyBaMM/pull/1347))
- The `Solution` class now only creates the concatenated `y` when the user asks for it. This is an optimization step as the concatenation can be slow, especially with larger experiments ([#1331](https://github.com/pybamm-team/PyBaMM/pull/1331))
- If solver method `solve()` is passed a list of inputs as the `inputs` keyword argument, the resolution of the model for each input set is spread across several Python processes, usually running in parallel on different processors. The default number of processes is the number of processors available. `solve()` takes a new keyword argument `nproc` which can be used to set this number a manually.
- Variables are now post-processed using CasADi ([#1316](https://github.com/pybamm-team/PyBaMM/pull/1316))
- Operations such as `1*x` and `0+x` now directly return `x` ([#1252](https://github.com/pybamm-team/PyBaMM/pull/1252))

## Bug fixes

- Fixed a bug on the boundary conditions of `FickianSingleParticle` and `FickianManyParticles` to ensure mass is conserved ([#1421](https://github.com/pybamm-team/PyBaMM/pull/1421))
- Fixed a bug where the `PolynomialSingleParticle` submodel gave incorrect results with "dimensionality" equal to 2 ([#1411](https://github.com/pybamm-team/PyBaMM/pull/1411))
- Fixed a bug where volume averaging in 0D gave the wrong result ([#1411](https://github.com/pybamm-team/PyBaMM/pull/1411))
- Fixed a sign error in the positive electrode ohmic losses ([#1407](https://github.com/pybamm-team/PyBaMM/pull/1407))
- Fixed the formulation of the EC reaction SEI model ([#1397](https://github.com/pybamm-team/PyBaMM/pull/1397))
- Simulations now stop when an experiment becomes infeasible ([#1395](https://github.com/pybamm-team/PyBaMM/pull/1395))
- Added a check for domains in `Concatenation` ([#1368](https://github.com/pybamm-team/PyBaMM/pull/1368))
- Differentiation now works even when the differentiation variable is a constant ([#1294](https://github.com/pybamm-team/PyBaMM/pull/1294))
- Fixed a bug where the event time and state were no longer returned as part of the solution ([#1344](https://github.com/pybamm-team/PyBaMM/pull/1344))
- Fixed a bug in `CasadiSolver` safe mode which crashed when there were extrapolation events but no termination events ([#1321](https://github.com/pybamm-team/PyBaMM/pull/1321))
- When an `Interpolant` is extrapolated an error is raised for `CasadiSolver` (and a warning is raised for the other solvers) ([#1315](https://github.com/pybamm-team/PyBaMM/pull/1315))
- Fixed `Simulation` and `model.new_copy` to fix a bug where changes to the model were overwritten ([#1278](https://github.com/pybamm-team/PyBaMM/pull/1278))

## Breaking changes

- Removed `Simplification` class and `.simplify()` function ([#1369](https://github.com/pybamm-team/PyBaMM/pull/1369))
- All example notebooks in PyBaMM's GitHub repository must now include the command `pybamm.print_citations()`, otherwise the tests will fail. This is to encourage people to use this command to cite the relevant papers ([#1340](https://github.com/pybamm-team/PyBaMM/pull/1340))
- Notation has been homogenised to use positive and negative electrode (instead of cathode and anode). This applies to the parameter folders (now called `'positive_electrodes'` and `'negative_electrodes'`) and the options of `active_material` and `particle_cracking` submodels (now called `'positive'` and `'negative'`) ([#1337](https://github.com/pybamm-team/PyBaMM/pull/1337))
- `Interpolant` now takes `x` and `y` instead of a single `data` entry ([#1312](https://github.com/pybamm-team/PyBaMM/pull/1312))
- Boolean model options ('sei porosity change', 'convection') must now be given in string format ('true' or 'false' instead of True or False) ([#1280](https://github.com/pybamm-team/PyBaMM/pull/1280))
- Operations such as `1*x` and `0+x` now directly return `x`. This can be bypassed by explicitly creating the binary operators, e.g. `pybamm.Multiplication(1, x)` ([#1252](https://github.com/pybamm-team/PyBaMM/pull/1252))
- `'Cell capacity [A.h]'` has been renamed to `'Nominal cell capacity [A.h]'`. `'Cell capacity [A.h]'` will be deprecated in the next release. ([#1352](https://github.com/pybamm-team/PyBaMM/pull/1352))

# [v0.3.0](https://github.com/pybamm-team/PyBaMM/tree/v0.3.0) - 2020-12-01

This release introduces a new aging model for particle mechanics, a new reduced-order model (TSPMe), and a parameter set for A123 LFP cells. Additionally, there have been several backend optimizations to speed up model creation and solving, and other minor features and bug fixes.

## Features

- Added a submodel for particle mechanics ([#1232](https://github.com/pybamm-team/PyBaMM/pull/1232))
- Added a notebook on how to speed up the solver and handle instabilities ([#1223](https://github.com/pybamm-team/PyBaMM/pull/1223))
- Improve string printing of `BinaryOperator`, `Function`, and `Concatenation` objects ([#1223](https://github.com/pybamm-team/PyBaMM/pull/1223))
- Added `Solution.integration_time`, which is the time taken just by the integration subroutine, without extra setups ([#1223](https://github.com/pybamm-team/PyBaMM/pull/1223))
- Added parameter set for an A123 LFP cell ([#1209](https://github.com/pybamm-team/PyBaMM/pull/1209))
- Added variables related to equivalent circuit models ([#1204](https://github.com/pybamm-team/PyBaMM/pull/1204))
- Added the `Integrated` electrolyte conductivity submodel ([#1188](https://github.com/pybamm-team/PyBaMM/pull/1188))
- Added an example script to check conservation of lithium ([#1186](https://github.com/pybamm-team/PyBaMM/pull/1186))
- Added `erf` and `erfc` functions ([#1184](https://github.com/pybamm-team/PyBaMM/pull/1184))

## Optimizations

- Add (optional) smooth approximations for the `Minimum`, `Maximum`, `Heaviside`, and `AbsoluteValue` operators ([#1223](https://github.com/pybamm-team/PyBaMM/pull/1223))
- Avoid unnecessary repeated computations in the solvers ([#1222](https://github.com/pybamm-team/PyBaMM/pull/1222))
- Rewrite `Symbol.is_constant` to be more efficient ([#1222](https://github.com/pybamm-team/PyBaMM/pull/1222))
- Cache shape and size calculations ([#1222](https://github.com/pybamm-team/PyBaMM/pull/1222))
- Only instantiate the geometric, electrical and thermal parameter classes once ([#1222](https://github.com/pybamm-team/PyBaMM/pull/1222))

## Bug fixes

- Quickplot now works when timescale or lengthscale is a function of an input parameter ([#1234](https://github.com/pybamm-team/PyBaMM/pull/1234))
- Fix bug that was slowing down creation of the EC reaction SEI submodel ([#1227](https://github.com/pybamm-team/PyBaMM/pull/1227))
- Add missing separator thermal parameters for the Ecker parameter set ([#1226](https://github.com/pybamm-team/PyBaMM/pull/1226))
- Make sure simulation solves when evaluated timescale is a function of an input parameter ([#1218](https://github.com/pybamm-team/PyBaMM/pull/1218))
- Raise error if saving to MATLAB with variable names that MATLAB can't read, and give option of providing alternative variable names ([#1206](https://github.com/pybamm-team/PyBaMM/pull/1206))
- Raise error if the boundary condition at the origin in a spherical domain is other than no-flux ([#1175](https://github.com/pybamm-team/PyBaMM/pull/1175))
- Fix boundary conditions at r = 0 for Creating Models notebooks ([#1173](https://github.com/pybamm-team/PyBaMM/pull/1173))

## Breaking changes

- The parameters "Positive/Negative particle distribution in x" and "Positive/Negative surface area to volume ratio distribution in x" have been deprecated. Instead, users can provide "Positive/Negative particle radius [m]" and "Positive/Negative surface area to volume ratio [m-1]" directly as functions of through-cell position (x [m]) ([#1237](https://github.com/pybamm-team/PyBaMM/pull/1237))

# [v0.2.4](https://github.com/pybamm-team/PyBaMM/tree/v0.2.4) - 2020-09-07

This release adds new operators for more complex models, some basic sensitivity analysis, and a spectral volumes spatial method, as well as some small bug fixes.

## Features

- Added variables which track the total amount of lithium in the system ([#1136](https://github.com/pybamm-team/PyBaMM/pull/1136))
- Added `Upwind` and `Downwind` operators for convection ([#1134](https://github.com/pybamm-team/PyBaMM/pull/1134))
- Added Getting Started notebook on solver options and changing the mesh. Also added a notebook detailing the different thermal options, and a notebook explaining the steps that occur behind the scenes in the `Simulation` class ([#1131](https://github.com/pybamm-team/PyBaMM/pull/1131))
- Added particle submodel that use a polynomial approximation to the concentration within the electrode particles ([#1130](https://github.com/pybamm-team/PyBaMM/pull/1130))
- Added `Modulo`, `Floor` and `Ceiling` operators ([#1121](https://github.com/pybamm-team/PyBaMM/pull/1121))
- Added DFN model for a half cell ([#1121](https://github.com/pybamm-team/PyBaMM/pull/1121))
- Automatically compute surface area to volume ratio based on particle shape for li-ion models ([#1120](https://github.com/pybamm-team/PyBaMM/pull/1120))
- Added "R-averaged particle concentration" variables ([#1118](https://github.com/pybamm-team/PyBaMM/pull/1118))
- Added support for sensitivity calculations to the casadi solver ([#1109](https://github.com/pybamm-team/PyBaMM/pull/1109))
- Added support for index 1 semi-explicit dae equations and sensitivity calculations to JAX BDF solver ([#1107](https://github.com/pybamm-team/PyBaMM/pull/1107))
- Allowed keyword arguments to be passed to `Simulation.plot()` ([#1099](https://github.com/pybamm-team/PyBaMM/pull/1099))
- Added the Spectral Volumes spatial method and the submesh that it works with ([#900](https://github.com/pybamm-team/PyBaMM/pull/900))

## Bug fixes

- Fixed bug where some parameters were not being set by the `EcReactionLimited` SEI model ([#1136](https://github.com/pybamm-team/PyBaMM/pull/1136))
- Fixed bug on electrolyte potential for `BasicDFNHalfCell` ([#1133](https://github.com/pybamm-team/PyBaMM/pull/1133))
- Fixed `r_average` to work with `SecondaryBroadcast` ([#1118](https://github.com/pybamm-team/PyBaMM/pull/1118))
- Fixed finite volume discretisation of spherical integrals ([#1118](https://github.com/pybamm-team/PyBaMM/pull/1118))
- `t_eval` now gets changed to a `linspace` if a list of length 2 is passed ([#1113](https://github.com/pybamm-team/PyBaMM/pull/1113))
- Fixed bug when setting a function with an `InputParameter` ([#1111](https://github.com/pybamm-team/PyBaMM/pull/1111))

## Breaking changes

- The "fast diffusion" particle option has been renamed "uniform profile" ([#1130](https://github.com/pybamm-team/PyBaMM/pull/1130))
- The modules containing standard parameters are now classes so they can take options
  (e.g. `standard_parameters_lithium_ion` is now `LithiumIonParameters`) ([#1120](https://github.com/pybamm-team/PyBaMM/pull/1120))
- Renamed `quick_plot_vars` to `output_variables` in `Simulation` to be consistent with `QuickPlot`. Passing `quick_plot_vars` to `Simulation.plot()` has been deprecated and `output_variables` should be passed instead ([#1099](https://github.com/pybamm-team/PyBaMM/pull/1099))

# [v0.2.3](https://github.com/pybamm-team/PyBaMM/tree/v0.2.3) - 2020-07-01

This release enables the use of [Google Colab](https://colab.research.google.com/github/pybamm-team/PyBaMM/blob/main/) for running example notebooks, and adds some small new features and bug fixes.

## Features

- Added JAX evaluator, and ODE solver ([#1038](https://github.com/pybamm-team/PyBaMM/pull/1038))
- Reformatted Getting Started notebooks ([#1083](https://github.com/pybamm-team/PyBaMM/pull/1083))
- Reformatted Landesfeind electrolytes ([#1064](https://github.com/pybamm-team/PyBaMM/pull/1064))
- Adapted examples to be run in Google Colab ([#1061](https://github.com/pybamm-team/PyBaMM/pull/1061))
- Added some new solvers for algebraic models ([#1059](https://github.com/pybamm-team/PyBaMM/pull/1059))
- Added `length_scales` attribute to models ([#1058](https://github.com/pybamm-team/PyBaMM/pull/1058))
- Added averaging in secondary dimensions ([#1057](https://github.com/pybamm-team/PyBaMM/pull/1057))
- Added SEI reaction based on Yang et. al. 2017 and reduction in porosity ([#1009](https://github.com/pybamm-team/PyBaMM/issues/1009))

## Optimizations

- Reformatted CasADi "safe" mode to deal with events better ([#1089](https://github.com/pybamm-team/PyBaMM/pull/1089))

## Bug fixes

- Fixed a bug in `InterstitialDiffusionLimited` ([#1097](https://github.com/pybamm-team/PyBaMM/pull/1097))
- Fixed `Simulation` to keep different copies of the model so that parameters can be changed between simulations ([#1090](https://github.com/pybamm-team/PyBaMM/pull/1090))
- Fixed `model.new_copy()` to keep custom submodels ([#1090](https://github.com/pybamm-team/PyBaMM/pull/1090))
- 2D processed variables can now be evaluated at the domain boundaries ([#1088](https://github.com/pybamm-team/PyBaMM/pull/1088))
- Update the default variable points to better capture behaviour in the solid particles in li-ion models ([#1081](https://github.com/pybamm-team/PyBaMM/pull/1081))
- Fix `QuickPlot` to display variables discretised by FEM (in y-z) properly ([#1078](https://github.com/pybamm-team/PyBaMM/pull/1078))
- Add length scales to `EffectiveResistance` models ([#1071](https://github.com/pybamm-team/PyBaMM/pull/1071))
- Allowed for pybamm functions exp, sin, cos, sqrt to be used in expression trees that
  are converted to casadi format ([#1067](https://github.com/pybamm-team/PyBaMM/pull/1067))
- Fix a bug where variables that depend on y and z were transposed in `QuickPlot` ([#1055](https://github.com/pybamm-team/PyBaMM/pull/1055))

## Breaking changes

- `Simulation.specs` and `Simulation.set_defaults` have been deprecated. Users should create a new `Simulation` object for each different case instead ([#1090](https://github.com/pybamm-team/PyBaMM/pull/1090))
- The solution times `t_eval` must now be provided to `Simulation.solve()` when not using an experiment or prescribing the current using drive cycle data ([#1086](https://github.com/pybamm-team/PyBaMM/pull/1086))

# [v0.2.2](https://github.com/pybamm-team/PyBaMM/tree/v0.2.2) - 2020-06-01

New SEI models, simplification of submodel structure, as well as optimisations and general bug fixes.

## Features

- Reformatted `Geometry` and `Mesh` classes ([#1032](https://github.com/pybamm-team/PyBaMM/pull/1032))
- Added arbitrary geometry to the lumped thermal model ([#718](https://github.com/pybamm-team/PyBaMM/issues/718))
- Allowed `ProcessedVariable` to handle cases where `len(solution.t)=1` ([#1020](https://github.com/pybamm-team/PyBaMM/pull/1020))
- Added `BackwardIndefiniteIntegral` symbol ([#1014](https://github.com/pybamm-team/PyBaMM/pull/1014))
- Added `plot` and `plot2D` to enable easy plotting of `pybamm.Array` objects ([#1008](https://github.com/pybamm-team/PyBaMM/pull/1008))
- Updated effective current collector models and added example notebook ([#1007](https://github.com/pybamm-team/PyBaMM/pull/1007))
- Added SEI film resistance as an option ([#994](https://github.com/pybamm-team/PyBaMM/pull/994))
- Added `parameters` attribute to `pybamm.BaseModel` and `pybamm.Geometry` that lists all of the required parameters ([#993](https://github.com/pybamm-team/PyBaMM/pull/993))
- Added tab, edge, and surface cooling ([#965](https://github.com/pybamm-team/PyBaMM/pull/965))
- Added functionality to solver to automatically discretise a 0D model ([#947](https://github.com/pybamm-team/PyBaMM/pull/947))
- Added sensitivity to `CasadiAlgebraicSolver` ([#940](https://github.com/pybamm-team/PyBaMM/pull/940))
- Added `ProcessedSymbolicVariable` class, which can handle symbolic variables (i.e. variables for which the inputs are symbolic) ([#940](https://github.com/pybamm-team/PyBaMM/pull/940))
- Made `QuickPlot` compatible with Google Colab ([#935](https://github.com/pybamm-team/PyBaMM/pull/935))
- Added `BasicFull` model for lead-acid ([#932](https://github.com/pybamm-team/PyBaMM/pull/932))
- Added 'arctan' function ([#973](https://github.com/pybamm-team/PyBaMM/pull/973))

## Optimizations

- Implementing the use of GitHub Actions for CI ([#855](https://github.com/pybamm-team/PyBaMM/pull/855))
- Changed default solver for DAE models to `CasadiSolver` ([#978](https://github.com/pybamm-team/PyBaMM/pull/978))
- Added some extra simplifications to the expression tree ([#971](https://github.com/pybamm-team/PyBaMM/pull/971))
- Changed the behaviour of "safe" mode in `CasadiSolver` ([#956](https://github.com/pybamm-team/PyBaMM/pull/956))
- Sped up model building ([#927](https://github.com/pybamm-team/PyBaMM/pull/927))
- Changed default solver for lead-acid to `CasadiSolver` ([#927](https://github.com/pybamm-team/PyBaMM/pull/927))

## Bug fixes

- Fix a bug where slider plots do not update properly in notebooks ([#1041](https://github.com/pybamm-team/PyBaMM/pull/1041))
- Fix storing and plotting external variables in the solution ([#1026](https://github.com/pybamm-team/PyBaMM/pull/1026))
- Fix running a simulation with a model that is already discretized ([#1025](https://github.com/pybamm-team/PyBaMM/pull/1025))
- Fix CI not triggering for PR. ([#1013](https://github.com/pybamm-team/PyBaMM/pull/1013))
- Fix schedule testing running too often. ([#1010](https://github.com/pybamm-team/PyBaMM/pull/1010))
- Fix doctests failing due to mismatch in unsorted output.([#990](https://github.com/pybamm-team/PyBaMM/pull/990))
- Added extra checks when creating a model, for clearer errors ([#971](https://github.com/pybamm-team/PyBaMM/pull/971))
- Fixed `Interpolant` ids to allow processing ([#962](https://github.com/pybamm-team/PyBaMM/pull/962))
- Fixed a bug in the initial conditions of the potential pair model ([#954](https://github.com/pybamm-team/PyBaMM/pull/954))
- Changed simulation attributes to assign copies rather than the objects themselves ([#952](https://github.com/pybamm-team/PyBaMM/pull/952))
- Added default values to base model so that it works with the `Simulation` class ([#952](https://github.com/pybamm-team/PyBaMM/pull/952))
- Fixed solver to recompute initial conditions when inputs are changed ([#951](https://github.com/pybamm-team/PyBaMM/pull/951))
- Reformatted thermal submodels ([#938](https://github.com/pybamm-team/PyBaMM/pull/938))
- Reformatted electrolyte submodels ([#927](https://github.com/pybamm-team/PyBaMM/pull/927))
- Reformatted convection submodels ([#635](https://github.com/pybamm-team/PyBaMM/pull/635))

## Breaking changes

- Geometry should no longer be given keys 'primary' or 'secondary' ([#1032](https://github.com/pybamm-team/PyBaMM/pull/1032))
- Calls to `ProcessedVariable` objects are now made using dimensional time and space ([#1028](https://github.com/pybamm-team/PyBaMM/pull/1028))
- For variables discretised using finite elements the result returned by calling `ProcessedVariable` is now transposed ([#1020](https://github.com/pybamm-team/PyBaMM/pull/1020))
- Renamed "surface area density" to "surface area to volume ratio" ([#975](https://github.com/pybamm-team/PyBaMM/pull/975))
- Replaced "reaction rate" with "exchange-current density" ([#975](https://github.com/pybamm-team/PyBaMM/pull/975))
- Changed the implementation of reactions in submodels ([#948](https://github.com/pybamm-team/PyBaMM/pull/948))
- Removed some inputs like `T_inf`, `R_g` and activation energies to some of the standard function parameters. This is because each of those inputs is specific to a particular function (e.g. the reference temperature at which the function was measured). To change a property such as the activation energy, users should create a new function, specifying the relevant property as a `Parameter` or `InputParameter` ([#942](https://github.com/pybamm-team/PyBaMM/pull/942))
- The thermal option 'xyz-lumped' has been removed. The option 'thermal current collector' has also been removed ([#938](https://github.com/pybamm-team/PyBaMM/pull/938))
- The 'C-rate' parameter has been deprecated. Use 'Current function [A]' instead. The cell capacity can be accessed as 'Cell capacity [A.h]', and used to calculate current from C-rate ([#952](https://github.com/pybamm-team/PyBaMM/pull/952))

# [v0.2.1](https://github.com/pybamm-team/PyBaMM/tree/v0.2.1) - 2020-03-31

New expression tree node types, models, parameter sets and solvers, as well as general bug fixes and new examples.

## Features

- Store variable slices in model for inspection ([#925](https://github.com/pybamm-team/PyBaMM/pull/925))
- Added LiNiCoO2 parameter set from Ecker et. al. ([#922](https://github.com/pybamm-team/PyBaMM/pull/922))
- Made t_plus (optionally) a function of electrolyte concentration, and added (1 + dlnf/dlnc) to models ([#921](https://github.com/pybamm-team/PyBaMM/pull/921))
- Added `DummySolver` for empty models ([#915](https://github.com/pybamm-team/PyBaMM/pull/915))
- Added functionality to broadcast to edges ([#891](https://github.com/pybamm-team/PyBaMM/pull/891))
- Reformatted and cleaned up `QuickPlot` ([#886](https://github.com/pybamm-team/PyBaMM/pull/886))
- Added thermal effects to lead-acid models ([#885](https://github.com/pybamm-team/PyBaMM/pull/885))
- Added a helper function for info on function parameters ([#881](https://github.com/pybamm-team/PyBaMM/pull/881))
- Added additional notebooks showing how to create and compare models ([#877](https://github.com/pybamm-team/PyBaMM/pull/877))
- Added `Minimum`, `Maximum` and `Sign` operators
  ([#876](https://github.com/pybamm-team/PyBaMM/pull/876))
- Added a search feature to `FuzzyDict` ([#875](https://github.com/pybamm-team/PyBaMM/pull/875))
- Add ambient temperature as a function of time ([#872](https://github.com/pybamm-team/PyBaMM/pull/872))
- Added `CasadiAlgebraicSolver` for solving algebraic systems with CasADi ([#868](https://github.com/pybamm-team/PyBaMM/pull/868))
- Added electrolyte functions from Landesfeind ([#860](https://github.com/pybamm-team/PyBaMM/pull/860))
- Add new symbols `VariableDot`, representing the derivative of a variable wrt time,
  and `StateVectorDot`, representing the derivative of a state vector wrt time
  ([#858](https://github.com/pybamm-team/PyBaMM/issues/858))

## Bug fixes

- Filter out discontinuities that occur after solve times
  ([#941](https://github.com/pybamm-team/PyBaMM/pull/945))
- Fixed tight layout for QuickPlot in jupyter notebooks ([#930](https://github.com/pybamm-team/PyBaMM/pull/930))
- Fixed bug raised if function returns a scalar ([#919](https://github.com/pybamm-team/PyBaMM/pull/919))
- Fixed event handling in `ScipySolver` ([#905](https://github.com/pybamm-team/PyBaMM/pull/905))
- Made input handling clearer in solvers ([#905](https://github.com/pybamm-team/PyBaMM/pull/905))
- Updated Getting started notebook 2 ([#903](https://github.com/pybamm-team/PyBaMM/pull/903))
- Reformatted external circuit submodels ([#879](https://github.com/pybamm-team/PyBaMM/pull/879))
- Some bug fixes to generalize specifying models that aren't battery models, see [#846](https://github.com/pybamm-team/PyBaMM/issues/846)
- Reformatted interface submodels to be more readable ([#866](https://github.com/pybamm-team/PyBaMM/pull/866))
- Removed double-counted "number of electrodes connected in parallel" from simulation ([#864](https://github.com/pybamm-team/PyBaMM/pull/864))

## Breaking changes

- Changed keyword argument `u` for inputs (when evaluating an object) to `inputs` ([#905](https://github.com/pybamm-team/PyBaMM/pull/905))
- Removed "set external temperature" and "set external potential" options. Use "external submodels" option instead ([#862](https://github.com/pybamm-team/PyBaMM/pull/862))

# [v0.2.0](https://github.com/pybamm-team/PyBaMM/tree/v0.2.0) - 2020-02-26

This release introduces many new features and optimizations. All models can now be solved using the pip installation - in particular, the DFN can be solved in around 0.1s. Other highlights include an improved user interface, simulations of experimental protocols (GITT, CCCV, etc), new parameter sets for NCA and LGM50, drive cycles, "input parameters" and "external variables" for quickly solving models with different parameter values and coupling with external software, and general bug fixes and optimizations.

## Features

- Added LG M50 parameter set from Chen 2020 ([#854](https://github.com/pybamm-team/PyBaMM/pull/854))
- Changed rootfinding algorithm to CasADi, scipy.optimize.root still accessible as an option ([#844](https://github.com/pybamm-team/PyBaMM/pull/844))
- Added capacitance effects to lithium-ion models ([#842](https://github.com/pybamm-team/PyBaMM/pull/842))
- Added NCA parameter set ([#824](https://github.com/pybamm-team/PyBaMM/pull/824))
- Added functionality to `Solution` that automatically gets `t_eval` from the data when simulating drive cycles and performs checks to ensure the output has the required resolution to accurately capture the input current ([#819](https://github.com/pybamm-team/PyBaMM/pull/819))
- Added `Citations` object to print references when specific functionality is used ([#818](https://github.com/pybamm-team/PyBaMM/pull/818))
- Updated `Solution` to allow exporting to matlab and csv formats ([#811](https://github.com/pybamm-team/PyBaMM/pull/811))
- Allow porosity to vary in space ([#809](https://github.com/pybamm-team/PyBaMM/pull/809))
- Added functionality to solve DAE models with non-smooth current inputs ([#808](https://github.com/pybamm-team/PyBaMM/pull/808))
- Added functionality to simulate experiments and testing protocols ([#807](https://github.com/pybamm-team/PyBaMM/pull/807))
- Added fuzzy string matching for parameters and variables ([#796](https://github.com/pybamm-team/PyBaMM/pull/796))
- Changed ParameterValues to raise an error when a parameter that wasn't previously defined is updated ([#796](https://github.com/pybamm-team/PyBaMM/pull/796))
- Added some basic models (BasicSPM and BasicDFN) in order to clearly demonstrate the PyBaMM model structure for battery models ([#795](https://github.com/pybamm-team/PyBaMM/pull/795))
- Allow initial conditions in the particle to depend on x ([#786](https://github.com/pybamm-team/PyBaMM/pull/786))
- Added the harmonic mean to the Finite Volume method, which is now used when computing fluxes ([#783](https://github.com/pybamm-team/PyBaMM/pull/783))
- Refactored `Solution` to make it a dictionary that contains all of the solution variables. This automatically creates `ProcessedVariable` objects when required, so that the solution can be obtained much more easily. ([#781](https://github.com/pybamm-team/PyBaMM/pull/781))
- Added notebook to explain broadcasts ([#776](https://github.com/pybamm-team/PyBaMM/pull/776))
- Added a step to discretisation that automatically compute the inverse of the mass matrix of the differential part of the problem so that the underlying DAEs can be provided in semi-explicit form, as required by the CasADi solver ([#769](https://github.com/pybamm-team/PyBaMM/pull/769))
- Added the gradient operation for the Finite Element Method ([#767](https://github.com/pybamm-team/PyBaMM/pull/767))
- Added `InputParameter` node for quickly changing parameter values ([#752](https://github.com/pybamm-team/PyBaMM/pull/752))
- Added submodels for operating modes other than current-controlled ([#751](https://github.com/pybamm-team/PyBaMM/pull/751))
- Changed finite volume discretisation to use exact values provided by Neumann boundary conditions when computing the gradient instead of adding ghost nodes([#748](https://github.com/pybamm-team/PyBaMM/pull/748))
- Added optional R(x) distribution in particle models ([#745](https://github.com/pybamm-team/PyBaMM/pull/745))
- Generalized importing of external variables ([#728](https://github.com/pybamm-team/PyBaMM/pull/728))
- Separated active and inactive material volume fractions ([#726](https://github.com/pybamm-team/PyBaMM/pull/726))
- Added submodels for tortuosity ([#726](https://github.com/pybamm-team/PyBaMM/pull/726))
- Simplified the interface for setting current functions ([#723](https://github.com/pybamm-team/PyBaMM/pull/723))
- Added Heaviside operator ([#723](https://github.com/pybamm-team/PyBaMM/pull/723))
- New extrapolation methods ([#707](https://github.com/pybamm-team/PyBaMM/pull/707))
- Added some "Getting Started" documentation ([#703](https://github.com/pybamm-team/PyBaMM/pull/703))
- Allow abs tolerance to be set by variable for IDA KLU solver ([#700](https://github.com/pybamm-team/PyBaMM/pull/700))
- Added Simulation class ([#693](https://github.com/pybamm-team/PyBaMM/pull/693)) with load/save functionality ([#732](https://github.com/pybamm-team/PyBaMM/pull/732))
- Added interface to CasADi solver ([#687](https://github.com/pybamm-team/PyBaMM/pull/687), [#691](https://github.com/pybamm-team/PyBaMM/pull/691), [#714](https://github.com/pybamm-team/PyBaMM/pull/714)). This makes the SUNDIALS DAE solvers (Scikits and KLU) truly optional (though IDA KLU is recommended for solving the DFN).
- Added option to use CasADi's Algorithmic Differentiation framework to calculate Jacobians ([#687](https://github.com/pybamm-team/PyBaMM/pull/687))
- Added method to evaluate parameters more easily ([#669](https://github.com/pybamm-team/PyBaMM/pull/669))
- Added `Jacobian` class to reuse known Jacobians of expressions ([#665](https://github.com/pybamm-team/PyBaMM/pull/670))
- Added `Interpolant` class to interpolate experimental data (e.g. OCP curves) ([#661](https://github.com/pybamm-team/PyBaMM/pull/661))
- Added interface (via pybind11) to sundials with the IDA KLU sparse linear solver ([#657](https://github.com/pybamm-team/PyBaMM/pull/657))
- Allowed parameters to be set by material or by specifying a particular paper ([#647](https://github.com/pybamm-team/PyBaMM/pull/647))
- Set relative and absolute tolerances independently in solvers ([#645](https://github.com/pybamm-team/PyBaMM/pull/645))
- Added basic method to allow (a part of) the State Vector to be updated with results obtained from another solution or package ([#624](https://github.com/pybamm-team/PyBaMM/pull/624))
- Added some non-uniform meshes in 1D and 2D ([#617](https://github.com/pybamm-team/PyBaMM/pull/617))

## Optimizations

- Now simplifying objects that are constant as soon as they are created ([#801](https://github.com/pybamm-team/PyBaMM/pull/801))
- Simplified solver interface ([#800](https://github.com/pybamm-team/PyBaMM/pull/800))
- Added caching for shape evaluation, used during discretisation ([#780](https://github.com/pybamm-team/PyBaMM/pull/780))
- Added an option to skip model checks during discretisation, which could be slow for large models ([#739](https://github.com/pybamm-team/PyBaMM/pull/739))
- Use CasADi's automatic differentation algorithms by default when solving a model ([#714](https://github.com/pybamm-team/PyBaMM/pull/714))
- Avoid re-checking size when making a copy of an `Index` object ([#656](https://github.com/pybamm-team/PyBaMM/pull/656))
- Avoid recalculating `_evaluation_array` when making a copy of a `StateVector` object ([#653](https://github.com/pybamm-team/PyBaMM/pull/653))

## Bug fixes

- Fixed a bug where current loaded from data was incorrectly scaled with the cell capacity ([#852](https://github.com/pybamm-team/PyBaMM/pull/852))
- Moved evaluation of initial conditions to solver ([#839](https://github.com/pybamm-team/PyBaMM/pull/839))
- Fixed a bug where the first line of the data wasn't loaded when parameters are loaded from data ([#819](https://github.com/pybamm-team/PyBaMM/pull/819))
- Made `graphviz` an optional dependency ([#810](https://github.com/pybamm-team/PyBaMM/pull/810))
- Fixed examples to run with basic pip installation ([#800](https://github.com/pybamm-team/PyBaMM/pull/800))
- Added events for CasADi solver when stepping ([#800](https://github.com/pybamm-team/PyBaMM/pull/800))
- Improved implementation of broadcasts ([#776](https://github.com/pybamm-team/PyBaMM/pull/776))
- Fixed a bug which meant that the Ohmic heating in the current collectors was incorrect if using the Finite Element Method ([#767](https://github.com/pybamm-team/PyBaMM/pull/767))
- Improved automatic broadcasting ([#747](https://github.com/pybamm-team/PyBaMM/pull/747))
- Fixed bug with wrong temperature in initial conditions ([#737](https://github.com/pybamm-team/PyBaMM/pull/737))
- Improved flexibility of parameter values so that parameters (such as diffusivity or current) can be set as functions or scalars ([#723](https://github.com/pybamm-team/PyBaMM/pull/723))
- Fixed a bug where boundary conditions were sometimes handled incorrectly in 1+1D models ([#713](https://github.com/pybamm-team/PyBaMM/pull/713))
- Corrected a sign error in Dirichlet boundary conditions in the Finite Element Method ([#706](https://github.com/pybamm-team/PyBaMM/pull/706))
- Passed the correct dimensional temperature to open circuit potential ([#702](https://github.com/pybamm-team/PyBaMM/pull/702))
- Added missing temperature dependence in electrolyte and interface submodels ([#698](https://github.com/pybamm-team/PyBaMM/pull/698))
- Fixed differentiation of functions that have more than one argument ([#687](https://github.com/pybamm-team/PyBaMM/pull/687))
- Added warning if `ProcessedVariable` is called outside its interpolation range ([#681](https://github.com/pybamm-team/PyBaMM/pull/681))
- Updated installation instructions for Mac OS ([#680](https://github.com/pybamm-team/PyBaMM/pull/680))
- Improved the way `ProcessedVariable` objects are created in higher dimensions ([#581](https://github.com/pybamm-team/PyBaMM/pull/581))

## Breaking changes

- Time for solver should now be given in seconds ([#832](https://github.com/pybamm-team/PyBaMM/pull/832))
- Model events are now represented as a list of `pybamm.Event` ([#759](https://github.com/pybamm-team/PyBaMM/issues/759)
- Removed `ParameterValues.update_model`, whose functionality is now replaced by `InputParameter` ([#801](https://github.com/pybamm-team/PyBaMM/pull/801))
- Removed `Outer` and `Kron` nodes as no longer used ([#777](https://github.com/pybamm-team/PyBaMM/pull/777))
- Moved `results` to separate repositories ([#761](https://github.com/pybamm-team/PyBaMM/pull/761))
- The parameters "Bruggeman coefficient" must now be specified separately as "Bruggeman coefficient (electrolyte)" and "Bruggeman coefficient (electrode)"
- The current classes (`GetConstantCurrent`, `GetUserCurrent` and `GetUserData`) have now been removed. Please refer to the [`change-input-current` notebook](https://github.com/pybamm-team/PyBaMM/blob/develop/docs/source/examples/notebooks/change-input-current.ipynb) for information on how to specify an input current
- Parameter functions must now use pybamm functions instead of numpy functions (e.g. `pybamm.exp` instead of `numpy.exp`), as these are then used to construct the expression tree directly. Generally, pybamm syntax follows numpy syntax; please get in touch if a function you need is missing.
- The current must now be updated by changing "Current function [A]" or "C-rate" instead of "Typical current [A]"

# [v0.1.0](https://github.com/pybamm-team/PyBaMM/tree/v0.1.0) - 2019-10-08

This is the first official version of PyBaMM.
Please note that PyBaMM in still under active development, and so the API may change in the future.

## Features

### Models

#### Lithium-ion

- Single Particle Model (SPM)
- Single Particle Model with electrolyte (SPMe)
- Doyle-Fuller-Newman (DFN) model

with the following optional physics:

- Thermal effects
- Fast diffusion in particles
- 2+1D (pouch cell)

#### Lead-acid

- Leading-Order Quasi-Static model
- First-Order Quasi-Static model
- Composite model
- Full model

with the following optional physics:

- Hydrolysis side reaction
- Capacitance effects
- 2+1D

### Spatial discretisations

- Finite Volume (1D only)
- Finite Element (scikit, 2D only)

### Solvers

- Scipy
- Scikits ODE
- Scikits DAE
- IDA KLU sparse linear solver (Sundials)
- Algebraic (root-finding)<|MERGE_RESOLUTION|>--- conflicted
+++ resolved
@@ -1,12 +1,8 @@
 # [Unreleased](https://github.com/pybamm-team/PyBaMM/)
 
 ## Features
-<<<<<<< HEAD
 
 - MSMR open-circuit voltage model now depends on the temperature ([#3832](https://github.com/pybamm-team/PyBaMM/pull/3832))
-
-=======
-
 - Added support for macOS arm64 (M-series) platforms. ([#3789](https://github.com/pybamm-team/PyBaMM/pull/3789))
 - Renamed "electrode diffusivity" to "particle diffusivity" as a non-breaking change with a deprecation warning ([#3624](https://github.com/pybamm-team/PyBaMM/pull/3624))
 - Add support for BPX version 0.4.0 which allows for blended electrodes and user-defined parameters in BPX([#3414](https://github.com/pybamm-team/PyBaMM/pull/3414))
@@ -24,7 +20,6 @@
 
 - Dropped support for BPX version 0.3.0 and below ([#3414](https://github.com/pybamm-team/PyBaMM/pull/3414))
 
->>>>>>> 4df6a877
 # [v24.1](https://github.com/pybamm-team/PyBaMM/tree/v24.1) - 2024-01-31
 
 ## Features
@@ -44,11 +39,10 @@
 
 - Fixed a bug that lead to a `ShapeError` when specifying "Ambient temperature [K]" as an `Interpolant` with an isothermal model ([#3761](https://github.com/pybamm-team/PyBaMM/pull/3761))
 - Fixed a bug where if the first step(s) in a cycle are skipped then the cycle solution started from the model's initial conditions instead of from the last state of the previous cycle ([#3708](https://github.com/pybamm-team/PyBaMM/pull/3708))
-<<<<<<< HEAD
+  <<<<<<< HEAD
+- # Fixed a bug where the lumped thermal model conflates cell volume with electrode volume ([#3707](https://github.com/pybamm-team/PyBaMM/pull/3707))
 - Fixed a bug where the lumped thermal model conflates cell volume with electrode volume ([#3707](https://github.com/pybamm-team/PyBaMM/pull/3707))
-=======
-- Fixed a bug where the lumped thermal model conflates cell volume with electrode volume  ([#3707](https://github.com/pybamm-team/PyBaMM/pull/3707))
->>>>>>> 4df6a877
+  > > > > > > > develop
 - Reverted a change to the coupled degradation example notebook that caused it to be unstable for large numbers of cycles ([#3691](https://github.com/pybamm-team/PyBaMM/pull/3691))
 - Fixed a bug where simulations using the CasADi-based solvers would fail randomly with the half-cell model ([#3494](https://github.com/pybamm-team/PyBaMM/pull/3494))
 - Fixed bug that made identical Experiment steps with different end times crash ([#3516](https://github.com/pybamm-team/PyBaMM/pull/3516))
