--- conflicted
+++ resolved
@@ -9,6 +9,7 @@
 
 ## Features
 
+- Transport efficiency submodel has new options from the literature relating to different tortuosity factor models and also a new option called "tortuosity factor" for specifying the value or function directly as parameters ([#3437](https://github.com/pybamm-team/PyBaMM/pull/3437))
 - The `pybamm_install_odes` command now includes support for macOS systems and can be used to set up SUNDIALS and install the `scikits.odes` solver on macOS ([#3417](https://github.com/pybamm-team/PyBaMM/pull/3417), [#3706](https://github.com/pybamm-team/PyBaMM/3706]))
 - Added support for Python 3.12 ([#3531](https://github.com/pybamm-team/PyBaMM/pull/3531))
 - Added method to get QuickPlot axes by variable ([#3596](https://github.com/pybamm-team/PyBaMM/pull/3596))
@@ -31,8 +32,6 @@
 - Fixed bug in calculation of theoretical energy that made it very slow ([#3506](https://github.com/pybamm-team/PyBaMM/pull/3506))
 - The irreversible plating model now increments `f"{Domain} dead lithium concentration [mol.m-3]"`, not `f"{Domain} lithium plating concentration [mol.m-3]"` as it did previously. ([#3485](https://github.com/pybamm-team/PyBaMM/pull/3485))
 
-<<<<<<< HEAD
-=======
 ## Optimizations
 
 - Updated `jax` and `jaxlib` to the latest available versions and added Windows (Python 3.9+) support for the Jax solver ([#3550](https://github.com/pybamm-team/PyBaMM/pull/3550))
@@ -44,11 +43,7 @@
 
 # [v23.9](https://github.com/pybamm-team/PyBaMM/tree/v23.9) - 2023-10-31
 
->>>>>>> 53793116
-## Features
-- Transport efficiency submodel has new options from the literature relating to different tortuosity factor models and also a new option called "tortuosity factor" for specifying the value or function directly as parameters ([#3437](https://github.com/pybamm-team/PyBaMM/pull/3437))
-
-# [v23.9rc0](https://github.com/pybamm-team/PyBaMM/tree/v23.9rc0) - 2023-10-31
+## Features
 
 - The parameter "Ambient temperature [K]" can now be given as a function of position `(y,z)` and time `t`. The "edge" and "current collector" heat transfer coefficient parameters can also depend on `(y,z)` ([#3257](https://github.com/pybamm-team/PyBaMM/pull/3257))
 - Spherical and cylindrical shell domains can now be solved with any boundary conditions ([#3237](https://github.com/pybamm-team/PyBaMM/pull/3237))
