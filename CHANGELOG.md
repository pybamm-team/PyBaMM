# [Unreleased](https://github.com/pybamm-team/PyBaMM/)

## Features

- Added a `dt_min` option to the (`IDAKLUSolver`). ([#4736](https://github.com/pybamm-team/PyBaMM/pull/4736))
- Enabled using SEI models with particle size distributions. ([#4693](https://github.com/pybamm-team/PyBaMM/pull/4693))
- Added symbolic mesh which allows for using InputParameters for geometric parameters ([#4665](https://github.com/pybamm-team/PyBaMM/pull/4665))
- Enhanced the `search` method to accept multiple search terms in the form of a string or a list. ([#4650](https://github.com/pybamm-team/PyBaMM/pull/4650))
- Made composite electrode model compatible with particle size distribution ([#4687](https://github.com/pybamm-team/PyBaMM/pull/4687))
- Added `Symbol.post_order()` method to return an iterable that steps through the tree in post-order fashion. ([#4684](https://github.com/pybamm-team/PyBaMM/pull/4684))
- Added two more submodels (options) for the SEI: Lars von Kolzenberg (2020) model and Tunneling Limit model ([#4394](https://github.com/pybamm-team/PyBaMM/pull/4394))
<<<<<<< HEAD

## Optimizations

- Improved search to handle cases with shorter input strings and provide more relevant results.([#4735](https://github.com/pybamm-team/PyBaMM/pull/4735))
=======
- Automatically add state variables of the model to the output variables if they are not already present ([#4700](https://github.com/pybamm-team/PyBaMM/pull/4700))
>>>>>>> 414b9181

## Breaking changes

- Updated BPX to v0.5.0 and made changes for the switch to Pydantic V2 ([#4701](https://github.com/pybamm-team/PyBaMM/pull/4701))
- Summary variables now calculated only when called, accessed via a class in the same manner as other variables rather than a dictionary. ([#4621](https://github.com/pybamm-team/PyBaMM/pull/4621))
- The conda distribution (`pybamm`) now installs all optional dependencies available on conda-forge. Use the new `pybamm-base` conda
package to install PyBaMM with only the required dependencies. ([conda-forge/pybamm-feedstock#70](https://github.com/conda-forge/pybamm-feedstock/pull/70))
- Separated extrapolation options for `pybamm.BoundaryValue` and `pybamm.BoundaryGradient`, and updated the default to be "linear" for the value and "quadratic" for the gradient. ([#4614](https://github.com/pybamm-team/PyBaMM/pull/4614))
- Double-layer SEI models have been removed (with the corresponding parameters). All models assume now a single SEI layer. ([#4470](https://github.com/pybamm-team/PyBaMM/pull/4470))
- Moved the IDAKLU solver to a standalone `pybammsolvers` package. This will
  make PyBaMM a pure Python package and make installing and using the solver
  easier. ([#4487](https://github.com/pybamm-team/PyBaMM/pull/4487))
- Wycisk OCP model now requires an parameter to set the initial condition. ([#4374](https://github.com/pybamm-team/PyBaMM/pull/4374))

## Bug fixes

- Fixed bug when using stoichiometry-dependent diffusivity with the DFN model with a particle size distribution. ([#4726](https://github.com/pybamm-team/PyBaMM/pull/4726))
- Remove internal use of deprecated `set_parameters` function in the `Simulation` class which caused warnings. ([#4638](https://github.com/pybamm-team/PyBaMM/pull/4638))
- Provide default value for `Symbol.mesh` attribute to avoid errors when adding variables after discretisation. ([#4644](https://github.com/pybamm-team/PyBaMM/pull/4644))

# [v24.11.2](https://github.com/pybamm-team/PyBaMM/tree/v24.11.2) - 2024-11-27

## Bug fixes

- Reverted modifications to quickplot from [#4529](https://github.com/pybamm-team/PyBaMM/pull/4529) which caused issues with the plots displaying correct variable names. ([#4622](https://github.com/pybamm-team/PyBaMM/pull/4622))

# [v24.11.1](https://github.com/pybamm-team/PyBaMM/tree/v24.11.1) - 2024-11-22

## Features

- Modified `quick_plot.plot` to accept a list of times and generate superimposed graphs for specified time points. ([#4529](https://github.com/pybamm-team/PyBaMM/pull/4529))

## Bug Fixes

- Added some dependencies which were left out of the `pyproject.toml` file ([#4602](https://github.com/pybamm-team/PyBaMM/pull/4602))

# [v24.11.0](https://github.com/pybamm-team/PyBaMM/tree/v24.11.0) - 2024-11-20

## Features

- Added `CoupledVariable` which provides a placeholder variable whose equation can be elsewhere in the model. ([#4556](https://github.com/pybamm-team/PyBaMM/pull/4556))
- Adds support to `pybamm.Experiment` for the `output_variables` option in the `IDAKLUSolver`. ([#4534](https://github.com/pybamm-team/PyBaMM/pull/4534))
- Adds an option "voltage as a state" that can be "false" (default) or "true". If "true" adds an explicit algebraic equation for the voltage. ([#4507](https://github.com/pybamm-team/PyBaMM/pull/4507))
- Improved `QuickPlot` accuracy for simulations with Hermite interpolation. ([#4483](https://github.com/pybamm-team/PyBaMM/pull/4483))
- Added Hermite interpolation to the (`IDAKLUSolver`) that improves the accuracy and performance of post-processing variables. ([#4464](https://github.com/pybamm-team/PyBaMM/pull/4464))
- Added basic telemetry to record which functions are being run. See [Telemetry section in the User Guide](https://docs.pybamm.org/en/latest/source/user_guide/index.html#telemetry) for more information. ([#4441](https://github.com/pybamm-team/PyBaMM/pull/4441))
- Added `BasicDFN` model for sodium-ion batteries ([#4451](https://github.com/pybamm-team/PyBaMM/pull/4451))
- Added sensitivity calculation support for `pybamm.Simulation` and `pybamm.Experiment` ([#4415](https://github.com/pybamm-team/PyBaMM/pull/4415))
- Added OpenMP parallelization to IDAKLU solver for lists of input parameters ([#4449](https://github.com/pybamm-team/PyBaMM/pull/4449))
- Added phase-dependent particle options to LAM ([#4369](https://github.com/pybamm-team/PyBaMM/pull/4369))
- Added a lithium ion equivalent circuit model with split open circuit voltages for each electrode (`SplitOCVR`). ([#4330](https://github.com/pybamm-team/PyBaMM/pull/4330))
- Added the `pybamm.DiscreteTimeSum` expression node to sum an expression over a sequence of data times, and accompanying `pybamm.DiscreteTimeData` class to store the data times and values ([#4501](https://github.com/pybamm-team/PyBaMM/pull/4501))

## Optimizations

- Performance refactor of JAX BDF Solver with default Jax method set to `"BDF"`. ([#4456](https://github.com/pybamm-team/PyBaMM/pull/4456))
- Improved performance of initialization and reinitialization of ODEs in the (`IDAKLUSolver`). ([#4453](https://github.com/pybamm-team/PyBaMM/pull/4453))
- Removed the `start_step_offset` setting and disabled minimum `dt` warnings for drive cycles with the (`IDAKLUSolver`). ([#4416](https://github.com/pybamm-team/PyBaMM/pull/4416))

## Bug Fixes
- Added error for binary operators on two concatenations with different numbers of children. Previously, the extra children were dropped. Also fixed bug where Q_rxn was dropped from the total heating term in half-cell models. ([#4562](https://github.com/pybamm-team/PyBaMM/pull/4562))
- Fixed bug where Q_rxn was set to 0 for the negative electrode in half-cell models. ([#4557](https://github.com/pybamm-team/PyBaMM/pull/4557))
- Fixed bug in post-processing solutions with infeasible experiments using the (`IDAKLUSolver`). ([#4541](https://github.com/pybamm-team/PyBaMM/pull/4541))
- Disabled IREE on MacOS due to compatibility issues and added the CasADI
  path to the environment to resolve issues on MacOS and Linux. Windows
  users may still experience issues with interpolation. ([#4528](https://github.com/pybamm-team/PyBaMM/pull/4528))
- Added `_from_json()` functionality to `Sign` which was erroneously omitted previously. ([#4517](https://github.com/pybamm-team/PyBaMM/pull/4517))
- Fixed bug where IDAKLU solver failed when `output variables` were specified and an extrapolation event is present. ([#4440](https://github.com/pybamm-team/PyBaMM/pull/4440))

## Breaking changes

- Deprecated `pybamm.Simulation.set_parameters` and `pybamm.Simulation.     set_up_and_parameterise_experiment` functions in `pybamm.simulation.py`. ([#3752](https://github.com/pybamm-team/PyBaMM/pull/3752))
- Removed all instances of `param = self.param` and now directly access `self.param` across the codebase. This change simplifies parameter references and enhances readability. ([#4484](https://github.com/pybamm-team/PyBaMM/pull/4494))
- Removed the deprecation warning for the chemistry argument in
  ParameterValues ([#4466](https://github.com/pybamm-team/PyBaMM/pull/4466))
- The parameters "... electrode OCP entropic change [V.K-1]" and "... electrode volume change" are now expected to be functions of stoichiometry only instead of functions of both stoichiometry and maximum concentration ([#4427](https://github.com/pybamm-team/PyBaMM/pull/4427))
- Renamed `set_events` function to `add_events_from` to better reflect its purpose. ([#4421](https://github.com/pybamm-team/PyBaMM/pull/4421))

# [v24.9.0](https://github.com/pybamm-team/PyBaMM/tree/v24.9.0) - 2024-09-03

## Features

- Added additional user-configurable options to the (`IDAKLUSolver`) and adjusted the default values to improve performance. ([#4282](https://github.com/pybamm-team/PyBaMM/pull/4282))
- Added the diffusion element to be used in the Thevenin model. ([#4254](https://github.com/pybamm-team/PyBaMM/pull/4254))
- Added lumped surface thermal model ([#4203](https://github.com/pybamm-team/PyBaMM/pull/4203))

## Optimizations

- Update `IDAKLU` tests and benchmarks to use adaptive time stepping. ([#4390](https://github.com/pybamm-team/PyBaMM/pull/4390))
- Improved adaptive time-stepping performance of the (`IDAKLUSolver`). ([#4351](https://github.com/pybamm-team/PyBaMM/pull/4351))
- Improved performance and reliability of DAE consistent initialization. ([#4301](https://github.com/pybamm-team/PyBaMM/pull/4301))
- Replaced rounded Faraday constant with its exact value in `bpx.py` for better comparison between different tools. ([#4290](https://github.com/pybamm-team/PyBaMM/pull/4290))

## Bug Fixes

- Fixed memory issue that caused failure when `output variables` were specified with (`IDAKLUSolver`). ([#4379](https://github.com/pybamm-team/PyBaMM/pull/4379))
- Fixed bug where IDAKLU solver failed when `output variables` were specified and an event triggered. ([#4300](https://github.com/pybamm-team/PyBaMM/pull/4300))

## Breaking changes

- Replaced `have_jax` with `has_jax`, `have_idaklu` with `has_idaklu`, and
  `have_iree` with `has_iree` ([#4398](https://github.com/pybamm-team/PyBaMM/pull/4398))
- Remove deprecated function `pybamm_install_jax` ([#4362](https://github.com/pybamm-team/PyBaMM/pull/4362))
- Removed legacy python-IDAKLU solver. ([#4326](https://github.com/pybamm-team/PyBaMM/pull/4326))

# [v24.5](https://github.com/pybamm-team/PyBaMM/tree/v24.5) - 2024-07-26

## Features

- Added functionality to pass in arbitrary functions of time as the argument for a (`pybamm.step`). ([#4222](https://github.com/pybamm-team/PyBaMM/pull/4222))
- Added new parameters `"f{pref]Initial inner SEI on cracks thickness [m]"` and `"f{pref]Initial outer SEI on cracks thickness [m]"`, instead of hardcoding these to `L_inner_0 / 10000` and `L_outer_0 / 10000`. ([#4168](https://github.com/pybamm-team/PyBaMM/pull/4168))
- Added `pybamm.DataLoader` class to fetch data files from [pybamm-data](https://github.com/pybamm-team/pybamm-data/releases/tag/v1.0.0) and store it under local cache. ([#4098](https://github.com/pybamm-team/PyBaMM/pull/4098))
- Added `time` as an option for `Experiment.termination`. Now allows solving up to a user-specified time while also allowing different cycles and steps in an experiment to be handled normally. ([#4073](https://github.com/pybamm-team/PyBaMM/pull/4073))
- Added `plot_thermal_components` to plot the contributions to the total heat generation in a battery ([#4021](https://github.com/pybamm-team/PyBaMM/pull/4021))
- Added functions for normal probability density function (`pybamm.normal_pdf`) and cumulative distribution function (`pybamm.normal_cdf`) ([#3999](https://github.com/pybamm-team/PyBaMM/pull/3999))
- "Basic" models are now compatible with experiments ([#3995](https://github.com/pybamm-team/PyBaMM/pull/3995))
- Updates multiprocess `Pool` in `BaseSolver.solve()` to be constructed with context `fork`. Adds small example for multiprocess inputs. ([#3974](https://github.com/pybamm-team/PyBaMM/pull/3974))
- Lithium plating now works on composite electrodes ([#3919](https://github.com/pybamm-team/PyBaMM/pull/3919))
- Added lithium plating parameters to `Ecker2015` and `Ecker2015_graphite_halfcell` parameter sets ([#3919](https://github.com/pybamm-team/PyBaMM/pull/3919))
- Added custom experiment steps ([#3835](https://github.com/pybamm-team/PyBaMM/pull/3835))
- MSMR open-circuit voltage model now depends on the temperature ([#3832](https://github.com/pybamm-team/PyBaMM/pull/3832))
- Added support for macOS arm64 (M-series) platforms. ([#3789](https://github.com/pybamm-team/PyBaMM/pull/3789))
- Added the ability to specify a custom solver tolerance in `get_initial_stoichiometries` and related functions ([#3714](https://github.com/pybamm-team/PyBaMM/pull/3714))
- Added a JAX interface to the IDAKLU solver ([#3658](https://github.com/pybamm-team/PyBaMM/pull/3658))
- Modified `step` function to take an array of time `t_eval` as an argument and deprecated use of `npts`. ([#3627](https://github.com/pybamm-team/PyBaMM/pull/3627))
- Renamed "electrode diffusivity" to "particle diffusivity" as a non-breaking change with a deprecation warning ([#3624](https://github.com/pybamm-team/PyBaMM/pull/3624))
- Add support for BPX version 0.4.0 which allows for blended electrodes and user-defined parameters in BPX([#3414](https://github.com/pybamm-team/PyBaMM/pull/3414))
- Added `by_submodel` feature in `print_parameter_info` method to allow users to print parameters and types of submodels in a tabular and readable format ([#3628](https://github.com/pybamm-team/PyBaMM/pull/3628))
- Added `WyciskOpenCircuitPotential` for differential capacity hysteresis state open-circuit potential submodel ([#3593](https://github.com/pybamm-team/PyBaMM/pull/3593))
- Transport efficiency submodel has new options from the literature relating to different tortuosity factor models and also a new option called "tortuosity factor" for specifying the value or function directly as parameters ([#3437](https://github.com/pybamm-team/PyBaMM/pull/3437))
- Heat of mixing source term can now be included into thermal models ([#2837](https://github.com/pybamm-team/PyBaMM/pull/2837))

## Bug Fixes

- Fixed bug where passing deprecated `electrode diffusivity` parameter resulted in a breaking change and/or the corresponding diffusivity parameter not updating. Improved the deprecated translation around BPX. ([#4176](https://github.com/pybamm-team/PyBaMM/pull/4176))
- Fixed a bug where a factor of electrode surface area to volume ratio is missing in the rhs of the LeadingOrderDifferential conductivity model ([#4139](https://github.com/pybamm-team/PyBaMM/pull/4139))
- Fixes the breaking changes caused by [#3624](https://github.com/pybamm-team/PyBaMM/pull/3624), specifically enables the deprecated parameter `electrode diffusivity` to be used by `ParameterValues.update({name:value})` and `Solver.solve(inputs={name:value})`. Fixes parameter translation from old name to new name, with corrected tests. ([#4072](https://github.com/pybamm-team/PyBaMM/pull/4072)
- Set the `remove_independent_variables_from_rhs` to `False` by default, and moved the option from `Discretisation.process_model` to `Discretisation.__init__`. This fixes a bug related to the discharge capacity, but may make the simulation slower in some cases. To set the option to `True`, use `Simulation(..., discretisation_kwargs={"remove_independent_variables_from_rhs": True})`. ([#4020](https://github.com/pybamm-team/PyBaMM/pull/4020))
- Fixed a bug where independent variables were removed from models even if they appeared in events ([#4019](https://github.com/pybamm-team/PyBaMM/pull/4019))
- Fix bug with upwind and downwind schemes producing the wrong discretised system ([#3979](https://github.com/pybamm-team/PyBaMM/pull/3979))
- Allow evaluation of an `Interpolant` object with a number ([#3932](https://github.com/pybamm-team/PyBaMM/pull/3932))
- Added scale to dead lithium variable ([#3919](https://github.com/pybamm-team/PyBaMM/pull/3919))
- `plot_voltage_components` now works even if the time does not start at 0 ([#3915](https://github.com/pybamm-team/PyBaMM/pull/3915))
- Fixed bug where separator porosity was used in calculation instead of transport efficiency ([#3905](https://github.com/pybamm-team/PyBaMM/pull/3905))
- Initial voltage can now match upper or lower cut-offs exactly ([#3842](https://github.com/pybamm-team/PyBaMM/pull/3842))
- Fixed a bug where 1+1D and 2+1D models would not work with voltage or power controlled experiments([#3829](https://github.com/pybamm-team/PyBaMM/pull/3829))
- Update IDAKLU solver to fail gracefully when a variable is requested that was not in the solves `output_variables` list ([#3803](https://github.com/pybamm-team/PyBaMM/pull/3803))
- Updated `_steps_util.py` to throw a specific exception when drive cycle starts at t>0 ([#3756](https://github.com/pybamm-team/PyBaMM/pull/3756))
- Updated `plot_voltage_components.py` to support both `Simulation` and `Solution` objects. Added new methods in both `Simulation` and `Solution` classes for allow the syntax `simulation.plot_voltage_components` and `solution.plot_voltage_components`. Updated `test_plot_voltage_components.py` to reflect these changes ([#3723](https://github.com/pybamm-team/PyBaMM/pull/3723)).
- The SEI thickness decreased at some intervals when the 'electron-migration limited' model was used. It has been corrected ([#3622](https://github.com/pybamm-team/PyBaMM/pull/3622))
- Allow input parameters in ESOH model ([#3921](https://github.com/pybamm-team/PyBaMM/pull/3921))
- Use casadi MX.interpn_linear function instead of plugin to fix casadi_interpolant_linear.dll not found on Windows ([#4077](https://github.com/pybamm-team/PyBaMM/pull/4077))

## Optimizations

- Sped up initialization of a `ProcessedVariable` by making the internal `xarray.DataArray` initialization lazy (only gets created if interpolation is needed) ([#3862](https://github.com/pybamm-team/PyBaMM/pull/3862))

## Breaking changes

- Functions that are created using `pybamm.Function(function_object, children)` can no longer be differentiated symbolically (e.g. to compute the Jacobian). This should affect no users, since function derivatives for all "standard" functions are explicitly implemented ([#4196](https://github.com/pybamm-team/PyBaMM/pull/4196))
- Removed data files under `pybamm/input` and released them in a separate repository upstream at [pybamm-data](https://github.com/pybamm-team/pybamm-data/releases/tag/v1.0.0). Note that data files under `pybamm/input/parameters` have not been removed. ([#4098](https://github.com/pybamm-team/PyBaMM/pull/4098))
- Removed `check_model` argument from `Simulation.solve`. To change the `check_model` option, use `Simulation(..., discretisation_kwargs={"check_model": False})`. ([#4020](https://github.com/pybamm-team/PyBaMM/pull/4020))
- Removed multiple Docker images. Here on, a single Docker image tagged `pybamm/pybamm:latest` will be provided with both solvers (`IDAKLU` and `JAX`) pre-installed. ([#3992](https://github.com/pybamm-team/PyBaMM/pull/3992))
- Removed support for Python 3.8 ([#3961](https://github.com/pybamm-team/PyBaMM/pull/3961))
- Renamed "ocp_soc_0_dimensional" to "ocp_soc_0" and "ocp_soc_100_dimensional" to "ocp_soc_100" ([#3942](https://github.com/pybamm-team/PyBaMM/pull/3942))
- The ODES solver was removed due to compatibility issues. Users should use IDAKLU, Casadi, or JAX instead. ([#3932](https://github.com/pybamm-team/PyBaMM/pull/3932))
- Integrated the `[pandas]` extra into the core PyBaMM package, deprecating the `pybamm[pandas]` optional dependency. Pandas is now a required dependency and will be installed upon installing PyBaMM ([#3892](https://github.com/pybamm-team/PyBaMM/pull/3892))
- Renamed "have_optional_dependency" to "import_optional_dependency" ([#3866](https://github.com/pybamm-team/PyBaMM/pull/3866))
- Integrated the `[latexify]` extra into the core PyBaMM package, deprecating the `pybamm[latexify]` set of optional dependencies. SymPy is now a required dependency and will be installed upon installing PyBaMM ([#3848](https://github.com/pybamm-team/PyBaMM/pull/3848))
- Renamed "testing" argument for plots to "show_plot" and flipped its meaning (show_plot=True is now the default and shows the plot) ([#3842](https://github.com/pybamm-team/PyBaMM/pull/3842))
- The function `get_spatial_var` in `pybamm.QuickPlot.py` is made private. ([#3755](https://github.com/pybamm-team/PyBaMM/pull/3755))
- Dropped support for BPX version 0.3.0 and below ([#3414](https://github.com/pybamm-team/PyBaMM/pull/3414))

# [v24.1](https://github.com/pybamm-team/PyBaMM/tree/v24.1) - 2024-01-31

## Features

- The `pybamm_install_odes` command now includes support for macOS systems and can be used to set up SUNDIALS and install the `scikits.odes` solver on macOS ([#3417](https://github.com/pybamm-team/PyBaMM/pull/3417))
- Added support for Python 3.12 ([#3531](https://github.com/pybamm-team/PyBaMM/pull/3531))
- Added method to get QuickPlot axes by variable ([#3596](https://github.com/pybamm-team/PyBaMM/pull/3596))
- Added custom experiment terminations ([#3596](https://github.com/pybamm-team/PyBaMM/pull/3596))
- Mechanical parameters are now a function of stoichiometry and temperature ([#3576](https://github.com/pybamm-team/PyBaMM/pull/3576))
- Added a new unary operator, `EvaluateAt`, that evaluates a spatial variable at a given position ([#3573](https://github.com/pybamm-team/PyBaMM/pull/3573))
- Added a method, `insert_reference_electrode`, to `pybamm.lithium_ion.BaseModel` that insert a reference electrode to measure the electrolyte potential at a given position in space and adds new variables that mimic a 3E cell setup. ([#3573](https://github.com/pybamm-team/PyBaMM/pull/3573))
- Serialisation added so models can be written to/read from JSON ([#3397](https://github.com/pybamm-team/PyBaMM/pull/3397))
- Added a `get_parameter_info` method for models and modified "print_parameter_info" functionality to extract all parameters and their type in a tabular and readable format ([#3584](https://github.com/pybamm-team/PyBaMM/pull/3584))

## Bug fixes

- Fixed a bug that lead to a `ShapeError` when specifying "Ambient temperature [K]" as an `Interpolant` with an isothermal model ([#3761](https://github.com/pybamm-team/PyBaMM/pull/3761))
- Fixed a bug where if the first step(s) in a cycle are skipped then the cycle solution started from the model's initial conditions instead of from the last state of the previous cycle ([#3708](https://github.com/pybamm-team/PyBaMM/pull/3708))
- Fixed a bug where the lumped thermal model conflates cell volume with electrode volume ([#3707](https://github.com/pybamm-team/PyBaMM/pull/3707))
- Reverted a change to the coupled degradation example notebook that caused it to be unstable for large numbers of cycles ([#3691](https://github.com/pybamm-team/PyBaMM/pull/3691))
- Fixed a bug where simulations using the CasADi-based solvers would fail randomly with the half-cell model ([#3494](https://github.com/pybamm-team/PyBaMM/pull/3494))
- Fixed bug that made identical Experiment steps with different end times crash ([#3516](https://github.com/pybamm-team/PyBaMM/pull/3516))
- Fixed bug in calculation of theoretical energy that made it very slow ([#3506](https://github.com/pybamm-team/PyBaMM/pull/3506))
- The irreversible plating model now increments `f"{Domain} dead lithium concentration [mol.m-3]"`, not `f"{Domain} lithium plating concentration [mol.m-3]"` as it did previously. ([#3485](https://github.com/pybamm-team/PyBaMM/pull/3485))

## Optimizations

- Updated `jax` and `jaxlib` to the latest available versions and added Windows (Python 3.9+) support for the Jax solver ([#3550](https://github.com/pybamm-team/PyBaMM/pull/3550))

## Breaking changes

- The parameters `GeometricParameters.A_cooling` and `GeometricParameters.V_cell` are now automatically computed from the electrode heights, widths and thicknesses if the "cell geometry" option is "pouch" and from the parameters "Cell cooling surface area [m2]" and "Cell volume [m3]", respectively, otherwise. When using the lumped thermal model we recommend using the "arbitrary" cell geometry and specifying the parameters "Cell cooling surface area [m2]", "Cell volume [m3]" and "Total heat transfer coefficient [W.m-2.K-1]" directly. ([#3707](https://github.com/pybamm-team/PyBaMM/pull/3707))
- Dropped support for the `[jax]` extra, i.e., the Jax solver when running on Python 3.8. The Jax solver is now available on Python 3.9 and above ([#3550](https://github.com/pybamm-team/PyBaMM/pull/3550))

# [v23.9](https://github.com/pybamm-team/PyBaMM/tree/v23.9) - 2023-10-31

## Features

- The parameter "Ambient temperature [K]" can now be given as a function of position `(y,z)` and time `t`. The "edge" and "current collector" heat transfer coefficient parameters can also depend on `(y,z)` ([#3257](https://github.com/pybamm-team/PyBaMM/pull/3257))
- Spherical and cylindrical shell domains can now be solved with any boundary conditions ([#3237](https://github.com/pybamm-team/PyBaMM/pull/3237))
- Processed variables now get the spatial variables automatically, allowing plotting of more generic models ([#3234](https://github.com/pybamm-team/PyBaMM/pull/3234))
- Numpy functions now work with PyBaMM symbols (e.g. `np.exp(pybamm.Symbol("a"))` returns `pybamm.Exp(pybamm.Symbol("a"))`). This means that parameter functions can be specified using numpy functions instead of pybamm functions. Additionally, combining numpy arrays with pybamm objects now works (the numpy array is converted to a pybamm array) ([#3205](https://github.com/pybamm-team/PyBaMM/pull/3205))
- Half-cell models where graphite - or other negative electrode material of choice - is treated as the positive electrode ([#3198](https://github.com/pybamm-team/PyBaMM/pull/3198))
- Degradation mechanisms `SEI`, `SEI on cracks` and `lithium plating` can be made to work on the positive electrode by specifying the relevant options as a 2-tuple. If a tuple is not given and `working electrode` is set to `both`, they will be applied on the negative electrode only. ([#3198](https://github.com/pybamm-team/PyBaMM/pull/3198))
- Added an example notebook to demonstrate how to use half-cell models ([#3198](https://github.com/pybamm-team/PyBaMM/pull/3198))
- Added option to use an empirical hysteresis model for the diffusivity and exchange-current density ([#3194](https://github.com/pybamm-team/PyBaMM/pull/3194))
- Double-layer capacity can now be provided as a function of temperature ([#3174](https://github.com/pybamm-team/PyBaMM/pull/3174))
- `pybamm_install_jax` is deprecated. It is now replaced with `pip install pybamm[jax]` ([#3163](https://github.com/pybamm-team/PyBaMM/pull/3163))
- Implement the MSMR model ([#3116](https://github.com/pybamm-team/PyBaMM/pull/3116))
- Added new example notebook `rpt-experiment` to demonstrate how to set up degradation experiments with RPTs ([#2851](https://github.com/pybamm-team/PyBaMM/pull/2851))

## Bug fixes

- Fixed a bug where the JaxSolver would fails when using GPU support with no input parameters ([#3423](https://github.com/pybamm-team/PyBaMM/pull/3423))
- Make pybamm importable with minimal dependencies ([#3044](https://github.com/pybamm-team/PyBaMM/pull/3044), [#3475](https://github.com/pybamm-team/PyBaMM/pull/3475))
- Fixed a bug where supplying an initial soc did not work with half cell models ([#3456](https://github.com/pybamm-team/PyBaMM/pull/3456))
- Fixed a bug where empty lists passed to QuickPlot resulted in an IndexError and did not return a meaningful error message ([#3359](https://github.com/pybamm-team/PyBaMM/pull/3359))
- Fixed a bug where there was a missing thermal conductivity in the thermal pouch cell models ([#3330](https://github.com/pybamm-team/PyBaMM/pull/3330))
- Fixed a bug that caused incorrect results of “{Domain} electrode thickness change [m]” due to the absence of dimension for the variable `electrode_thickness_change`([#3329](https://github.com/pybamm-team/PyBaMM/pull/3329)).
- Fixed a bug that occured in `check_ys_are_not_too_large` when trying to reference `y-slice` where the referenced variable was not a `pybamm.StateVector` ([#3313](https://github.com/pybamm-team/PyBaMM/pull/3313)
- Fixed a bug with `_Heaviside._evaluate_for_shape` which meant some expressions involving heaviside function and subtractions did not work ([#3306](https://github.com/pybamm-team/PyBaMM/pull/3306))
- Attributes of `pybamm.Simulation` objects (models, parameter values, geometries, choice of solver, and output variables) are now private and as such cannot be edited in-place after the simulation has been created ([#3267](https://github.com/pybamm-team/PyBaMM/pull/3267)
- Fixed bug causing incorrect activation energies using `create_from_bpx()` ([#3242](https://github.com/pybamm-team/PyBaMM/pull/3242))
- Fixed a bug where the "basic" lithium-ion models gave incorrect results when using nonlinear particle diffusivity ([#3207](https://github.com/pybamm-team/PyBaMM/pull/3207))
- Particle size distributions now work with SPMe and NewmanTobias models ([#3207](https://github.com/pybamm-team/PyBaMM/pull/3207))
- Attempting to set `working electrode` to `negative` now triggers an `OptionError`. Instead, set it to `positive` and use what would normally be the negative electrode as the positive electrode. ([#3198](https://github.com/pybamm-team/PyBaMM/pull/3198))
- Fix to simulate c_rate steps with drive cycles ([#3186](https://github.com/pybamm-team/PyBaMM/pull/3186))
- Always save last cycle in experiment, to fix issues with `starting_solution` and `last_state` ([#3177](https://github.com/pybamm-team/PyBaMM/pull/3177))
- Fix simulations with `starting_solution` to work with `start_time` experiments ([#3177](https://github.com/pybamm-team/PyBaMM/pull/3177))
- Fix SEI Example Notebook ([#3166](https://github.com/pybamm-team/PyBaMM/pull/3166))
- Thevenin() model is now constructed with standard variables: `Time [s]`, `Time [min]`, `Time [h]` ([#3143](https://github.com/pybamm-team/PyBaMM/pull/3143))
- Error generated when invalid parameter values are passed ([#3132](https://github.com/pybamm-team/PyBaMM/pull/3132))
- Parameters in `Prada2013` have been updated to better match those given in the paper, which is a 2.3 Ah cell, instead of the mix-and-match with the 1.1 Ah cell from Lain2019 ([#3096](https://github.com/pybamm-team/PyBaMM/pull/3096))
- The `OneDimensionalX` thermal model has been updated to account for edge/tab cooling and account for the current collector volumetric heat capacity. It now gives the correct behaviour compared with a lumped model with the correct total heat transfer coefficient and surface area for cooling. ([#3042](https://github.com/pybamm-team/PyBaMM/pull/3042))

## Optimizations

- Improved how steps are processed in simulations to reduce memory usage ([#3261](https://github.com/pybamm-team/PyBaMM/pull/3261))
- Added parameter list support to JAX solver, permitting multithreading / GPU execution ([#3121](https://github.com/pybamm-team/PyBaMM/pull/3121))

## Breaking changes

- The parameter "Exchange-current density for lithium plating [A.m-2]" has been renamed to "Exchange-current density for lithium metal electrode [A.m-2]" when referring to the lithium plating reaction on the surface of a lithium metal electrode ([#3445](https://github.com/pybamm-team/PyBaMM/pull/3445))
- Dropped support for i686 (32-bit) architectures on GNU/Linux distributions ([#3412](https://github.com/pybamm-team/PyBaMM/pull/3412))
- The class `pybamm.thermal.OneDimensionalX` has been moved to `pybamm.thermal.pouch_cell.OneDimensionalX` to reflect the fact that the model formulation implicitly assumes a pouch cell geometry ([#3257](https://github.com/pybamm-team/PyBaMM/pull/3257))
- The "lumped" thermal option now always used the parameters "Cell cooling surface area [m2]", "Cell volume [m3]" and "Total heat transfer coefficient [W.m-2.K-1]" to compute the cell cooling regardless of the chosen "cell geometry" option. The user must now specify the correct values for these parameters instead of them being calculated based on e.g. a pouch cell. An `OptionWarning` is raised to let users know to update their parameters ([#3257](https://github.com/pybamm-team/PyBaMM/pull/3257))
- Numpy functions now work with PyBaMM symbols (e.g. `np.exp(pybamm.Symbol("a"))` returns `pybamm.Exp(pybamm.Symbol("a"))`). This means that parameter functions can be specified using numpy functions instead of pybamm functions. Additionally, combining numpy arrays with pybamm objects now works (the numpy array is converted to a pybamm array) ([#3205](https://github.com/pybamm-team/PyBaMM/pull/3205))
- The `SEI`, `SEI on cracks` and `lithium plating` submodels can now be used on either electrode, which means the `__init__` functions for the relevant classes now have `domain` as a required argument ([#3198](https://github.com/pybamm-team/PyBaMM/pull/3198))
- Likewise, the names of all variables corresponding to those submodels now have domains. For example, instead of `SEI thickness [m]`, use `Negative SEI thickness [m]` or `Positive SEI thickness [m]`. ([#3198](https://github.com/pybamm-team/PyBaMM/pull/3198))
- If `options["working electrode"] == "both"` and either `SEI`, `SEI on cracks` or `lithium plating` are not provided as tuples, they are automatically made into tuples. This directly modifies `extra_options`, not `default_options` to ensure the other changes to `default_options` still happen when required. ([#3198](https://github.com/pybamm-team/PyBaMM/pull/3198))
- Added option to use an empirical hysteresis model for the diffusivity and exchange-current density ([#3194](https://github.com/pybamm-team/PyBaMM/pull/3194))
- Double-layer capacity can now be provided as a function of temperature ([#3174](https://github.com/pybamm-team/PyBaMM/pull/3174))
- `pybamm_install_jax` is deprecated. It is now replaced with `pip install pybamm[jax]` ([#3163](https://github.com/pybamm-team/PyBaMM/pull/3163))
- PyBaMM now has optional dependencies that can be installed with the pattern `pip install pybamm[option]` e.g. `pybamm[plot]` ([#3044](https://github.com/pybamm-team/PyBaMM/pull/3044), [#3475](https://github.com/pybamm-team/PyBaMM/pull/3475))

# [v23.5](https://github.com/pybamm-team/PyBaMM/tree/v23.5) - 2023-06-18

## Features

- Idaklu solver can be given a list of variables to calculate during the solve ([#3217](https://github.com/pybamm-team/PyBaMM/pull/3217))
- Enable multithreading in IDAKLU solver ([#2947](https://github.com/pybamm-team/PyBaMM/pull/2947))
- If a solution contains cycles and steps, the cycle number and step number are now saved when `solution.save_data()` is called ([#2931](https://github.com/pybamm-team/PyBaMM/pull/2931))
- Experiments can now be given a `start_time` to define when each step should be triggered ([#2616](https://github.com/pybamm-team/PyBaMM/pull/2616))

## Optimizations

- Test `JaxSolver`'s compatibility with Python `3.8`, `3.9`, `3.10`, and `3.11` ([#2958](https://github.com/pybamm-team/PyBaMM/pull/2958))
- Update Jax (0.4.8) and JaxLib (0.4.7) compatibility ([#2927](https://github.com/pybamm-team/PyBaMM/pull/2927))
- Migrate from `tox=3.28` to `nox` ([#3005](https://github.com/pybamm-team/PyBaMM/pull/3005))
- Removed `importlib_metadata` as a required dependency for user installations ([#3050](https://github.com/pybamm-team/PyBaMM/pull/3050))

## Bug fixes

- Realign 'count' increment in CasadiSolver.\_integrate() ([#2986](https://github.com/pybamm-team/PyBaMM/pull/2986))
- Fix `pybamm_install_odes` and update the required SUNDIALS version ([#2958](https://github.com/pybamm-team/PyBaMM/pull/2958))
- Fixed a bug where all data included in a BPX was incorrectly assumed to be given as a function of time.([#2957](https://github.com/pybamm-team/PyBaMM/pull/2957))
- Remove brew install for Mac from the recommended developer installation options for SUNDIALS ([#2925](https://github.com/pybamm-team/PyBaMM/pull/2925))
- Fix `bpx.py` to correctly generate parameters for "lumped" thermal model ([#2860](https://github.com/pybamm-team/PyBaMM/issues/2860))

## Breaking changes

- Deprecate functionality to load parameter set from a csv file. Parameter sets must now be provided as python dictionaries ([#2959](https://github.com/pybamm-team/PyBaMM/pull/2959))
- Tox support for Installation & testing has now been replaced by Nox ([#3005](https://github.com/pybamm-team/PyBaMM/pull/3005))

# [v23.4.1](https://github.com/pybamm-team/PyBaMM/tree/v23.4) - 2023-05-01

## Bug fixes

- Fixed a performance regression introduced by citation tags ([#2862](https://github.com/pybamm-team/PyBaMM/pull/2862)). Citations tags functionality is removed for now.

# [v23.4](https://github.com/pybamm-team/PyBaMM/tree/v23.4) - 2023-04-30

## Features

- Added verbose logging to `pybamm.print_citations()` and citation tags for the `pybamm.Citations` class so that users can now see where the citations were registered when running simulations ([#2862](https://github.com/pybamm-team/PyBaMM/pull/2862))
- Updated to casadi 3.6, which required some changes to the casadi integrator ([#2859](https://github.com/pybamm-team/PyBaMM/pull/2859))
- PyBaMM is now natively supported on Apple silicon chips (`M1/M2`) ([#2435](https://github.com/pybamm-team/PyBaMM/pull/2435))
- PyBaMM is now supported on Python `3.10` and `3.11` ([#2435](https://github.com/pybamm-team/PyBaMM/pull/2435))

## Optimizations

- Fixed deprecated `interp2d` method by switching to `xarray.DataArray` as the backend for `ProcessedVariable` ([#2907](https://github.com/pybamm-team/PyBaMM/pull/2907))

## Bug fixes

- Initial conditions for sensitivity equations calculated correctly ([#2920](https://github.com/pybamm-team/PyBaMM/pull/2920))
- Parameter sets can now contain the key "chemistry", and will ignore its value (this previously would give errors in some cases) ([#2901](https://github.com/pybamm-team/PyBaMM/pull/2901))
- Fixed keyerror on "all" when getting sensitivities from IDAKLU solver([#2883](https://github.com/pybamm-team/PyBaMM/pull/2883))
- Fixed a bug in the discretisation of initial conditions of a scaled variable ([#2856](https://github.com/pybamm-team/PyBaMM/pull/2856))

## Breaking changes

- Made `Jupyter` a development only dependency. Now `Jupyter` would not be a required dependency for users while installing `PyBaMM`. ([#2846](https://github.com/pybamm-team/PyBaMM/pull/2846))

# [v23.3](https://github.com/pybamm-team/PyBaMM/tree/v23.3) - 2023-03-31

## Features

- Added option to limit the number of integrators stored in CasadiSolver, which is particularly relevant when running simulations back-to-back [#2823](https://github.com/pybamm-team/PyBaMM/pull/2823)
- Added new variables, related to electrode balance, for the `ElectrodeSOH` model ([#2807](https://github.com/pybamm-team/PyBaMM/pull/2807))
- Added method to calculate maximum theoretical energy. ([#2777](https://github.com/pybamm-team/PyBaMM/pull/2777)) and add to summary variables ([#2781](https://github.com/pybamm-team/PyBaMM/pull/2781))
- Renamed "Terminal voltage [V]" to just "Voltage [V]". "Terminal voltage [V]" can still be used and will return the same value as "Voltage [V]". ([#2740](https://github.com/pybamm-team/PyBaMM/pull/2740))
- Added "Negative electrode surface potential difference at separator interface [V]", which is the value of the surface potential difference (`phi_s - phi_e`) at the anode/separator interface, commonly controlled in fast-charging algorithms to avoid plating. Also added "Positive electrode surface potential difference at separator interface [V]". ([#2740](https://github.com/pybamm-team/PyBaMM/pull/2740))
- Added "Bulk open-circuit voltage [V]", which is the open-circuit voltage as calculated from the bulk particle concentrations. The old variable "Measured open circuit voltage [V]", which referred to the open-circuit potential as calculated from the surface particle concentrations, has been renamed to "Surface open-circuit voltage [V]". ([#2740](https://github.com/pybamm-team/PyBaMM/pull/2740)) "Bulk open-circuit voltage [V]" was briefly named "Open-circuit voltage [V]", but this was changed in ([#2845](https://github.com/pybamm-team/PyBaMM/pull/2845))
- Added an example for `plot_voltage_components`, explaining what the different voltage components are. ([#2740](https://github.com/pybamm-team/PyBaMM/pull/2740))

## Bug fixes

- Fix non-deteministic outcome of some tests in the test suite ([#2844](https://github.com/pybamm-team/PyBaMM/pull/2844))
- Fixed excessive RAM consumption when running multiple simulations ([#2823](https://github.com/pybamm-team/PyBaMM/pull/2823))
- Fixed use of `last_state` as `starting_solution` in `Simulation.solve()` ([#2822](https://github.com/pybamm-team/PyBaMM/pull/2822))
- Fixed a bug where variable bounds could not contain `InputParameters` ([#2795](https://github.com/pybamm-team/PyBaMM/pull/2795))
- Improved `model.latexify()` to have a cleaner and more readable output ([#2764](https://github.com/pybamm-team/PyBaMM/pull/2764))
- Fixed electrolyte conservation in the case of concentration-dependent transference number ([#2758](https://github.com/pybamm-team/PyBaMM/pull/2758))
- Fixed `plot_voltage_components` so that the sum of overpotentials is now equal to the voltage ([#2740](https://github.com/pybamm-team/PyBaMM/pull/2740))

## Optimizations

- Migrated to [Lychee](https://github.com/lycheeverse/lychee-action) workflow for checking URLs ([#2734](https://github.com/pybamm-team/PyBaMM/pull/2734))

## Breaking changes

- `ElectrodeSOH.solve` now returns a `{str: float}` dict instead of a `pybamm.Solution` object (to avoid having to do `.data[0]` every time). In any code that uses `sol = ElectrodeSOH.solve()`, `sol[key].data[0]` should be replaced with `sol[key]`. ([#2779](https://github.com/pybamm-team/PyBaMM/pull/2779))
- Removed "... cation signed stoichiometry" and "... electrons in reaction" parameters, they are now hardcoded. ([#2778](https://github.com/pybamm-team/PyBaMM/pull/2778))
- When using `solver.step()`, the first time point in the step is shifted by `pybamm.settings.step_start_offset` (default 1 ns) to avoid having duplicate times in the solution steps from the end of one step and the start of the next. ([#2773](https://github.com/pybamm-team/PyBaMM/pull/2773))
- Renamed "Measured open circuit voltage [V]" to "Surface open-circuit voltage [V]". This variable was calculated from surface particle concentrations, and hence "hid" the overpotential from particle gradients. The new variable "Bulk open-circuit voltage [V]" is calculated from bulk particle concentrations instead. ([#2740](https://github.com/pybamm-team/PyBaMM/pull/2740))
- Renamed all references to "open circuit" to be "open-circuit" instead. ([#2740](https://github.com/pybamm-team/PyBaMM/pull/2740))
- Renamed parameter "1 + dlnf/dlnc" to "Thermodynamic factor". ([#2727](https://github.com/pybamm-team/PyBaMM/pull/2727))
- All PyBaMM models are now dimensional. This has been benchmarked against dimensionless models and found to give around the same solve time. Implementing dimensional models greatly reduces the barrier to entry for adding new models. However, this comes with several breaking changes: (i) the `timescale` and `length_scales` attributes of a model have been removed (they are no longer needed) (ii) several dimensionless variables are no longer defined, but the corresponding dimensional variables can still be accessed by adding the units to the name (iii) some parameters used only for non-dimensionalization, such as "Typical current [A]", have been removed ([#2419](https://github.com/pybamm-team/PyBaMM/pull/2419))

# [v23.2](https://github.com/pybamm-team/PyBaMM/tree/v23.2) - 2023-02-28

## Features

- Added an option for using a banded jacobian and sundials banded solvers for the IDAKLU solve ([#2677](https://github.com/pybamm-team/PyBaMM/pull/2677))
- The "particle size" option can now be a tuple to allow different behaviour in each electrode ([#2672](https://github.com/pybamm-team/PyBaMM/pull/2672)).
- Added temperature control to experiment class. ([#2518](https://github.com/pybamm-team/PyBaMM/pull/2518))

## Bug fixes

- Fixed current_sigmoid_ocp to be valid for both electrodes ([#2719](https://github.com/pybamm-team/PyBaMM/pull/2719)).
- Fixed the length scaling for the first dimension of r-R plots ([#2663](https://github.com/pybamm-team/PyBaMM/pull/2663)).

# [v23.1](https://github.com/pybamm-team/PyBaMM/tree/v23.1) - 2023-01-31

## Features

- Changed linting from `flake8` to `ruff` ([#2630](https://github.com/pybamm-team/PyBaMM/pull/2630)).
- Changed docs theme to pydata theme and start to improve docs in general ([#2618](https://github.com/pybamm-team/PyBaMM/pull/2618)).
- New `contact resistance` option, new parameter `Contact resistance [Ohm]` and new variable `Contact overpotential [V]` ([#2598](https://github.com/pybamm-team/PyBaMM/pull/2598)).
- Steps in `Experiment` can now be tagged and cycle numbers be searched based on those tags ([#2593](https://github.com/pybamm-team/PyBaMM/pull/2593)).

## Bug fixes

- Fixed a bug where the solid phase conductivity was double-corrected for tortuosity when loading parameters from a BPX file ([#2638](https://github.com/pybamm-team/PyBaMM/pull/2638)).
- Changed termination from "success" to "final time" for algebraic solvers to match ODE/DAE solvers ([#2613](https://github.com/pybamm-team/PyBaMM/pull/2613)).

# [v22.12](https://github.com/pybamm-team/PyBaMM/tree/v22.12) - 2022-12-31

## Features

- Added functionality to create `pybamm.ParameterValues` from a [BPX standard](https://github.com/pybamm-team/BPX) JSON file ([#2555](https://github.com/pybamm-team/PyBaMM/pull/2555)).
- Allow the option "surface form" to be "differential" in the `MPM` ([#2533](https://github.com/pybamm-team/PyBaMM/pull/2533))
- Added variables "Loss of lithium due to loss of active material in negative/positive electrode [mol]". These should be included in the calculation of "total lithium in system" to make sure that lithium is truly conserved. ([#2529](https://github.com/pybamm-team/PyBaMM/pull/2529))
- `initial_soc` can now be a string "x V", in which case the simulation is initialized to start from that voltage ([#2508](https://github.com/pybamm-team/PyBaMM/pull/2508))
- The `ElectrodeSOH` solver can now calculate electrode balance based on a target "cell capacity" (requires cell capacity "Q" as input), as well as the default "cyclable cell capacity" (requires cyclable lithium capacity "Q_Li" as input). Use the keyword argument `known_value` to control which is used. ([#2508](https://github.com/pybamm-team/PyBaMM/pull/2508))

## Bug fixes

- Allow models that subclass `BaseBatteryModel` to use custom options classes ([#2571](https://github.com/pybamm-team/PyBaMM/pull/2571))
- Fixed bug with `EntryPoints` in Spyder IDE ([#2584](https://github.com/pybamm-team/PyBaMM/pull/2584))
- Fixed electrolyte conservation when options {"surface form": "algebraic"} are used
- Fixed "constant concentration" electrolyte model so that "porosity times concentration" is conserved when porosity changes ([#2529](https://github.com/pybamm-team/PyBaMM/pull/2529))
- Fix installation on `Google Colab` (`pybtex` and `Colab` issue) ([#2526](https://github.com/pybamm-team/PyBaMM/pull/2526))

## Breaking changes

- Renamed "Negative/Positive electrode SOC" to "Negative/Positive electrode stoichiometry" to avoid confusion with cell SOC ([#2529](https://github.com/pybamm-team/PyBaMM/pull/2529))
- Removed external variables and submodels. InputParameter should now be used in all cases ([#2502](https://github.com/pybamm-team/PyBaMM/pull/2502))
- Trying to use a solver to solve multiple models results in a RuntimeError exception ([#2481](https://github.com/pybamm-team/PyBaMM/pull/2481))
- Inputs for the `ElectrodeSOH` solver are now (i) "Q_Li", the total cyclable capacity of lithium in the electrodes (previously "n_Li", the total number of moles, n_Li = 3600/F \* Q_Li) (ii) "Q_n", the capacity of the negative electrode (previously "C_n"), and "Q_p", the capacity of the positive electrode (previously "C_p") ([#2508](https://github.com/pybamm-team/PyBaMM/pull/2508))

# [v22.11.1](https://github.com/pybamm-team/PyBaMM/tree/v22.11.1) - 2022-12-13

## Bug fixes

- Fixed installation on Google Colab (`pybtex` issues) ([#2547](https://github.com/pybamm-team/PyBaMM/pull/2547/files))

# [v22.11](https://github.com/pybamm-team/PyBaMM/tree/v22.11) - 2022-11-30

## Features

- Updated parameter sets so that interpolants are created explicitly in the parameter set python file. This does not change functionality but allows finer control, e.g. specifying a "cubic" interpolator instead of the default "linear" ([#2510](https://github.com/pybamm-team/PyBaMM/pull/2510))
- Equivalent circuit models ([#2478](https://github.com/pybamm-team/PyBaMM/pull/2478))
- New Idaklu solver options for jacobian type and linear solver, support Sundials v6 ([#2444](https://github.com/pybamm-team/PyBaMM/pull/2444))
- Added `scale` and `reference` attributes to `Variable` objects, which can be use to make the ODE/DAE solver better conditioned ([#2440](https://github.com/pybamm-team/PyBaMM/pull/2440))
- SEI reactions can now be asymmetric ([#2425](https://github.com/pybamm-team/PyBaMM/pull/2425))

## Bug fixes

- Switched from `pkg_resources` to `importlib_metadata` for handling entry points ([#2500](https://github.com/pybamm-team/PyBaMM/pull/2500))
- Fixed some bugs related to processing `FunctionParameter` to `Interpolant` ([#2494](https://github.com/pybamm-team/PyBaMM/pull/2494))

## Optimizations

- `ParameterValues` now avoids trying to process children if a function parameter is an object that doesn't depend on its children ([#2477](https://github.com/pybamm-team/PyBaMM/pull/2477))
- Implemented memoization via `cache` and `cached_property` from functools ([#2465](https://github.com/pybamm-team/PyBaMM/pull/2465))
- Added more rules for simplifying expressions, especially around Concatenations. Also, meshes constructed from multiple domains are now cached ([#2443](https://github.com/pybamm-team/PyBaMM/pull/2443))
- Added more rules for simplifying expressions. Constants in binary operators are now moved to the left by default (e.g. `x*2` returns `2*x`) ([#2424](https://github.com/pybamm-team/PyBaMM/pull/2424))

## Breaking changes

- Interpolants created from parameter data are now "linear" by default (was "cubic") ([#2494](https://github.com/pybamm-team/PyBaMM/pull/2494))
- Renamed entry point for parameter sets to `pybamm_parameter_sets` ([#2475](https://github.com/pybamm-team/PyBaMM/pull/2475))
- Removed code for generating `ModelingToolkit` problems ([#2432](https://github.com/pybamm-team/PyBaMM/pull/2432))
- Removed `FirstOrder` and `Composite` lead-acid models, and some submodels specific to those models ([#2431](https://github.com/pybamm-team/PyBaMM/pull/2431))

# [v22.10.post1](https://github.com/pybamm-team/PyBaMM/tree/v22.10.post1) - 2022-10-31

## Breaking changes

- Removed all julia generation code ([#2453](https://github.com/pybamm-team/PyBaMM/pull/2453)). Julia code will be hosted at [PyBaMM.jl](https://github.com/tinosulzer/PyBaMM.jl) from now on.

# [v22.10](https://github.com/pybamm-team/PyBaMM/tree/v22.10) - 2022-10-31

## Features

- Third-party parameter sets can be added by registering entry points to ~~`pybamm_parameter_set`~~`pybamm_parameter_sets` ([#2396](https://github.com/pybamm-team/PyBaMM/pull/2396), changed in [#2475](https://github.com/pybamm-team/PyBaMM/pull/2475))
- Added three-dimensional interpolation ([#2380](https://github.com/pybamm-team/PyBaMM/pull/2380))

## Bug fixes

- `pybamm.have_julia()` now checks that julia is properly configured ([#2402](https://github.com/pybamm-team/PyBaMM/pull/2402))
- For simulations with events that cause the simulation to stop early, the sensitivities could be evaluated incorrectly to zero ([#2337](https://github.com/pybamm-team/PyBaMM/pull/2337))

## Optimizations

- Reformatted how simulations with experiments are built ([#2395](https://github.com/pybamm-team/PyBaMM/pull/2395))
- Added small perturbation to initial conditions for casadi solver. This seems to help the solver converge better in some cases ([#2356](https://github.com/pybamm-team/PyBaMM/pull/2356))
- Added `ExplicitTimeIntegral` functionality to move variables which do not appear anywhere on the rhs to a new location, and to integrate those variables explicitly when `get` is called by the solution object. ([#2348](https://github.com/pybamm-team/PyBaMM/pull/2348))
- Added more rules for simplifying expressions ([#2211](https://github.com/pybamm-team/PyBaMM/pull/2211))
- Sped up calculations of Electrode SOH variables for summary variables ([#2210](https://github.com/pybamm-team/PyBaMM/pull/2210))

## Breaking change

- Removed `pybamm.SymbolReplacer` as it is no longer needed to set up simulations with experiments, which is the only place where it was being used ([#2395](https://github.com/pybamm-team/PyBaMM/pull/2395))
- Removed `get_infinite_nested_dict`, `BaseModel.check_default_variables_dictionaries`, and `Discretisation.create_jacobian` methods, which were not used by any other functionality in the repository ([#2384](https://github.com/pybamm-team/PyBaMM/pull/2384))
- Dropped support for Python 3.7 after the release of Numpy v1.22.0 ([#2379](https://github.com/pybamm-team/PyBaMM/pull/2379))
- Removed parameter cli tools (add/edit/remove parameters). Parameter sets can now more easily be added via python scripts. ([#2342](https://github.com/pybamm-team/PyBaMM/pull/2342))
- Parameter sets should now be provided as single python files containing all parameters and functions. Parameters provided as "data" (e.g. OCP vs SOC) can still be csv files, but must be either in the same folder as the parameter file or in a subfolder called "data/". See for example [Ai2020](https://github.com/pybamm-team/PyBaMM/tree/develop/pybamm/input/parameters/lithium_ion/Ai2020.py) ([#2342](https://github.com/pybamm-team/PyBaMM/pull/2342))

# [v22.9](https://github.com/pybamm-team/PyBaMM/tree/v22.9) - 2022-09-30

## Features

- Added function `pybamm.get_git_commit_info()`, which returns information about the last git commit, useful for reproducibility ([#2293](https://github.com/pybamm-team/PyBaMM/pull/2293))
- Added SEI model for composite electrodes ([#2290](https://github.com/pybamm-team/PyBaMM/pull/2290))
- For experiments, the simulation now automatically checks and skips steps that cannot be performed (e.g. "Charge at 1C until 4.2V" from 100% SOC) ([#2212](https://github.com/pybamm-team/PyBaMM/pull/2212))

## Bug fixes

- Arrhenius function for `nmc_OKane2022` positive electrode actually gets used now ([#2309](https://github.com/pybamm-team/PyBaMM/pull/2309))
- Added `SEI on cracks` to loop over all interfacial reactions ([#2262](https://github.com/pybamm-team/PyBaMM/pull/2262))
- Fixed `X-averaged SEI on cracks concentration` so it's an average over x only, not y and z ([#2262](https://github.com/pybamm-team/PyBaMM/pull/2262))
- Corrected initial state for SEI on cracks ([#2262](https://github.com/pybamm-team/PyBaMM/pull/2262))

## Optimizations

- Default options for `particle mechanics` now dealt with differently in each electrode ([#2262](https://github.com/pybamm-team/PyBaMM/pull/2262))
- Sped up calculations of Electrode SOH variables for summary variables ([#2210](https://github.com/pybamm-team/PyBaMM/pull/2210))

## Breaking changes

- When creating a `pybamm.Interpolant` the default interpolator is now "linear". Passing data directly to `ParameterValues` using the `[data]` tag will be still used to create a cubic spline interpolant, as before ([#2258](https://github.com/pybamm-team/PyBaMM/pull/2258))
- Events must now be defined in such a way that they are positive at the initial conditions (events will be triggered when they become negative, instead of when they change sign in either direction) ([#2212](https://github.com/pybamm-team/PyBaMM/pull/2212))

# [v22.8](https://github.com/pybamm-team/PyBaMM/tree/v22.8) - 2022-08-31

## Features

- Added `CurrentSigmoidOpenCircuitPotential` model to model voltage hysteresis for charge/discharge ([#2256](https://github.com/pybamm-team/PyBaMM/pull/2256))
- Added "Chen2020_composite" parameter set for a composite graphite/silicon electrode. ([#2256](https://github.com/pybamm-team/PyBaMM/pull/2256))
- Added new cumulative variables `Throughput capacity [A.h]` and `Throughput energy [W.h]` to standard variables and summary variables, to assist with degradation studies. Throughput variables are only calculated if `calculate discharge energy` is set to `true`. `Time [s]` and `Time [h]` also added to summary variables. ([#2249](https://github.com/pybamm-team/PyBaMM/pull/2249))
- Added `lipf6_OKane2022` electrolyte to `OKane2022` parameter set ([#2249](https://github.com/pybamm-team/PyBaMM/pull/2249))
- Reformated submodel structure to allow composite electrodes. Composite positive electrode is now also possible. With current implementation, electrodes can have at most two phases. ([#2248](https://github.com/pybamm-team/PyBaMM/pull/2248))

## Bug fixes

- Added new parameter `Ratio of lithium moles to SEI moles` (short name z_sei) to fix a bug where this number was incorrectly hardcoded to 1. ([#2222](https://github.com/pybamm-team/PyBaMM/pull/2222))
- Changed short name of parameter `Inner SEI reaction proportion` from alpha_SEI to inner_sei_proportion, to avoid confusion with transfer coefficients. ([#2222](https://github.com/pybamm-team/PyBaMM/pull/2222))
- Deleted legacy parameters with short names beta_sei and beta_plating. ([#2222](https://github.com/pybamm-team/PyBaMM/pull/2222))
- Corrected initial SEI thickness for OKane2022 parameter set. ([#2218](https://github.com/pybamm-team/PyBaMM/pull/2218))

## Optimizations

- Simplified scaling for the exchange-current density. The dimensionless parameter `C_r` is kept, but no longer used anywhere ([#2238](https://github.com/pybamm-team/PyBaMM/pull/2238))
- Added limits for variables in some functions to avoid division by zero, sqrt(negative number), etc ([#2213](https://github.com/pybamm-team/PyBaMM/pull/2213))

## Breaking changes

- Parameters specific to a (primary/secondary) phase in a domain are doubly nested. e.g. `param.c_n_max` is now `param.n.prim.c_max` ([#2248](https://github.com/pybamm-team/PyBaMM/pull/2248))

# [v22.7](https://github.com/pybamm-team/PyBaMM/tree/v22.7) - 2022-07-31

## Features

- Moved general code about submodels to `BaseModel` instead of `BaseBatteryModel`, making it easier to build custom models from submodels. ([#2169](https://github.com/pybamm-team/PyBaMM/pull/2169))
- Events can now be plotted as a regular variable (under the name "Event: event_name", e.g. "Event: Minimum voltage [V]") ([#2158](https://github.com/pybamm-team/PyBaMM/pull/2158))
- Added example showing how to print whether a model is compatible with a parameter set ([#2112](https://github.com/pybamm-team/PyBaMM/pull/2112))
- Added SEI growth on cracks ([#2104](https://github.com/pybamm-team/PyBaMM/pull/2104))
- Added Arrhenius temperature dependence of SEI growth ([#2104](https://github.com/pybamm-team/PyBaMM/pull/2104))
- The "Inner SEI reaction proportion" parameter actually gets used now ([#2104](https://github.com/pybamm-team/PyBaMM/pull/2104))
- New OKane2022 parameter set replaces Chen2020_plating ([#2104](https://github.com/pybamm-team/PyBaMM/pull/2104))
- SEI growth, lithium plating and porosity change can now be set to distributed in `SPMe`. There is an additional option called `x-average side reactions` which allows to set this (note that for `SPM` it is always x-averaged). ([#2099](https://github.com/pybamm-team/PyBaMM/pull/2099))

## Optimizations

- Improved eSOH calculations to be more robust ([#2192](https://github.com/pybamm-team/PyBaMM/pull/2192),[#2199](https://github.com/pybamm-team/PyBaMM/pull/2199))
- The (2x2x2=8) particle diffusion submodels have been consolidated into just three submodels (Fickian diffusion, polynomial profile, and x-averaged polynomial profile) with optional x-averaging and size distribution. Polynomial profile and x-averaged polynomial profile are still two separate submodels, since they deal with surface concentration differently.
- Added error for when solution vector gets too large, to help debug solver errors ([#2138](https://github.com/pybamm-team/PyBaMM/pull/2138))

## Bug fixes

- Fixed error reporting for simulation with experiment ([#2213](https://github.com/pybamm-team/PyBaMM/pull/2213))
- Fixed a bug in `Simulation` that caused initial conditions to change when solving an experiment multiple times ([#2204](https://github.com/pybamm-team/PyBaMM/pull/2204))
- Fixed labels and ylims in `plot_voltage_components`([#2183](https://github.com/pybamm-team/PyBaMM/pull/2183))
- Fixed 2D interpolant ([#2180](https://github.com/pybamm-team/PyBaMM/pull/2180))
- Fixes a bug where the SPMe always builds even when `build=False` ([#2169](https://github.com/pybamm-team/PyBaMM/pull/2169))
- Some events have been removed in the case where they are constant, i.e. can never be reached ([#2158](https://github.com/pybamm-team/PyBaMM/pull/2158))
- Raise explicit `NotImplementedError` if trying to call `bool()` on a pybamm Symbol (e.g. in an if statement condition) ([#2141](https://github.com/pybamm-team/PyBaMM/pull/2141))
- Fixed bug causing cut-off voltage to change after setting up a simulation with a model ([#2138](https://github.com/pybamm-team/PyBaMM/pull/2138))
- A single solution cycle can now be used as a starting solution for a simulation ([#2138](https://github.com/pybamm-team/PyBaMM/pull/2138))

## Breaking changes

- Exchange-current density functions (and some other functions) now take an additional argument, the maximum particle concentration for that phase ([#2134](https://github.com/pybamm-team/PyBaMM/pull/2134))
- Loss of lithium to SEI on cracks is now a degradation variable, so setting a particle mechanics submodel is now compulsory (NoMechanics will suffice) ([#2104](https://github.com/pybamm-team/PyBaMM/pull/2104))

# [v22.6](https://github.com/pybamm-team/PyBaMM/tree/v22.6) - 2022-06-30

## Features

- Added open-circuit potential as a separate submodel ([#2094](https://github.com/pybamm-team/PyBaMM/pull/2094))
- Added partially reversible lithium plating model and new `OKane2022` parameter set to go with it ([#2043](https://github.com/pybamm-team/PyBaMM/pull/2043))
- Added `__eq__` and `__hash__` methods for `Symbol` objects, using `.id` ([#1978](https://github.com/pybamm-team/PyBaMM/pull/1978))

## Optimizations

- Stoichiometry inputs to OCP functions are now bounded between 1e-10 and 1-1e-10, with singularities at 0 and 1 so that OCP goes to +- infinity ([#2095](https://github.com/pybamm-team/PyBaMM/pull/2095))

## Breaking changes

- Changed some dictionary keys to `Symbol` instead of `Symbol.id` (internal change only, should not affect external facing functions) ([#1978](https://github.com/pybamm-team/PyBaMM/pull/1978))

# [v22.5](https://github.com/pybamm-team/PyBaMM/tree/v22.5) - 2022-05-31

## Features

- Added a casadi version of the IDKLU solver, which is used for `model.convert_to_format = "casadi"` ([#2002](https://github.com/pybamm-team/PyBaMM/pull/2002))
- Added functionality to generate Julia expressions from a model. See [PyBaMM.jl](https://github.com/tinosulzer/PyBaMM.jl) for how to use these ([#1942](https://github.com/pybamm-team/PyBaMM/pull/1942)))
- Added basic callbacks to the Simulation class, and a LoggingCallback ([#1880](https://github.com/pybamm-team/PyBaMM/pull/1880)))

## Bug fixes

- Corrected legend order in "plot_voltage_components.py", so each entry refers to the correct overpotential. ([#2061](https://github.com/pybamm-team/PyBaMM/pull/2061))

## Breaking changes

- Changed domain-specific parameter names to a nested attribute. `param.n.l_n` is now `param.n.l` ([#2063](https://github.com/pybamm-team/PyBaMM/pull/2063))

# [v22.4](https://github.com/pybamm-team/PyBaMM/tree/v22.4) - 2022-04-30

## Features

- Added a casadi version of the IDKLU solver, which is used for `model.convert_to_format = "casadi"` ([#2002](https://github.com/pybamm-team/PyBaMM/pull/2002))

## Bug fixes

- Remove old deprecation errors, including those in `parameter_values.py` that caused the simulation if, for example, the reaction rate is re-introduced manually ([#2022](https://github.com/pybamm-team/PyBaMM/pull/2022))

# [v22.3](https://github.com/pybamm-team/PyBaMM/tree/v22.3) - 2022-03-31

## Features

- Added "Discharge energy [W.h]", which is the integral of the power in Watts, as an optional output. Set the option "calculate discharge energy" to "true" to get this output ("false" by default, since it can slow down some of the simple models) ([#1969](https://github.com/pybamm-team/PyBaMM/pull/1969)))
- Added an option "calculate heat source for isothermal models" to choose whether or not the heat generation terms are computed when running models with the option `thermal="isothermal"` ([#1958](https://github.com/pybamm-team/PyBaMM/pull/1958))

## Optimizations

- Simplified `model.new_copy()` ([#1977](https://github.com/pybamm-team/PyBaMM/pull/1977))

## Bug fixes

- Fix bug where sensitivity calculation failed if len of `calculate_sensitivities` was less than `inputs` ([#1897](https://github.com/pybamm-team/PyBaMM/pull/1897))
- Fixed a bug in the eSOH variable calculation when OCV is given as data ([#1975](https://github.com/pybamm-team/PyBaMM/pull/1975))
- Fixed a bug where isothermal models did not compute any heat source terms ([#1958](https://github.com/pybamm-team/PyBaMM/pull/1958))

## Breaking changes

- Removed `model.new_empty_copy()` (use `model.new_copy()` instead) ([#1977](https://github.com/pybamm-team/PyBaMM/pull/1977))
- Dropped support for Windows 32-bit architecture ([#1964](https://github.com/pybamm-team/PyBaMM/pull/1964))

# [v22.2](https://github.com/pybamm-team/PyBaMM/tree/v22.2) - 2022-02-28

## Features

- Isothermal models now calculate heat source terms (but the temperature remains constant). The models now also account for current collector heating when `dimensionality=0` ([#1929](https://github.com/pybamm-team/PyBaMM/pull/1929))
- Added new models for power control and resistance control ([#1917](https://github.com/pybamm-team/PyBaMM/pull/1917))
- Initial concentrations can now be provided as a function of `r` as well as `x` ([#1866](https://github.com/pybamm-team/PyBaMM/pull/1866))

## Bug fixes

- Fixed a bug where thermal submodels could not be used with half-cells ([#1929](https://github.com/pybamm-team/PyBaMM/pull/1929))
- Parameters can now be imported from a directory having "pybamm" in its name ([#1919](https://github.com/pybamm-team/PyBaMM/pull/1919))
- `scikit.odes` and `SUNDIALS` can now be installed using `pybamm_install_odes` ([#1916](https://github.com/pybamm-team/PyBaMM/pull/1916))

## Breaking changes

- The `domain` setter and `auxiliary_domains` getter have been deprecated, `domains` setter/getter should be used instead. The `domain` getter is still active. We now recommend creating symbols with `domains={...}` instead of `domain=..., auxiliary_domains={...}`, but the latter is not yet deprecated ([#1866](https://github.com/pybamm-team/PyBaMM/pull/1866))

# [v22.1](https://github.com/pybamm-team/PyBaMM/tree/v22.1) - 2022-01-31

## Features

- Half-cell models can now be run with "surface form" ([#1913](https://github.com/pybamm-team/PyBaMM/pull/1913))
- Added option for different kinetics on anode and cathode ([#1913](https://github.com/pybamm-team/PyBaMM/pull/1913))
- Allow `pybamm.Solution.save_data()` to return a string if filename is None, and added json to_format option ([#1909](https://github.com/pybamm-team/PyBaMM/pull/1909))
- Added an option to force install compatible versions of jax and jaxlib if already installed using CLI ([#1881](https://github.com/pybamm-team/PyBaMM/pull/1881))

## Optimizations

- The `Symbol` nodes no longer subclasses `anytree.NodeMixIn`. This removes some checks that were not really needed ([#1912](https://github.com/pybamm-team/PyBaMM/pull/1912))

## Bug fixes

- Parameters can now be imported from any given path in `Windows` ([#1900](https://github.com/pybamm-team/PyBaMM/pull/1900))
- Fixed initial conditions for the EC SEI model ([#1895](https://github.com/pybamm-team/PyBaMM/pull/1895))
- Fixed issue in extraction of sensitivites ([#1894](https://github.com/pybamm-team/PyBaMM/pull/1894))

# [v21.12](https://github.com/pybamm-team/PyBaMM/tree/v21.11) - 2021-12-29

## Features

- Added new kinetics models for asymmetric Butler-Volmer, linear kinetics, and Marcus-Hush-Chidsey ([#1858](https://github.com/pybamm-team/PyBaMM/pull/1858))
- Experiments can be set to terminate when a voltage is reached (across all steps) ([#1832](https://github.com/pybamm-team/PyBaMM/pull/1832))
- Added cylindrical geometry and finite volume method ([#1824](https://github.com/pybamm-team/PyBaMM/pull/1824))

## Bug fixes

- `PyBaMM` is now importable in `Linux` systems where `jax` is already installed ([#1874](https://github.com/pybamm-team/PyBaMM/pull/1874))
- Simulations with drive cycles now support `initial_soc` ([#1842](https://github.com/pybamm-team/PyBaMM/pull/1842))
- Fixed bug in expression tree simplification ([#1831](https://github.com/pybamm-team/PyBaMM/pull/1831))
- Solid tortuosity is now correctly calculated with Bruggeman coefficient of the respective electrode ([#1773](https://github.com/pybamm-team/PyBaMM/pull/1773))

# [v21.11](https://github.com/pybamm-team/PyBaMM/tree/v21.11) - 2021-11-30

## Features

- The name of a parameter set can be passed to `ParameterValues` as a string, e.g. `ParameterValues("Chen2020")` ([#1822](https://github.com/pybamm-team/PyBaMM/pull/1822))
- Added submodels for interface utilisation ([#1821](https://github.com/pybamm-team/PyBaMM/pull/1821))
- Reformatted SEI growth models into a single submodel with conditionals ([#1808](https://github.com/pybamm-team/PyBaMM/pull/1808))
- Stress-induced diffusion is now a separate model option instead of being automatically included when using the particle mechanics submodels ([#1797](https://github.com/pybamm-team/PyBaMM/pull/1797))
- `Experiment`s with drive cycles can be solved ([#1793](https://github.com/pybamm-team/PyBaMM/pull/1793))
- Added surface area to volume ratio as a factor to the SEI equations ([#1790](https://github.com/pybamm-team/PyBaMM/pull/1790))
- Half-cell SPM and SPMe have been implemented ([#1731](https://github.com/pybamm-team/PyBaMM/pull/1731))

## Bug fixes

- Fixed `sympy` operators for `Arctan` and `Exponential` ([#1786](https://github.com/pybamm-team/PyBaMM/pull/1786))
- Fixed finite volume discretization in spherical polar coordinates ([#1782](https://github.com/pybamm-team/PyBaMM/pull/1782))
- Fixed bug when using `Experiment` with a pouch cell model ([#1707](https://github.com/pybamm-team/PyBaMM/pull/1707))
- Fixed bug when using `Experiment` with a plating model ([#1707](https://github.com/pybamm-team/PyBaMM/pull/1707))
- Fixed hack for potentials in the SPMe model ([#1707](https://github.com/pybamm-team/PyBaMM/pull/1707))

## Breaking changes

- The `chemistry` keyword argument in `ParameterValues` has been deprecated. Use `ParameterValues(chem)` instead of `ParameterValues(chemistry=chem)` ([#1822](https://github.com/pybamm-team/PyBaMM/pull/1822))
- Raise error when trying to convert an `Interpolant` with the "pchip" interpolator to CasADI ([#1791](https://github.com/pybamm-team/PyBaMM/pull/1791))
- Raise error if `Concatenation` is used directly with `Variable` objects (`concatenation` should be used instead) ([#1789](https://github.com/pybamm-team/PyBaMM/pull/1789))
- Made jax, jaxlib and the PyBaMM JaxSolver optional ([#1767](https://github.com/pybamm-team/PyBaMM/pull/1767), [#1803](https://github.com/pybamm-team/PyBaMM/pull/1803))

# [v21.10](https://github.com/pybamm-team/PyBaMM/tree/v21.10) - 2021-10-31

## Features

- Summary variables can now be user-determined ([#1760](https://github.com/pybamm-team/PyBaMM/pull/1760))
- Added `all_first_states` to the `Solution` object for a simulation with experiment ([#1759](https://github.com/pybamm-team/PyBaMM/pull/1759))
- Added a new method (`create_gif`) in `QuickPlot`, `Simulation` and `BatchStudy` to create a GIF of a simulation ([#1754](https://github.com/pybamm-team/PyBaMM/pull/1754))
- Added more examples for the `BatchStudy` class ([#1747](https://github.com/pybamm-team/PyBaMM/pull/1747))
- SEI models can now be included in the half-cell model ([#1705](https://github.com/pybamm-team/PyBaMM/pull/1705))

## Bug fixes

- Half-cell model and lead-acid models can now be simulated with `Experiment`s ([#1759](https://github.com/pybamm-team/PyBaMM/pull/1759))
- Removed in-place modification of the solution objects by `QuickPlot` ([#1747](https://github.com/pybamm-team/PyBaMM/pull/1747))
- Fixed vector-vector multiplication bug that was causing errors in the SPM with constant voltage or power ([#1735](https://github.com/pybamm-team/PyBaMM/pull/1735))

# [v21.9](https://github.com/pybamm-team/PyBaMM/tree/v21.9) - 2021-09-30

## Features

- Added thermal parameters (thermal conductivity, specific heat, etc.) to the `Ecker2015` parameter set from Zhao et al. (2018) and Hales et al. (2019) ([#1683](https://github.com/pybamm-team/PyBaMM/pull/1683))
- Added `plot_summary_variables` to plot and compare summary variables ([#1678](https://github.com/pybamm-team/PyBaMM/pull/1678))
- The DFN model can now be used directly (instead of `BasicDFNHalfCell`) to simulate a half-cell ([#1600](https://github.com/pybamm-team/PyBaMM/pull/1600))

## Breaking changes

- Dropped support for Python 3.6 ([#1696](https://github.com/pybamm-team/PyBaMM/pull/1696))
- The substring 'negative electrode' has been removed from variables related to SEI and lithium plating (e.g. 'Total negative electrode SEI thickness [m]' replaced by 'Total SEI thickness [m]') ([#1654](https://github.com/pybamm-team/PyBaMM/pull/1654))

# [v21.08](https://github.com/pybamm-team/PyBaMM/tree/v21.08) - 2021-08-26

This release introduces:

- the switch to calendar versioning: from now on we will use year.month version number
- sensitivity analysis of solutions with respect to input parameters
- several new models, including many-particle and state-of-health models
- improvement on how CasADI solver's handle events, including a new "fast with events" mode
- several other new features, optimizations, and bug fixes, summarized below

## Features

- Added submodels and functionality for particle-size distributions in the DFN model, including an
  example notebook ([#1602](https://github.com/pybamm-team/PyBaMM/pull/1602))
- Added UDDS and WLTC drive cycles ([#1601](https://github.com/pybamm-team/PyBaMM/pull/1601))
- Added LG M50 (NMC811 and graphite + SiOx) parameter set from O'Regan 2022 ([#1594](https://github.com/pybamm-team/PyBaMM/pull/1594))
- `pybamm.base_solver.solve` function can take a list of input parameters to calculate the sensitivities of the solution with respect to. Alternatively, it can be set to `True` to calculate the sensitivities for all input parameters ([#1552](https://github.com/pybamm-team/PyBaMM/pull/1552))
- Added capability for `quaternary` domains (in addition to `primary`, `secondary` and `tertiary`), increasing the maximum number of domains that a `Symbol` can have to 4. ([#1580](https://github.com/pybamm-team/PyBaMM/pull/1580))
- Tabs can now be placed at the bottom of the cell in 1+1D thermal models ([#1581](https://github.com/pybamm-team/PyBaMM/pull/1581))
- Added temperature dependence on electrode electronic conductivity ([#1570](https://github.com/pybamm-team/PyBaMM/pull/1570))
- `pybamm.base_solver.solve` function can take a list of input parameters to calculate the sensitivities of the solution with respect to. Alternatively, it can be set to `True` to calculate the sensitivities for all input parameters ([#1552](https://github.com/pybamm-team/PyBaMM/pull/1552))
- Added a new lithium-ion model `MPM` or Many-Particle Model, with a distribution of particle sizes in each electrode. ([#1529](https://github.com/pybamm-team/PyBaMM/pull/1529))
- Added 2 new submodels for lithium transport in a size distribution of electrode particles: Fickian diffusion (`FickianSingleSizeDistribution`) and uniform concentration profile (`FastSingleSizeDistribution`). ([#1529](https://github.com/pybamm-team/PyBaMM/pull/1529))
- Added a "particle size" domain to the default lithium-ion geometry, including plotting capabilities (`QuickPlot`) and processing of variables (`ProcessedVariable`). ([#1529](https://github.com/pybamm-team/PyBaMM/pull/1529))
- Added fitted expressions for OCPs for the Chen2020 parameter set ([#1526](https://github.com/pybamm-team/PyBaMM/pull/1497))
- Added `initial_soc` argument to `Simualtion.solve` for specifying the initial SOC when solving a model ([#1512](https://github.com/pybamm-team/PyBaMM/pull/1512))
- Added `print_name` to some symbols ([#1495](https://github.com/pybamm-team/PyBaMM/pull/1495), [#1497](https://github.com/pybamm-team/PyBaMM/pull/1497))
- Added Base Parameters class and SymPy in dependencies ([#1495](https://github.com/pybamm-team/PyBaMM/pull/1495))
- Added a new "reaction-driven" model for LAM from Reniers et al (2019) ([#1490](https://github.com/pybamm-team/PyBaMM/pull/1490))
- Some features ("loss of active material" and "particle mechanics") can now be specified separately for the negative electrode and positive electrode by passing a 2-tuple ([#1490](https://github.com/pybamm-team/PyBaMM/pull/1490))
- `plot` and `plot2D` now take and return a matplotlib Axis to allow for easier customization ([#1472](https://github.com/pybamm-team/PyBaMM/pull/1472))
- `ParameterValues.evaluate` can now return arrays to allow function parameters to be easily evaluated ([#1472](https://github.com/pybamm-team/PyBaMM/pull/1472))
- Added option to save only specific cycle numbers when simulating an `Experiment` ([#1459](https://github.com/pybamm-team/PyBaMM/pull/1459))
- Added capacity-based termination conditions when simulating an `Experiment` ([#1459](https://github.com/pybamm-team/PyBaMM/pull/1459))
- Added "summary variables" to track degradation over several cycles ([#1459](https://github.com/pybamm-team/PyBaMM/pull/1459))
- Added `ElectrodeSOH` model for calculating capacities and stoichiometric limits ([#1459](https://github.com/pybamm-team/PyBaMM/pull/1459))
- Added Batch Study class ([#1455](https://github.com/pybamm-team/PyBaMM/pull/1455))
- Added `ConcatenationVariable`, which is automatically created when variables are concatenated ([#1453](https://github.com/pybamm-team/PyBaMM/pull/1453))
- Added "fast with events" mode for the CasADi solver, which solves a model and finds events more efficiently than "safe" mode. As of PR #1450 this feature is still being tested and "safe" mode remains the default ([#1450](https://github.com/pybamm-team/PyBaMM/pull/1450))

## Optimizations

- Models that mostly use x-averaged quantities (SPM and SPMe) now use x-averaged degradation models ([#1490](https://github.com/pybamm-team/PyBaMM/pull/1490))
- Improved how the CasADi solver's "safe" mode finds events ([#1450](https://github.com/pybamm-team/PyBaMM/pull/1450))
- Perform more automatic simplifications of the expression tree ([#1449](https://github.com/pybamm-team/PyBaMM/pull/1449))
- Reduce time taken to hash a sparse `Matrix` object ([#1449](https://github.com/pybamm-team/PyBaMM/pull/1449))

## Bug fixes

- Fixed bug with `load_function` ([#1675](https://github.com/pybamm-team/PyBaMM/pull/1675))
- Updated documentation to include some previously missing functions, such as `erf` and `tanh` ([#1628](https://github.com/pybamm-team/PyBaMM/pull/1628))
- Fixed reading citation file without closing ([#1620](https://github.com/pybamm-team/PyBaMM/pull/1620))
- Porosity variation for SEI and plating models is calculated from the film thickness rather than from a separate ODE ([#1617](https://github.com/pybamm-team/PyBaMM/pull/1617))
- Fixed a bug where the order of the indexing for the entries of variables discretised using FEM was incorrect ([#1556](https://github.com/pybamm-team/PyBaMM/pull/1556))
- Fix broken module import for spyder when running a script twice ([#1555](https://github.com/pybamm-team/PyBaMM/pull/1555))
- Fixed ElectrodeSOH model for multi-dimensional simulations ([#1548](https://github.com/pybamm-team/PyBaMM/pull/1548))
- Removed the overly-restrictive check "each variable in the algebraic eqn keys must appear in the eqn" ([#1510](https://github.com/pybamm-team/PyBaMM/pull/1510))
- Made parameters importable through pybamm ([#1475](https://github.com/pybamm-team/PyBaMM/pull/1475))

## Breaking changes

- Refactored the `particle` submodel module, with the models having no size distribution now found in `particle.no_distribution`, and those with a size distribution in `particle.size_distribution`. Renamed submodels to indicate the transport model (Fickian diffusion, polynomial profile) and if they are "x-averaged". E.g., `FickianManyParticles` and `FickianSingleParticle` are now `no_distribution.FickianDiffusion` and `no_distribution.XAveragedFickianDiffusion` ([#1602](https://github.com/pybamm-team/PyBaMM/pull/1602))
- Changed sensitivity API. Removed `ProcessedSymbolicVariable`, all sensitivity now handled within the solvers and `ProcessedVariable` ([#1552](https://github.com/pybamm-team/PyBaMM/pull/1552),[#2276](https://github.com/pybamm-team/PyBaMM/pull/2276))
- The `Yang2017` parameter set has been removed as the complete parameter set is not publicly available in the literature ([#1577](https://github.com/pybamm-team/PyBaMM/pull/1577))
- Changed how options are specified for the "loss of active material" and "particle cracking" submodels. "loss of active material" can now be one of "none", "stress-driven", or "reaction-driven", or a 2-tuple for different options in negative and positive electrode. Similarly "particle cracking" (now called "particle mechanics") can now be "none", "swelling only", "swelling and cracking", or a 2-tuple ([#1490](https://github.com/pybamm-team/PyBaMM/pull/1490))
- Changed the variable in the full diffusion model from "Electrolyte concentration" to "Porosity times concentration" ([#1476](https://github.com/pybamm-team/PyBaMM/pull/1476))
- Renamed `lithium-ion` folder to `lithium_ion` and `lead-acid` folder to `lead_acid` in parameters ([#1464](https://github.com/pybamm-team/PyBaMM/pull/1464))

# [v0.4.0](https://github.com/pybamm-team/PyBaMM/tree/v0.4.0) - 2021-03-28

This release introduces:

- several new models, including reversible and irreversible plating submodels, submodels for loss of active material, Yang et al.'s (2017) coupled SEI/plating/pore clogging model, and the Newman-Tobias model
- internal optimizations for solving models, particularly for simulating experiments, with more accurate event detection and more efficient numerical methods and post-processing
- parallel solutions of a model with different inputs
- a cleaner installation process for Mac when installing from PyPI, no longer requiring a Homebrew installation of Sundials
- improved plotting functionality, including adding a new 'voltage component' plot
- several other new features, optimizations, and bug fixes, summarized below

## Features

- Added `NewmanTobias` li-ion battery model ([#1423](https://github.com/pybamm-team/PyBaMM/pull/1423))
- Added `plot_voltage_components` to easily plot the component overpotentials that make up the voltage ([#1419](https://github.com/pybamm-team/PyBaMM/pull/1419))
- Made `QuickPlot` more customizable and added an example ([#1419](https://github.com/pybamm-team/PyBaMM/pull/1419))
- `Solution` objects can now be created by stepping _different_ models ([#1408](https://github.com/pybamm-team/PyBaMM/pull/1408))
- Added Yang et al 2017 model that couples irreversible lithium plating, SEI growth and change in porosity which produces a transition from linear to nonlinear degradation pattern of lithium-ion battery over extended cycles([#1398](https://github.com/pybamm-team/PyBaMM/pull/1398))
- Added support for Python 3.9 and dropped support for Python 3.6. Python 3.6 may still work but is now untested ([#1370](https://github.com/pybamm-team/PyBaMM/pull/1370))
- Added the electrolyte overpotential and Ohmic losses for full conductivity, including surface form ([#1350](https://github.com/pybamm-team/PyBaMM/pull/1350))
- Added functionality to `Citations` to print formatted citations ([#1340](https://github.com/pybamm-team/PyBaMM/pull/1340))
- Updated the way events are handled in `CasadiSolver` for more accurate event location ([#1328](https://github.com/pybamm-team/PyBaMM/pull/1328))
- Added error message if initial conditions are outside the bounds of a variable ([#1326](https://github.com/pybamm-team/PyBaMM/pull/1326))
- Added temperature dependence to density, heat capacity and thermal conductivity ([#1323](https://github.com/pybamm-team/PyBaMM/pull/1323))
- Added temperature dependence to the transference number (`t_plus`) ([#1317](https://github.com/pybamm-team/PyBaMM/pull/1317))
- Added new functionality for `Interpolant` ([#1312](https://github.com/pybamm-team/PyBaMM/pull/1312))
- Added option to express experiments (and extract solutions) in terms of cycles of operating condition ([#1309](https://github.com/pybamm-team/PyBaMM/pull/1309))
- The event time and state are now returned as part of `Solution.t` and `Solution.y` so that the event is accurately captured in the returned solution ([#1300](https://github.com/pybamm-team/PyBaMM/pull/1300))
- Added reversible and irreversible lithium plating models ([#1287](https://github.com/pybamm-team/PyBaMM/pull/1287))
- Reformatted the `BasicDFNHalfCell` to be consistent with the other models ([#1282](https://github.com/pybamm-team/PyBaMM/pull/1282))
- Added option to make the total interfacial current density a state ([#1280](https://github.com/pybamm-team/PyBaMM/pull/1280))
- Added functionality to initialize a model using the solution from another model ([#1278](https://github.com/pybamm-team/PyBaMM/pull/1278))
- Added submodels for active material ([#1262](https://github.com/pybamm-team/PyBaMM/pull/1262))
- Updated solvers' method `solve()` so it can take a list of inputs dictionaries as the `inputs` keyword argument. In this case the model is solved for each input set in the list, and a list of solutions mapping the set of inputs to the solutions is returned. Note that `solve()` can still take a single dictionary as the `inputs` keyword argument. In this case the behaviour is unchanged compared to previous versions.([#1261](https://github.com/pybamm-team/PyBaMM/pull/1261))
- Added composite surface form electrolyte models: `CompositeDifferential` and `CompositeAlgebraic` ([#1207](https://github.com/pybamm-team/PyBaMM/issues/1207))

## Optimizations

- Improved the way an `Experiment` is simulated to reduce solve time (at the cost of slightly higher set-up time) ([#1408](https://github.com/pybamm-team/PyBaMM/pull/1408))
- Add script and workflow to automatically update parameter_sets.py docstrings ([#1371](https://github.com/pybamm-team/PyBaMM/pull/1371))
- Add URLs checker in workflows ([#1347](https://github.com/pybamm-team/PyBaMM/pull/1347))
- The `Solution` class now only creates the concatenated `y` when the user asks for it. This is an optimization step as the concatenation can be slow, especially with larger experiments ([#1331](https://github.com/pybamm-team/PyBaMM/pull/1331))
- If solver method `solve()` is passed a list of inputs as the `inputs` keyword argument, the resolution of the model for each input set is spread across several Python processes, usually running in parallel on different processors. The default number of processes is the number of processors available. `solve()` takes a new keyword argument `nproc` which can be used to set this number a manually.
- Variables are now post-processed using CasADi ([#1316](https://github.com/pybamm-team/PyBaMM/pull/1316))
- Operations such as `1*x` and `0+x` now directly return `x` ([#1252](https://github.com/pybamm-team/PyBaMM/pull/1252))

## Bug fixes

- Fixed a bug on the boundary conditions of `FickianSingleParticle` and `FickianManyParticles` to ensure mass is conserved ([#1421](https://github.com/pybamm-team/PyBaMM/pull/1421))
- Fixed a bug where the `PolynomialSingleParticle` submodel gave incorrect results with "dimensionality" equal to 2 ([#1411](https://github.com/pybamm-team/PyBaMM/pull/1411))
- Fixed a bug where volume averaging in 0D gave the wrong result ([#1411](https://github.com/pybamm-team/PyBaMM/pull/1411))
- Fixed a sign error in the positive electrode ohmic losses ([#1407](https://github.com/pybamm-team/PyBaMM/pull/1407))
- Fixed the formulation of the EC reaction SEI model ([#1397](https://github.com/pybamm-team/PyBaMM/pull/1397))
- Simulations now stop when an experiment becomes infeasible ([#1395](https://github.com/pybamm-team/PyBaMM/pull/1395))
- Added a check for domains in `Concatenation` ([#1368](https://github.com/pybamm-team/PyBaMM/pull/1368))
- Differentiation now works even when the differentiation variable is a constant ([#1294](https://github.com/pybamm-team/PyBaMM/pull/1294))
- Fixed a bug where the event time and state were no longer returned as part of the solution ([#1344](https://github.com/pybamm-team/PyBaMM/pull/1344))
- Fixed a bug in `CasadiSolver` safe mode which crashed when there were extrapolation events but no termination events ([#1321](https://github.com/pybamm-team/PyBaMM/pull/1321))
- When an `Interpolant` is extrapolated an error is raised for `CasadiSolver` (and a warning is raised for the other solvers) ([#1315](https://github.com/pybamm-team/PyBaMM/pull/1315))
- Fixed `Simulation` and `model.new_copy` to fix a bug where changes to the model were overwritten ([#1278](https://github.com/pybamm-team/PyBaMM/pull/1278))

## Breaking changes

- Removed `Simplification` class and `.simplify()` function ([#1369](https://github.com/pybamm-team/PyBaMM/pull/1369))
- All example notebooks in PyBaMM's GitHub repository must now include the command `pybamm.print_citations()`, otherwise the tests will fail. This is to encourage people to use this command to cite the relevant papers ([#1340](https://github.com/pybamm-team/PyBaMM/pull/1340))
- Notation has been homogenised to use positive and negative electrode (instead of cathode and anode). This applies to the parameter folders (now called `'positive_electrodes'` and `'negative_electrodes'`) and the options of `active_material` and `particle_cracking` submodels (now called `'positive'` and `'negative'`) ([#1337](https://github.com/pybamm-team/PyBaMM/pull/1337))
- `Interpolant` now takes `x` and `y` instead of a single `data` entry ([#1312](https://github.com/pybamm-team/PyBaMM/pull/1312))
- Boolean model options ('sei porosity change', 'convection') must now be given in string format ('true' or 'false' instead of True or False) ([#1280](https://github.com/pybamm-team/PyBaMM/pull/1280))
- Operations such as `1*x` and `0+x` now directly return `x`. This can be bypassed by explicitly creating the binary operators, e.g. `pybamm.Multiplication(1, x)` ([#1252](https://github.com/pybamm-team/PyBaMM/pull/1252))
- `'Cell capacity [A.h]'` has been renamed to `'Nominal cell capacity [A.h]'`. `'Cell capacity [A.h]'` will be deprecated in the next release. ([#1352](https://github.com/pybamm-team/PyBaMM/pull/1352))

# [v0.3.0](https://github.com/pybamm-team/PyBaMM/tree/v0.3.0) - 2020-12-01

This release introduces a new aging model for particle mechanics, a new reduced-order model (TSPMe), and a parameter set for A123 LFP cells. Additionally, there have been several backend optimizations to speed up model creation and solving, and other minor features and bug fixes.

## Features

- Added a submodel for particle mechanics ([#1232](https://github.com/pybamm-team/PyBaMM/pull/1232))
- Added a notebook on how to speed up the solver and handle instabilities ([#1223](https://github.com/pybamm-team/PyBaMM/pull/1223))
- Improve string printing of `BinaryOperator`, `Function`, and `Concatenation` objects ([#1223](https://github.com/pybamm-team/PyBaMM/pull/1223))
- Added `Solution.integration_time`, which is the time taken just by the integration subroutine, without extra setups ([#1223](https://github.com/pybamm-team/PyBaMM/pull/1223))
- Added parameter set for an A123 LFP cell ([#1209](https://github.com/pybamm-team/PyBaMM/pull/1209))
- Added variables related to equivalent circuit models ([#1204](https://github.com/pybamm-team/PyBaMM/pull/1204))
- Added the `Integrated` electrolyte conductivity submodel ([#1188](https://github.com/pybamm-team/PyBaMM/pull/1188))
- Added an example script to check conservation of lithium ([#1186](https://github.com/pybamm-team/PyBaMM/pull/1186))
- Added `erf` and `erfc` functions ([#1184](https://github.com/pybamm-team/PyBaMM/pull/1184))

## Optimizations

- Add (optional) smooth approximations for the `Minimum`, `Maximum`, `Heaviside`, and `AbsoluteValue` operators ([#1223](https://github.com/pybamm-team/PyBaMM/pull/1223))
- Avoid unnecessary repeated computations in the solvers ([#1222](https://github.com/pybamm-team/PyBaMM/pull/1222))
- Rewrite `Symbol.is_constant` to be more efficient ([#1222](https://github.com/pybamm-team/PyBaMM/pull/1222))
- Cache shape and size calculations ([#1222](https://github.com/pybamm-team/PyBaMM/pull/1222))
- Only instantiate the geometric, electrical and thermal parameter classes once ([#1222](https://github.com/pybamm-team/PyBaMM/pull/1222))

## Bug fixes

- Quickplot now works when timescale or lengthscale is a function of an input parameter ([#1234](https://github.com/pybamm-team/PyBaMM/pull/1234))
- Fix bug that was slowing down creation of the EC reaction SEI submodel ([#1227](https://github.com/pybamm-team/PyBaMM/pull/1227))
- Add missing separator thermal parameters for the Ecker parameter set ([#1226](https://github.com/pybamm-team/PyBaMM/pull/1226))
- Make sure simulation solves when evaluated timescale is a function of an input parameter ([#1218](https://github.com/pybamm-team/PyBaMM/pull/1218))
- Raise error if saving to MATLAB with variable names that MATLAB can't read, and give option of providing alternative variable names ([#1206](https://github.com/pybamm-team/PyBaMM/pull/1206))
- Raise error if the boundary condition at the origin in a spherical domain is other than no-flux ([#1175](https://github.com/pybamm-team/PyBaMM/pull/1175))
- Fix boundary conditions at r = 0 for Creating Models notebooks ([#1173](https://github.com/pybamm-team/PyBaMM/pull/1173))

## Breaking changes

- The parameters "Positive/Negative particle distribution in x" and "Positive/Negative surface area to volume ratio distribution in x" have been deprecated. Instead, users can provide "Positive/Negative particle radius [m]" and "Positive/Negative surface area to volume ratio [m-1]" directly as functions of through-cell position (x [m]) ([#1237](https://github.com/pybamm-team/PyBaMM/pull/1237))

# [v0.2.4](https://github.com/pybamm-team/PyBaMM/tree/v0.2.4) - 2020-09-07

This release adds new operators for more complex models, some basic sensitivity analysis, and a spectral volumes spatial method, as well as some small bug fixes.

## Features

- Added variables which track the total amount of lithium in the system ([#1136](https://github.com/pybamm-team/PyBaMM/pull/1136))
- Added `Upwind` and `Downwind` operators for convection ([#1134](https://github.com/pybamm-team/PyBaMM/pull/1134))
- Added Getting Started notebook on solver options and changing the mesh. Also added a notebook detailing the different thermal options, and a notebook explaining the steps that occur behind the scenes in the `Simulation` class ([#1131](https://github.com/pybamm-team/PyBaMM/pull/1131))
- Added particle submodel that use a polynomial approximation to the concentration within the electrode particles ([#1130](https://github.com/pybamm-team/PyBaMM/pull/1130))
- Added `Modulo`, `Floor` and `Ceiling` operators ([#1121](https://github.com/pybamm-team/PyBaMM/pull/1121))
- Added DFN model for a half cell ([#1121](https://github.com/pybamm-team/PyBaMM/pull/1121))
- Automatically compute surface area to volume ratio based on particle shape for li-ion models ([#1120](https://github.com/pybamm-team/PyBaMM/pull/1120))
- Added "R-averaged particle concentration" variables ([#1118](https://github.com/pybamm-team/PyBaMM/pull/1118))
- Added support for sensitivity calculations to the casadi solver ([#1109](https://github.com/pybamm-team/PyBaMM/pull/1109))
- Added support for index 1 semi-explicit dae equations and sensitivity calculations to JAX BDF solver ([#1107](https://github.com/pybamm-team/PyBaMM/pull/1107))
- Allowed keyword arguments to be passed to `Simulation.plot()` ([#1099](https://github.com/pybamm-team/PyBaMM/pull/1099))
- Added the Spectral Volumes spatial method and the submesh that it works with ([#900](https://github.com/pybamm-team/PyBaMM/pull/900))

## Bug fixes

- Fixed bug where some parameters were not being set by the `EcReactionLimited` SEI model ([#1136](https://github.com/pybamm-team/PyBaMM/pull/1136))
- Fixed bug on electrolyte potential for `BasicDFNHalfCell` ([#1133](https://github.com/pybamm-team/PyBaMM/pull/1133))
- Fixed `r_average` to work with `SecondaryBroadcast` ([#1118](https://github.com/pybamm-team/PyBaMM/pull/1118))
- Fixed finite volume discretisation of spherical integrals ([#1118](https://github.com/pybamm-team/PyBaMM/pull/1118))
- `t_eval` now gets changed to a `linspace` if a list of length 2 is passed ([#1113](https://github.com/pybamm-team/PyBaMM/pull/1113))
- Fixed bug when setting a function with an `InputParameter` ([#1111](https://github.com/pybamm-team/PyBaMM/pull/1111))

## Breaking changes

- The "fast diffusion" particle option has been renamed "uniform profile" ([#1130](https://github.com/pybamm-team/PyBaMM/pull/1130))
- The modules containing standard parameters are now classes so they can take options
  (e.g. `standard_parameters_lithium_ion` is now `LithiumIonParameters`) ([#1120](https://github.com/pybamm-team/PyBaMM/pull/1120))
- Renamed `quick_plot_vars` to `output_variables` in `Simulation` to be consistent with `QuickPlot`. Passing `quick_plot_vars` to `Simulation.plot()` has been deprecated and `output_variables` should be passed instead ([#1099](https://github.com/pybamm-team/PyBaMM/pull/1099))

# [v0.2.3](https://github.com/pybamm-team/PyBaMM/tree/v0.2.3) - 2020-07-01

This release enables the use of [Google Colab](https://colab.research.google.com/github/pybamm-team/PyBaMM/blob/main/) for running example notebooks, and adds some small new features and bug fixes.

## Features

- Added JAX evaluator, and ODE solver ([#1038](https://github.com/pybamm-team/PyBaMM/pull/1038))
- Reformatted Getting Started notebooks ([#1083](https://github.com/pybamm-team/PyBaMM/pull/1083))
- Reformatted Landesfeind electrolytes ([#1064](https://github.com/pybamm-team/PyBaMM/pull/1064))
- Adapted examples to be run in Google Colab ([#1061](https://github.com/pybamm-team/PyBaMM/pull/1061))
- Added some new solvers for algebraic models ([#1059](https://github.com/pybamm-team/PyBaMM/pull/1059))
- Added `length_scales` attribute to models ([#1058](https://github.com/pybamm-team/PyBaMM/pull/1058))
- Added averaging in secondary dimensions ([#1057](https://github.com/pybamm-team/PyBaMM/pull/1057))
- Added SEI reaction based on Yang et. al. 2017 and reduction in porosity ([#1009](https://github.com/pybamm-team/PyBaMM/issues/1009))

## Optimizations

- Reformatted CasADi "safe" mode to deal with events better ([#1089](https://github.com/pybamm-team/PyBaMM/pull/1089))

## Bug fixes

- Fixed a bug in `InterstitialDiffusionLimited` ([#1097](https://github.com/pybamm-team/PyBaMM/pull/1097))
- Fixed `Simulation` to keep different copies of the model so that parameters can be changed between simulations ([#1090](https://github.com/pybamm-team/PyBaMM/pull/1090))
- Fixed `model.new_copy()` to keep custom submodels ([#1090](https://github.com/pybamm-team/PyBaMM/pull/1090))
- 2D processed variables can now be evaluated at the domain boundaries ([#1088](https://github.com/pybamm-team/PyBaMM/pull/1088))
- Update the default variable points to better capture behaviour in the solid particles in li-ion models ([#1081](https://github.com/pybamm-team/PyBaMM/pull/1081))
- Fix `QuickPlot` to display variables discretised by FEM (in y-z) properly ([#1078](https://github.com/pybamm-team/PyBaMM/pull/1078))
- Add length scales to `EffectiveResistance` models ([#1071](https://github.com/pybamm-team/PyBaMM/pull/1071))
- Allowed for pybamm functions exp, sin, cos, sqrt to be used in expression trees that
  are converted to casadi format ([#1067](https://github.com/pybamm-team/PyBaMM/pull/1067))
- Fix a bug where variables that depend on y and z were transposed in `QuickPlot` ([#1055](https://github.com/pybamm-team/PyBaMM/pull/1055))

## Breaking changes

- `Simulation.specs` and `Simulation.set_defaults` have been deprecated. Users should create a new `Simulation` object for each different case instead ([#1090](https://github.com/pybamm-team/PyBaMM/pull/1090))
- The solution times `t_eval` must now be provided to `Simulation.solve()` when not using an experiment or prescribing the current using drive cycle data ([#1086](https://github.com/pybamm-team/PyBaMM/pull/1086))

# [v0.2.2](https://github.com/pybamm-team/PyBaMM/tree/v0.2.2) - 2020-06-01

New SEI models, simplification of submodel structure, as well as optimisations and general bug fixes.

## Features

- Reformatted `Geometry` and `Mesh` classes ([#1032](https://github.com/pybamm-team/PyBaMM/pull/1032))
- Added arbitrary geometry to the lumped thermal model ([#718](https://github.com/pybamm-team/PyBaMM/issues/718))
- Allowed `ProcessedVariable` to handle cases where `len(solution.t)=1` ([#1020](https://github.com/pybamm-team/PyBaMM/pull/1020))
- Added `BackwardIndefiniteIntegral` symbol ([#1014](https://github.com/pybamm-team/PyBaMM/pull/1014))
- Added `plot` and `plot2D` to enable easy plotting of `pybamm.Array` objects ([#1008](https://github.com/pybamm-team/PyBaMM/pull/1008))
- Updated effective current collector models and added example notebook ([#1007](https://github.com/pybamm-team/PyBaMM/pull/1007))
- Added SEI film resistance as an option ([#994](https://github.com/pybamm-team/PyBaMM/pull/994))
- Added `parameters` attribute to `pybamm.BaseModel` and `pybamm.Geometry` that lists all of the required parameters ([#993](https://github.com/pybamm-team/PyBaMM/pull/993))
- Added tab, edge, and surface cooling ([#965](https://github.com/pybamm-team/PyBaMM/pull/965))
- Added functionality to solver to automatically discretise a 0D model ([#947](https://github.com/pybamm-team/PyBaMM/pull/947))
- Added sensitivity to `CasadiAlgebraicSolver` ([#940](https://github.com/pybamm-team/PyBaMM/pull/940))
- Added `ProcessedSymbolicVariable` class, which can handle symbolic variables (i.e. variables for which the inputs are symbolic) ([#940](https://github.com/pybamm-team/PyBaMM/pull/940))
- Made `QuickPlot` compatible with Google Colab ([#935](https://github.com/pybamm-team/PyBaMM/pull/935))
- Added `BasicFull` model for lead-acid ([#932](https://github.com/pybamm-team/PyBaMM/pull/932))
- Added 'arctan' function ([#973](https://github.com/pybamm-team/PyBaMM/pull/973))

## Optimizations

- Implementing the use of GitHub Actions for CI ([#855](https://github.com/pybamm-team/PyBaMM/pull/855))
- Changed default solver for DAE models to `CasadiSolver` ([#978](https://github.com/pybamm-team/PyBaMM/pull/978))
- Added some extra simplifications to the expression tree ([#971](https://github.com/pybamm-team/PyBaMM/pull/971))
- Changed the behaviour of "safe" mode in `CasadiSolver` ([#956](https://github.com/pybamm-team/PyBaMM/pull/956))
- Sped up model building ([#927](https://github.com/pybamm-team/PyBaMM/pull/927))
- Changed default solver for lead-acid to `CasadiSolver` ([#927](https://github.com/pybamm-team/PyBaMM/pull/927))

## Bug fixes

- Fix a bug where slider plots do not update properly in notebooks ([#1041](https://github.com/pybamm-team/PyBaMM/pull/1041))
- Fix storing and plotting external variables in the solution ([#1026](https://github.com/pybamm-team/PyBaMM/pull/1026))
- Fix running a simulation with a model that is already discretized ([#1025](https://github.com/pybamm-team/PyBaMM/pull/1025))
- Fix CI not triggering for PR. ([#1013](https://github.com/pybamm-team/PyBaMM/pull/1013))
- Fix schedule testing running too often. ([#1010](https://github.com/pybamm-team/PyBaMM/pull/1010))
- Fix doctests failing due to mismatch in unsorted output.([#990](https://github.com/pybamm-team/PyBaMM/pull/990))
- Added extra checks when creating a model, for clearer errors ([#971](https://github.com/pybamm-team/PyBaMM/pull/971))
- Fixed `Interpolant` ids to allow processing ([#962](https://github.com/pybamm-team/PyBaMM/pull/962))
- Fixed a bug in the initial conditions of the potential pair model ([#954](https://github.com/pybamm-team/PyBaMM/pull/954))
- Changed simulation attributes to assign copies rather than the objects themselves ([#952](https://github.com/pybamm-team/PyBaMM/pull/952))
- Added default values to base model so that it works with the `Simulation` class ([#952](https://github.com/pybamm-team/PyBaMM/pull/952))
- Fixed solver to recompute initial conditions when inputs are changed ([#951](https://github.com/pybamm-team/PyBaMM/pull/951))
- Reformatted thermal submodels ([#938](https://github.com/pybamm-team/PyBaMM/pull/938))
- Reformatted electrolyte submodels ([#927](https://github.com/pybamm-team/PyBaMM/pull/927))
- Reformatted convection submodels ([#635](https://github.com/pybamm-team/PyBaMM/pull/635))

## Breaking changes

- Geometry should no longer be given keys 'primary' or 'secondary' ([#1032](https://github.com/pybamm-team/PyBaMM/pull/1032))
- Calls to `ProcessedVariable` objects are now made using dimensional time and space ([#1028](https://github.com/pybamm-team/PyBaMM/pull/1028))
- For variables discretised using finite elements the result returned by calling `ProcessedVariable` is now transposed ([#1020](https://github.com/pybamm-team/PyBaMM/pull/1020))
- Renamed "surface area density" to "surface area to volume ratio" ([#975](https://github.com/pybamm-team/PyBaMM/pull/975))
- Replaced "reaction rate" with "exchange-current density" ([#975](https://github.com/pybamm-team/PyBaMM/pull/975))
- Changed the implementation of reactions in submodels ([#948](https://github.com/pybamm-team/PyBaMM/pull/948))
- Removed some inputs like `T_inf`, `R_g` and activation energies to some of the standard function parameters. This is because each of those inputs is specific to a particular function (e.g. the reference temperature at which the function was measured). To change a property such as the activation energy, users should create a new function, specifying the relevant property as a `Parameter` or `InputParameter` ([#942](https://github.com/pybamm-team/PyBaMM/pull/942))
- The thermal option 'xyz-lumped' has been removed. The option 'thermal current collector' has also been removed ([#938](https://github.com/pybamm-team/PyBaMM/pull/938))
- The 'C-rate' parameter has been deprecated. Use 'Current function [A]' instead. The cell capacity can be accessed as 'Cell capacity [A.h]', and used to calculate current from C-rate ([#952](https://github.com/pybamm-team/PyBaMM/pull/952))

# [v0.2.1](https://github.com/pybamm-team/PyBaMM/tree/v0.2.1) - 2020-03-31

New expression tree node types, models, parameter sets and solvers, as well as general bug fixes and new examples.

## Features

- Store variable slices in model for inspection ([#925](https://github.com/pybamm-team/PyBaMM/pull/925))
- Added LiNiCoO2 parameter set from Ecker et. al. ([#922](https://github.com/pybamm-team/PyBaMM/pull/922))
- Made t_plus (optionally) a function of electrolyte concentration, and added (1 + dlnf/dlnc) to models ([#921](https://github.com/pybamm-team/PyBaMM/pull/921))
- Added `DummySolver` for empty models ([#915](https://github.com/pybamm-team/PyBaMM/pull/915))
- Added functionality to broadcast to edges ([#891](https://github.com/pybamm-team/PyBaMM/pull/891))
- Reformatted and cleaned up `QuickPlot` ([#886](https://github.com/pybamm-team/PyBaMM/pull/886))
- Added thermal effects to lead-acid models ([#885](https://github.com/pybamm-team/PyBaMM/pull/885))
- Added a helper function for info on function parameters ([#881](https://github.com/pybamm-team/PyBaMM/pull/881))
- Added additional notebooks showing how to create and compare models ([#877](https://github.com/pybamm-team/PyBaMM/pull/877))
- Added `Minimum`, `Maximum` and `Sign` operators
  ([#876](https://github.com/pybamm-team/PyBaMM/pull/876))
- Added a search feature to `FuzzyDict` ([#875](https://github.com/pybamm-team/PyBaMM/pull/875))
- Add ambient temperature as a function of time ([#872](https://github.com/pybamm-team/PyBaMM/pull/872))
- Added `CasadiAlgebraicSolver` for solving algebraic systems with CasADi ([#868](https://github.com/pybamm-team/PyBaMM/pull/868))
- Added electrolyte functions from Landesfeind ([#860](https://github.com/pybamm-team/PyBaMM/pull/860))
- Add new symbols `VariableDot`, representing the derivative of a variable wrt time,
  and `StateVectorDot`, representing the derivative of a state vector wrt time
  ([#858](https://github.com/pybamm-team/PyBaMM/issues/858))

## Bug fixes

- Filter out discontinuities that occur after solve times
  ([#941](https://github.com/pybamm-team/PyBaMM/pull/945))
- Fixed tight layout for QuickPlot in jupyter notebooks ([#930](https://github.com/pybamm-team/PyBaMM/pull/930))
- Fixed bug raised if function returns a scalar ([#919](https://github.com/pybamm-team/PyBaMM/pull/919))
- Fixed event handling in `ScipySolver` ([#905](https://github.com/pybamm-team/PyBaMM/pull/905))
- Made input handling clearer in solvers ([#905](https://github.com/pybamm-team/PyBaMM/pull/905))
- Updated Getting started notebook 2 ([#903](https://github.com/pybamm-team/PyBaMM/pull/903))
- Reformatted external circuit submodels ([#879](https://github.com/pybamm-team/PyBaMM/pull/879))
- Some bug fixes to generalize specifying models that aren't battery models, see [#846](https://github.com/pybamm-team/PyBaMM/issues/846)
- Reformatted interface submodels to be more readable ([#866](https://github.com/pybamm-team/PyBaMM/pull/866))
- Removed double-counted "number of electrodes connected in parallel" from simulation ([#864](https://github.com/pybamm-team/PyBaMM/pull/864))

## Breaking changes

- Changed keyword argument `u` for inputs (when evaluating an object) to `inputs` ([#905](https://github.com/pybamm-team/PyBaMM/pull/905))
- Removed "set external temperature" and "set external potential" options. Use "external submodels" option instead ([#862](https://github.com/pybamm-team/PyBaMM/pull/862))

# [v0.2.0](https://github.com/pybamm-team/PyBaMM/tree/v0.2.0) - 2020-02-26

This release introduces many new features and optimizations. All models can now be solved using the pip installation - in particular, the DFN can be solved in around 0.1s. Other highlights include an improved user interface, simulations of experimental protocols (GITT, CCCV, etc), new parameter sets for NCA and LGM50, drive cycles, "input parameters" and "external variables" for quickly solving models with different parameter values and coupling with external software, and general bug fixes and optimizations.

## Features

- Added LG M50 parameter set from Chen 2020 ([#854](https://github.com/pybamm-team/PyBaMM/pull/854))
- Changed rootfinding algorithm to CasADi, scipy.optimize.root still accessible as an option ([#844](https://github.com/pybamm-team/PyBaMM/pull/844))
- Added capacitance effects to lithium-ion models ([#842](https://github.com/pybamm-team/PyBaMM/pull/842))
- Added NCA parameter set ([#824](https://github.com/pybamm-team/PyBaMM/pull/824))
- Added functionality to `Solution` that automatically gets `t_eval` from the data when simulating drive cycles and performs checks to ensure the output has the required resolution to accurately capture the input current ([#819](https://github.com/pybamm-team/PyBaMM/pull/819))
- Added `Citations` object to print references when specific functionality is used ([#818](https://github.com/pybamm-team/PyBaMM/pull/818))
- Updated `Solution` to allow exporting to matlab and csv formats ([#811](https://github.com/pybamm-team/PyBaMM/pull/811))
- Allow porosity to vary in space ([#809](https://github.com/pybamm-team/PyBaMM/pull/809))
- Added functionality to solve DAE models with non-smooth current inputs ([#808](https://github.com/pybamm-team/PyBaMM/pull/808))
- Added functionality to simulate experiments and testing protocols ([#807](https://github.com/pybamm-team/PyBaMM/pull/807))
- Added fuzzy string matching for parameters and variables ([#796](https://github.com/pybamm-team/PyBaMM/pull/796))
- Changed ParameterValues to raise an error when a parameter that wasn't previously defined is updated ([#796](https://github.com/pybamm-team/PyBaMM/pull/796))
- Added some basic models (BasicSPM and BasicDFN) in order to clearly demonstrate the PyBaMM model structure for battery models ([#795](https://github.com/pybamm-team/PyBaMM/pull/795))
- Allow initial conditions in the particle to depend on x ([#786](https://github.com/pybamm-team/PyBaMM/pull/786))
- Added the harmonic mean to the Finite Volume method, which is now used when computing fluxes ([#783](https://github.com/pybamm-team/PyBaMM/pull/783))
- Refactored `Solution` to make it a dictionary that contains all of the solution variables. This automatically creates `ProcessedVariable` objects when required, so that the solution can be obtained much more easily. ([#781](https://github.com/pybamm-team/PyBaMM/pull/781))
- Added notebook to explain broadcasts ([#776](https://github.com/pybamm-team/PyBaMM/pull/776))
- Added a step to discretisation that automatically compute the inverse of the mass matrix of the differential part of the problem so that the underlying DAEs can be provided in semi-explicit form, as required by the CasADi solver ([#769](https://github.com/pybamm-team/PyBaMM/pull/769))
- Added the gradient operation for the Finite Element Method ([#767](https://github.com/pybamm-team/PyBaMM/pull/767))
- Added `InputParameter` node for quickly changing parameter values ([#752](https://github.com/pybamm-team/PyBaMM/pull/752))
- Added submodels for operating modes other than current-controlled ([#751](https://github.com/pybamm-team/PyBaMM/pull/751))
- Changed finite volume discretisation to use exact values provided by Neumann boundary conditions when computing the gradient instead of adding ghost nodes([#748](https://github.com/pybamm-team/PyBaMM/pull/748))
- Added optional R(x) distribution in particle models ([#745](https://github.com/pybamm-team/PyBaMM/pull/745))
- Generalized importing of external variables ([#728](https://github.com/pybamm-team/PyBaMM/pull/728))
- Separated active and inactive material volume fractions ([#726](https://github.com/pybamm-team/PyBaMM/pull/726))
- Added submodels for tortuosity ([#726](https://github.com/pybamm-team/PyBaMM/pull/726))
- Simplified the interface for setting current functions ([#723](https://github.com/pybamm-team/PyBaMM/pull/723))
- Added Heaviside operator ([#723](https://github.com/pybamm-team/PyBaMM/pull/723))
- New extrapolation methods ([#707](https://github.com/pybamm-team/PyBaMM/pull/707))
- Added some "Getting Started" documentation ([#703](https://github.com/pybamm-team/PyBaMM/pull/703))
- Allow abs tolerance to be set by variable for IDA KLU solver ([#700](https://github.com/pybamm-team/PyBaMM/pull/700))
- Added Simulation class ([#693](https://github.com/pybamm-team/PyBaMM/pull/693)) with load/save functionality ([#732](https://github.com/pybamm-team/PyBaMM/pull/732))
- Added interface to CasADi solver ([#687](https://github.com/pybamm-team/PyBaMM/pull/687), [#691](https://github.com/pybamm-team/PyBaMM/pull/691), [#714](https://github.com/pybamm-team/PyBaMM/pull/714)). This makes the SUNDIALS DAE solvers (Scikits and KLU) truly optional (though IDA KLU is recommended for solving the DFN).
- Added option to use CasADi's Algorithmic Differentiation framework to calculate Jacobians ([#687](https://github.com/pybamm-team/PyBaMM/pull/687))
- Added method to evaluate parameters more easily ([#669](https://github.com/pybamm-team/PyBaMM/pull/669))
- Added `Jacobian` class to reuse known Jacobians of expressions ([#665](https://github.com/pybamm-team/PyBaMM/pull/670))
- Added `Interpolant` class to interpolate experimental data (e.g. OCP curves) ([#661](https://github.com/pybamm-team/PyBaMM/pull/661))
- Added interface (via pybind11) to sundials with the IDA KLU sparse linear solver ([#657](https://github.com/pybamm-team/PyBaMM/pull/657))
- Allowed parameters to be set by material or by specifying a particular paper ([#647](https://github.com/pybamm-team/PyBaMM/pull/647))
- Set relative and absolute tolerances independently in solvers ([#645](https://github.com/pybamm-team/PyBaMM/pull/645))
- Added basic method to allow (a part of) the State Vector to be updated with results obtained from another solution or package ([#624](https://github.com/pybamm-team/PyBaMM/pull/624))
- Added some non-uniform meshes in 1D and 2D ([#617](https://github.com/pybamm-team/PyBaMM/pull/617))

## Optimizations

- Now simplifying objects that are constant as soon as they are created ([#801](https://github.com/pybamm-team/PyBaMM/pull/801))
- Simplified solver interface ([#800](https://github.com/pybamm-team/PyBaMM/pull/800))
- Added caching for shape evaluation, used during discretisation ([#780](https://github.com/pybamm-team/PyBaMM/pull/780))
- Added an option to skip model checks during discretisation, which could be slow for large models ([#739](https://github.com/pybamm-team/PyBaMM/pull/739))
- Use CasADi's automatic differentation algorithms by default when solving a model ([#714](https://github.com/pybamm-team/PyBaMM/pull/714))
- Avoid re-checking size when making a copy of an `Index` object ([#656](https://github.com/pybamm-team/PyBaMM/pull/656))
- Avoid recalculating `_evaluation_array` when making a copy of a `StateVector` object ([#653](https://github.com/pybamm-team/PyBaMM/pull/653))

## Bug fixes

- Fixed a bug where current loaded from data was incorrectly scaled with the cell capacity ([#852](https://github.com/pybamm-team/PyBaMM/pull/852))
- Moved evaluation of initial conditions to solver ([#839](https://github.com/pybamm-team/PyBaMM/pull/839))
- Fixed a bug where the first line of the data wasn't loaded when parameters are loaded from data ([#819](https://github.com/pybamm-team/PyBaMM/pull/819))
- Made `graphviz` an optional dependency ([#810](https://github.com/pybamm-team/PyBaMM/pull/810))
- Fixed examples to run with basic pip installation ([#800](https://github.com/pybamm-team/PyBaMM/pull/800))
- Added events for CasADi solver when stepping ([#800](https://github.com/pybamm-team/PyBaMM/pull/800))
- Improved implementation of broadcasts ([#776](https://github.com/pybamm-team/PyBaMM/pull/776))
- Fixed a bug which meant that the Ohmic heating in the current collectors was incorrect if using the Finite Element Method ([#767](https://github.com/pybamm-team/PyBaMM/pull/767))
- Improved automatic broadcasting ([#747](https://github.com/pybamm-team/PyBaMM/pull/747))
- Fixed bug with wrong temperature in initial conditions ([#737](https://github.com/pybamm-team/PyBaMM/pull/737))
- Improved flexibility of parameter values so that parameters (such as diffusivity or current) can be set as functions or scalars ([#723](https://github.com/pybamm-team/PyBaMM/pull/723))
- Fixed a bug where boundary conditions were sometimes handled incorrectly in 1+1D models ([#713](https://github.com/pybamm-team/PyBaMM/pull/713))
- Corrected a sign error in Dirichlet boundary conditions in the Finite Element Method ([#706](https://github.com/pybamm-team/PyBaMM/pull/706))
- Passed the correct dimensional temperature to open circuit potential ([#702](https://github.com/pybamm-team/PyBaMM/pull/702))
- Added missing temperature dependence in electrolyte and interface submodels ([#698](https://github.com/pybamm-team/PyBaMM/pull/698))
- Fixed differentiation of functions that have more than one argument ([#687](https://github.com/pybamm-team/PyBaMM/pull/687))
- Added warning if `ProcessedVariable` is called outside its interpolation range ([#681](https://github.com/pybamm-team/PyBaMM/pull/681))
- Updated installation instructions for Mac OS ([#680](https://github.com/pybamm-team/PyBaMM/pull/680))
- Improved the way `ProcessedVariable` objects are created in higher dimensions ([#581](https://github.com/pybamm-team/PyBaMM/pull/581))

## Breaking changes

- Time for solver should now be given in seconds ([#832](https://github.com/pybamm-team/PyBaMM/pull/832))
- Model events are now represented as a list of `pybamm.Event` ([#759](https://github.com/pybamm-team/PyBaMM/issues/759)
- Removed `ParameterValues.update_model`, whose functionality is now replaced by `InputParameter` ([#801](https://github.com/pybamm-team/PyBaMM/pull/801))
- Removed `Outer` and `Kron` nodes as no longer used ([#777](https://github.com/pybamm-team/PyBaMM/pull/777))
- Moved `results` to separate repositories ([#761](https://github.com/pybamm-team/PyBaMM/pull/761))
- The parameters "Bruggeman coefficient" must now be specified separately as "Bruggeman coefficient (electrolyte)" and "Bruggeman coefficient (electrode)"
- The current classes (`GetConstantCurrent`, `GetUserCurrent` and `GetUserData`) have now been removed. Please refer to the [`change-input-current` notebook](https://github.com/pybamm-team/PyBaMM/blob/develop/docs/source/examples/notebooks/change-input-current.ipynb) for information on how to specify an input current
- Parameter functions must now use pybamm functions instead of numpy functions (e.g. `pybamm.exp` instead of `numpy.exp`), as these are then used to construct the expression tree directly. Generally, pybamm syntax follows numpy syntax; please get in touch if a function you need is missing.
- The current must now be updated by changing "Current function [A]" or "C-rate" instead of "Typical current [A]"

# [v0.1.0](https://github.com/pybamm-team/PyBaMM/tree/v0.1.0) - 2019-10-08

This is the first official version of PyBaMM.
Please note that PyBaMM in still under active development, and so the API may change in the future.

## Features

### Models

#### Lithium-ion

- Single Particle Model (SPM)
- Single Particle Model with electrolyte (SPMe)
- Doyle-Fuller-Newman (DFN) model

with the following optional physics:

- Thermal effects
- Fast diffusion in particles
- 2+1D (pouch cell)

#### Lead-acid

- Leading-Order Quasi-Static model
- First-Order Quasi-Static model
- Composite model
- Full model

with the following optional physics:

- Hydrolysis side reaction
- Capacitance effects
- 2+1D

### Spatial discretisations

- Finite Volume (1D only)
- Finite Element (scikit, 2D only)

### Solvers

- Scipy
- Scikits ODE
- Scikits DAE
- IDA KLU sparse linear solver (Sundials)
- Algebraic (root-finding)<|MERGE_RESOLUTION|>--- conflicted
+++ resolved
@@ -9,14 +9,11 @@
 - Made composite electrode model compatible with particle size distribution ([#4687](https://github.com/pybamm-team/PyBaMM/pull/4687))
 - Added `Symbol.post_order()` method to return an iterable that steps through the tree in post-order fashion. ([#4684](https://github.com/pybamm-team/PyBaMM/pull/4684))
 - Added two more submodels (options) for the SEI: Lars von Kolzenberg (2020) model and Tunneling Limit model ([#4394](https://github.com/pybamm-team/PyBaMM/pull/4394))
-<<<<<<< HEAD
+- Automatically add state variables of the model to the output variables if they are not already present ([#4700](https://github.com/pybamm-team/PyBaMM/pull/4700))
 
 ## Optimizations
 
 - Improved search to handle cases with shorter input strings and provide more relevant results.([#4735](https://github.com/pybamm-team/PyBaMM/pull/4735))
-=======
-- Automatically add state variables of the model to the output variables if they are not already present ([#4700](https://github.com/pybamm-team/PyBaMM/pull/4700))
->>>>>>> 414b9181
 
 ## Breaking changes
 
