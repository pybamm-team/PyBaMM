# [Unreleased](https://github.com/pybamm-team/PyBaMM/)

<<<<<<< HEAD
## Optimizations

- Improve reliability of `CasadiAlgebraicSolver` and added an option for the `step_tol` of the Newton iteration. ([#4985](https://github.com/pybamm-team/PyBaMM/pull/4985))
=======
## Bug fixes

- Fixed a bug in the `Exponential1DSubMesh` where the mesh was not being created correctly for non-zero minimum values. ([#4989](https://github.com/pybamm-team/PyBaMM/pull/4989))
>>>>>>> 4f6430ac

# [v25.4.2](https://github.com/pybamm-team/PyBaMM/tree/v25.4.2) - 2025-04-17

## Bug fixes

- Improve reliability of `AlgebraicSolver` and change `ElectrodeSOHHalfCell` solver to a Trust-Region method. ([#4982](https://github.com/pybamm-team/PyBaMM/pull/4982))

# [v25.4.1](https://github.com/pybamm-team/PyBaMM/tree/v25.4.1) - 2025-04-16

## Features

- Added "use lumped thermal capacity" option in lumped thermal model ([#4968](https://github.com/pybamm-team/PyBaMM/pull/4968))

## Bug fixes

- Remove a regularization term in the harmonic mean. ([#4977](https://github.com/pybamm-team/PyBaMM/pull/4977))

## Breaking changes

- Changed default solver to `pybamm.IDAKLUSolver`. ([#4915](https://github.com/pybamm-team/PyBaMM/pull/4915))

# [v25.4.0](https://github.com/pybamm-team/PyBaMM/tree/v25.4.0) - 2025-04-02

## Features

- Revision of the hysteresis notebook to include the method implemented in the module `axen_ocp`. ([#4880](https://github.com/pybamm-team/PyBaMM/pull/4880))
- Added `axen_ocp` module within submodel `interface.open_circuit_potential` to handle an OCP with hysteresis. ([#4816](https://github.com/pybamm-team/PyBaMM/pull/4816))
- Creates a 'calc_esoh' property in battery models ([#4825](https://github.com/pybamm-team/PyBaMM/pull/4825))
- Added 'get_summary_variables' to return dictionary of computed summary variables ([#4824](https://github.com/pybamm-team/PyBaMM/pull/4824))
- Added support for particle size distributions combined with particle mechanics. ([#4807](https://github.com/pybamm-team/PyBaMM/pull/4807))
- Added InputParameter support in PyBamm experiments ([#4826](https://github.com/pybamm-team/PyBaMM/pull/4826))
- Added support for the `"pchip"` interpolator using the CasADI backend. ([#4871](https://github.com/pybamm-team/PyBaMM/pull/4871))

## Breaking changes

- Added `skip_ok` option to `step` to allow for steps to be skipped if they are infeasible at initial conditions. ([#4839](https://github.com/pybamm-team/PyBaMM/pull/4839))
- Deprecated `CrateTermination` and renamed it to `CRateTermination`. ([#4834](https://github.com/pybamm-team/PyBaMM/pull/4834))

## Bug fixes

- Fixed a bug with observing the outputs of 2D FEM simulations. ([#4912](https://github.com/pybamm-team/PyBaMM/pull/4912))
- Fixed a bug in simulating FEM models with the `IDAKLUSolver`. ([#4879](https://github.com/pybamm-team/PyBaMM/pull/4879))
- Moved concentration inside x-averaged when calculating LLI due to LAM variables ([#4858](https://github.com/pybamm-team/PyBaMM/pull/4858))
- Fixed a bug that caused the variable `"Loss of lithium due to {domain} lithium plating"`to have the domain `"current collector"` (should not have any domain at all) if the `"x-average side reactions"` option was set to `"true"`. ([#4844](https://github.com/pybamm-team/PyBaMM/pull/4844))
- Fixed interpolation bug in `pybamm.QuickPlot` with spatial variables. ([#4841](https://github.com/pybamm-team/PyBaMM/pull/4841))

## Optimizations

- Performance improvements to `IDAKLUSolver` initialization and processed variables. ([#4878](https://github.com/pybamm-team/PyBaMM/pull/4878))
- Improved search to handle cases with shorter input strings and provide more relevant results. ([#4735](https://github.com/pybamm-team/PyBaMM/pull/4735))

# [v25.1.1](https://github.com/pybamm-team/PyBaMM/tree/v25.1.1) - 2025-01-20

## Features

- Added Operators to current and voltage termination events. ([#4770](https://github.com/pybamm-team/PyBaMM/pull/4770))

## Bug fixes

- Fixed a bug which caused the ec-reaction limited SEI model to give
  incorrect results ([#4774](https://github.com/pybamm-team/PyBaMM/pull/4774))

# [v25.1.0](https://github.com/pybamm-team/PyBaMM/tree/v25.1.0) - 2025-01-14

## Features

- Added a `dt_min` option to the (`IDAKLUSolver`). ([#4736](https://github.com/pybamm-team/PyBaMM/pull/4736))
- Automatically add state variables of the model to the output variables if they are not already present ([#4700](https://github.com/pybamm-team/PyBaMM/pull/4700))
- Enabled using SEI models with particle size distributions. ([#4693](https://github.com/pybamm-team/PyBaMM/pull/4693))
- Added symbolic mesh which allows for using InputParameters for geometric parameters ([#4665](https://github.com/pybamm-team/PyBaMM/pull/4665))
- Enhanced the `search` method to accept multiple search terms in the form of a string or a list. ([#4650](https://github.com/pybamm-team/PyBaMM/pull/4650))
- Made composite electrode model compatible with particle size distribution ([#4687](https://github.com/pybamm-team/PyBaMM/pull/4687))
- Added `Symbol.post_order()` method to return an iterable that steps through the tree in post-order fashion. ([#4684](https://github.com/pybamm-team/PyBaMM/pull/4684))
- Porosity change now works for composite electrode ([#4417](https://github.com/pybamm-team/PyBaMM/pull/4417))
- Added two more submodels (options) for the SEI: Lars von Kolzenberg (2020) model and Tunneling Limit model ([#4394](https://github.com/pybamm-team/PyBaMM/pull/4394))

## Breaking changes

- Updated BPX to v0.5.0 and made changes for the switch to Pydantic V2 ([#4701](https://github.com/pybamm-team/PyBaMM/pull/4701))
- Summary variables now calculated only when called, accessed via a class in the same manner as other variables rather than a dictionary. ([#4621](https://github.com/pybamm-team/PyBaMM/pull/4621))
- The conda distribution (`pybamm`) now installs all optional dependencies available on conda-forge. Use the new `pybamm-base` conda
package to install PyBaMM with only the required dependencies. ([conda-forge/pybamm-feedstock#70](https://github.com/conda-forge/pybamm-feedstock/pull/70))
- Separated extrapolation options for `pybamm.BoundaryValue` and `pybamm.BoundaryGradient`, and updated the default to be "linear" for the value and "quadratic" for the gradient. ([#4614](https://github.com/pybamm-team/PyBaMM/pull/4614))
- Double-layer SEI models have been removed (with the corresponding parameters). All models assume now a single SEI layer. ([#4470](https://github.com/pybamm-team/PyBaMM/pull/4470))
- Moved the IDAKLU solver to a standalone `pybammsolvers` package. This will
  make PyBaMM a pure Python package and make installing and using the solver
  easier. ([#4487](https://github.com/pybamm-team/PyBaMM/pull/4487))
- Wycisk OCP model now requires an parameter to set the initial condition. ([#4374](https://github.com/pybamm-team/PyBaMM/pull/4374))

## Bug fixes

- Fixed bug when using stoichiometry-dependent diffusivity with the DFN model with a particle size distribution. ([#4726](https://github.com/pybamm-team/PyBaMM/pull/4726))
- Remove internal use of deprecated `set_parameters` function in the `Simulation` class which caused warnings. ([#4638](https://github.com/pybamm-team/PyBaMM/pull/4638))
- Provide default value for `Symbol.mesh` attribute to avoid errors when adding variables after discretisation. ([#4644](https://github.com/pybamm-team/PyBaMM/pull/4644))

# [v24.11.2](https://github.com/pybamm-team/PyBaMM/tree/v24.11.2) - 2024-11-27

## Bug fixes

- Reverted modifications to quickplot from [#4529](https://github.com/pybamm-team/PyBaMM/pull/4529) which caused issues with the plots displaying correct variable names. ([#4622](https://github.com/pybamm-team/PyBaMM/pull/4622))

# [v24.11.1](https://github.com/pybamm-team/PyBaMM/tree/v24.11.1) - 2024-11-22

## Features

- Modified `quick_plot.plot` to accept a list of times and generate superimposed graphs for specified time points. ([#4529](https://github.com/pybamm-team/PyBaMM/pull/4529))

## Bug Fixes

- Added some dependencies which were left out of the `pyproject.toml` file ([#4602](https://github.com/pybamm-team/PyBaMM/pull/4602))

# [v24.11.0](https://github.com/pybamm-team/PyBaMM/tree/v24.11.0) - 2024-11-20

## Features

- Added `CoupledVariable` which provides a placeholder variable whose equation can be elsewhere in the model. ([#4556](https://github.com/pybamm-team/PyBaMM/pull/4556))
- Adds support to `pybamm.Experiment` for the `output_variables` option in the `IDAKLUSolver`. ([#4534](https://github.com/pybamm-team/PyBaMM/pull/4534))
- Adds an option "voltage as a state" that can be "false" (default) or "true". If "true" adds an explicit algebraic equation for the voltage. ([#4507](https://github.com/pybamm-team/PyBaMM/pull/4507))
- Improved `QuickPlot` accuracy for simulations with Hermite interpolation. ([#4483](https://github.com/pybamm-team/PyBaMM/pull/4483))
- Added Hermite interpolation to the (`IDAKLUSolver`) that improves the accuracy and performance of post-processing variables. ([#4464](https://github.com/pybamm-team/PyBaMM/pull/4464))
- Added basic telemetry to record which functions are being run. See [Telemetry section in the User Guide](https://docs.pybamm.org/en/latest/source/user_guide/index.html#telemetry) for more information. ([#4441](https://github.com/pybamm-team/PyBaMM/pull/4441))
- Added `BasicDFN` model for sodium-ion batteries ([#4451](https://github.com/pybamm-team/PyBaMM/pull/4451))
- Added sensitivity calculation support for `pybamm.Simulation` and `pybamm.Experiment` ([#4415](https://github.com/pybamm-team/PyBaMM/pull/4415))
- Added OpenMP parallelization to IDAKLU solver for lists of input parameters ([#4449](https://github.com/pybamm-team/PyBaMM/pull/4449))
- Added phase-dependent particle options to LAM ([#4369](https://github.com/pybamm-team/PyBaMM/pull/4369))
- Added a lithium ion equivalent circuit model with split open circuit voltages for each electrode (`SplitOCVR`). ([#4330](https://github.com/pybamm-team/PyBaMM/pull/4330))
- Added the `pybamm.DiscreteTimeSum` expression node to sum an expression over a sequence of data times, and accompanying `pybamm.DiscreteTimeData` class to store the data times and values ([#4501](https://github.com/pybamm-team/PyBaMM/pull/4501))

## Optimizations

- Performance refactor of JAX BDF Solver with default Jax method set to `"BDF"`. ([#4456](https://github.com/pybamm-team/PyBaMM/pull/4456))
- Improved performance of initialization and reinitialization of ODEs in the (`IDAKLUSolver`). ([#4453](https://github.com/pybamm-team/PyBaMM/pull/4453))
- Removed the `start_step_offset` setting and disabled minimum `dt` warnings for drive cycles with the (`IDAKLUSolver`). ([#4416](https://github.com/pybamm-team/PyBaMM/pull/4416))

## Bug Fixes
- Added error for binary operators on two concatenations with different numbers of children. Previously, the extra children were dropped. Also fixed bug where Q_rxn was dropped from the total heating term in half-cell models. ([#4562](https://github.com/pybamm-team/PyBaMM/pull/4562))
- Fixed bug where Q_rxn was set to 0 for the negative electrode in half-cell models. ([#4557](https://github.com/pybamm-team/PyBaMM/pull/4557))
- Fixed bug in post-processing solutions with infeasible experiments using the (`IDAKLUSolver`). ([#4541](https://github.com/pybamm-team/PyBaMM/pull/4541))
- Disabled IREE on MacOS due to compatibility issues and added the CasADI
  path to the environment to resolve issues on MacOS and Linux. Windows
  users may still experience issues with interpolation. ([#4528](https://github.com/pybamm-team/PyBaMM/pull/4528))
- Added `_from_json()` functionality to `Sign` which was erroneously omitted previously. ([#4517](https://github.com/pybamm-team/PyBaMM/pull/4517))
- Fixed bug where IDAKLU solver failed when `output variables` were specified and an extrapolation event is present. ([#4440](https://github.com/pybamm-team/PyBaMM/pull/4440))

## Breaking changes

- Deprecated `pybamm.Simulation.set_parameters` and `pybamm.Simulation.     set_up_and_parameterise_experiment` functions in `pybamm.simulation.py`. ([#3752](https://github.com/pybamm-team/PyBaMM/pull/3752))
- Removed all instances of `param = self.param` and now directly access `self.param` across the codebase. This change simplifies parameter references and enhances readability. ([#4484](https://github.com/pybamm-team/PyBaMM/pull/4494))
- Removed the deprecation warning for the chemistry argument in
  ParameterValues ([#4466](https://github.com/pybamm-team/PyBaMM/pull/4466))
- The parameters "... electrode OCP entropic change [V.K-1]" and "... electrode volume change" are now expected to be functions of stoichiometry only instead of functions of both stoichiometry and maximum concentration ([#4427](https://github.com/pybamm-team/PyBaMM/pull/4427))
- Renamed `set_events` function to `add_events_from` to better reflect its purpose. ([#4421](https://github.com/pybamm-team/PyBaMM/pull/4421))

# [v24.9.0](https://github.com/pybamm-team/PyBaMM/tree/v24.9.0) - 2024-09-03

## Features

- Added additional user-configurable options to the (`IDAKLUSolver`) and adjusted the default values to improve performance. ([#4282](https://github.com/pybamm-team/PyBaMM/pull/4282))
- Added the diffusion element to be used in the Thevenin model. ([#4254](https://github.com/pybamm-team/PyBaMM/pull/4254))
- Added lumped surface thermal model ([#4203](https://github.com/pybamm-team/PyBaMM/pull/4203))

## Optimizations

- Update `IDAKLU` tests and benchmarks to use adaptive time stepping. ([#4390](https://github.com/pybamm-team/PyBaMM/pull/4390))
- Improved adaptive time-stepping performance of the (`IDAKLUSolver`). ([#4351](https://github.com/pybamm-team/PyBaMM/pull/4351))
- Improved performance and reliability of DAE consistent initialization. ([#4301](https://github.com/pybamm-team/PyBaMM/pull/4301))
- Replaced rounded Faraday constant with its exact value in `bpx.py` for better comparison between different tools. ([#4290](https://github.com/pybamm-team/PyBaMM/pull/4290))

## Bug Fixes

- Fixed memory issue that caused failure when `output variables` were specified with (`IDAKLUSolver`). ([#4379](https://github.com/pybamm-team/PyBaMM/pull/4379))
- Fixed bug where IDAKLU solver failed when `output variables` were specified and an event triggered. ([#4300](https://github.com/pybamm-team/PyBaMM/pull/4300))

## Breaking changes

- Replaced `have_jax` with `has_jax`, `have_idaklu` with `has_idaklu`, and
  `have_iree` with `has_iree` ([#4398](https://github.com/pybamm-team/PyBaMM/pull/4398))
- Remove deprecated function `pybamm_install_jax` ([#4362](https://github.com/pybamm-team/PyBaMM/pull/4362))
- Removed legacy python-IDAKLU solver. ([#4326](https://github.com/pybamm-team/PyBaMM/pull/4326))

# [v24.5](https://github.com/pybamm-team/PyBaMM/tree/v24.5) - 2024-07-26

## Features

- Added functionality to pass in arbitrary functions of time as the argument for a (`pybamm.step`). ([#4222](https://github.com/pybamm-team/PyBaMM/pull/4222))
- Added new parameters `"f{pref]Initial inner SEI on cracks thickness [m]"` and `"f{pref]Initial outer SEI on cracks thickness [m]"`, instead of hardcoding these to `L_inner_0 / 10000` and `L_outer_0 / 10000`. ([#4168](https://github.com/pybamm-team/PyBaMM/pull/4168))
- Added `pybamm.DataLoader` class to fetch data files from [pybamm-data](https://github.com/pybamm-team/pybamm-data/releases/tag/v1.0.0) and store it under local cache. ([#4098](https://github.com/pybamm-team/PyBaMM/pull/4098))
- Added `time` as an option for `Experiment.termination`. Now allows solving up to a user-specified time while also allowing different cycles and steps in an experiment to be handled normally. ([#4073](https://github.com/pybamm-team/PyBaMM/pull/4073))
- Added `plot_thermal_components` to plot the contributions to the total heat generation in a battery ([#4021](https://github.com/pybamm-team/PyBaMM/pull/4021))
- Added functions for normal probability density function (`pybamm.normal_pdf`) and cumulative distribution function (`pybamm.normal_cdf`) ([#3999](https://github.com/pybamm-team/PyBaMM/pull/3999))
- "Basic" models are now compatible with experiments ([#3995](https://github.com/pybamm-team/PyBaMM/pull/3995))
- Updates multiprocess `Pool` in `BaseSolver.solve()` to be constructed with context `fork`. Adds small example for multiprocess inputs. ([#3974](https://github.com/pybamm-team/PyBaMM/pull/3974))
- Lithium plating now works on composite electrodes ([#3919](https://github.com/pybamm-team/PyBaMM/pull/3919))
- Added lithium plating parameters to `Ecker2015` and `Ecker2015_graphite_halfcell` parameter sets ([#3919](https://github.com/pybamm-team/PyBaMM/pull/3919))
- Added custom experiment steps ([#3835](https://github.com/pybamm-team/PyBaMM/pull/3835))
- MSMR open-circuit voltage model now depends on the temperature ([#3832](https://github.com/pybamm-team/PyBaMM/pull/3832))
- Added support for macOS arm64 (M-series) platforms. ([#3789](https://github.com/pybamm-team/PyBaMM/pull/3789))
- Added the ability to specify a custom solver tolerance in `get_initial_stoichiometries` and related functions ([#3714](https://github.com/pybamm-team/PyBaMM/pull/3714))
- Added a JAX interface to the IDAKLU solver ([#3658](https://github.com/pybamm-team/PyBaMM/pull/3658))
- Modified `step` function to take an array of time `t_eval` as an argument and deprecated use of `npts`. ([#3627](https://github.com/pybamm-team/PyBaMM/pull/3627))
- Renamed "electrode diffusivity" to "particle diffusivity" as a non-breaking change with a deprecation warning ([#3624](https://github.com/pybamm-team/PyBaMM/pull/3624))
- Add support for BPX version 0.4.0 which allows for blended electrodes and user-defined parameters in BPX([#3414](https://github.com/pybamm-team/PyBaMM/pull/3414))
- Added `by_submodel` feature in `print_parameter_info` method to allow users to print parameters and types of submodels in a tabular and readable format ([#3628](https://github.com/pybamm-team/PyBaMM/pull/3628))
- Added `WyciskOpenCircuitPotential` for differential capacity hysteresis state open-circuit potential submodel ([#3593](https://github.com/pybamm-team/PyBaMM/pull/3593))
- Transport efficiency submodel has new options from the literature relating to different tortuosity factor models and also a new option called "tortuosity factor" for specifying the value or function directly as parameters ([#3437](https://github.com/pybamm-team/PyBaMM/pull/3437))
- Heat of mixing source term can now be included into thermal models ([#2837](https://github.com/pybamm-team/PyBaMM/pull/2837))

## Bug Fixes

- Fixed bug where passing deprecated `electrode diffusivity` parameter resulted in a breaking change and/or the corresponding diffusivity parameter not updating. Improved the deprecated translation around BPX. ([#4176](https://github.com/pybamm-team/PyBaMM/pull/4176))
- Fixed a bug where a factor of electrode surface area to volume ratio is missing in the rhs of the LeadingOrderDifferential conductivity model ([#4139](https://github.com/pybamm-team/PyBaMM/pull/4139))
- Fixes the breaking changes caused by [#3624](https://github.com/pybamm-team/PyBaMM/pull/3624), specifically enables the deprecated parameter `electrode diffusivity` to be used by `ParameterValues.update({name:value})` and `Solver.solve(inputs={name:value})`. Fixes parameter translation from old name to new name, with corrected tests. ([#4072](https://github.com/pybamm-team/PyBaMM/pull/4072)
- Set the `remove_independent_variables_from_rhs` to `False` by default, and moved the option from `Discretisation.process_model` to `Discretisation.__init__`. This fixes a bug related to the discharge capacity, but may make the simulation slower in some cases. To set the option to `True`, use `Simulation(..., discretisation_kwargs={"remove_independent_variables_from_rhs": True})`. ([#4020](https://github.com/pybamm-team/PyBaMM/pull/4020))
- Fixed a bug where independent variables were removed from models even if they appeared in events ([#4019](https://github.com/pybamm-team/PyBaMM/pull/4019))
- Fix bug with upwind and downwind schemes producing the wrong discretised system ([#3979](https://github.com/pybamm-team/PyBaMM/pull/3979))
- Allow evaluation of an `Interpolant` object with a number ([#3932](https://github.com/pybamm-team/PyBaMM/pull/3932))
- Added scale to dead lithium variable ([#3919](https://github.com/pybamm-team/PyBaMM/pull/3919))
- `plot_voltage_components` now works even if the time does not start at 0 ([#3915](https://github.com/pybamm-team/PyBaMM/pull/3915))
- Fixed bug where separator porosity was used in calculation instead of transport efficiency ([#3905](https://github.com/pybamm-team/PyBaMM/pull/3905))
- Initial voltage can now match upper or lower cut-offs exactly ([#3842](https://github.com/pybamm-team/PyBaMM/pull/3842))
- Fixed a bug where 1+1D and 2+1D models would not work with voltage or power controlled experiments([#3829](https://github.com/pybamm-team/PyBaMM/pull/3829))
- Update IDAKLU solver to fail gracefully when a variable is requested that was not in the solves `output_variables` list ([#3803](https://github.com/pybamm-team/PyBaMM/pull/3803))
- Updated `_steps_util.py` to throw a specific exception when drive cycle starts at t>0 ([#3756](https://github.com/pybamm-team/PyBaMM/pull/3756))
- Updated `plot_voltage_components.py` to support both `Simulation` and `Solution` objects. Added new methods in both `Simulation` and `Solution` classes for allow the syntax `simulation.plot_voltage_components` and `solution.plot_voltage_components`. Updated `test_plot_voltage_components.py` to reflect these changes ([#3723](https://github.com/pybamm-team/PyBaMM/pull/3723)).
- The SEI thickness decreased at some intervals when the 'electron-migration limited' model was used. It has been corrected ([#3622](https://github.com/pybamm-team/PyBaMM/pull/3622))
- Allow input parameters in ESOH model ([#3921](https://github.com/pybamm-team/PyBaMM/pull/3921))
- Use casadi MX.interpn_linear function instead of plugin to fix casadi_interpolant_linear.dll not found on Windows ([#4077](https://github.com/pybamm-team/PyBaMM/pull/4077))

## Optimizations

- Sped up initialization of a `ProcessedVariable` by making the internal `xarray.DataArray` initialization lazy (only gets created if interpolation is needed) ([#3862](https://github.com/pybamm-team/PyBaMM/pull/3862))

## Breaking changes

- Functions that are created using `pybamm.Function(function_object, children)` can no longer be differentiated symbolically (e.g. to compute the Jacobian). This should affect no users, since function derivatives for all "standard" functions are explicitly implemented ([#4196](https://github.com/pybamm-team/PyBaMM/pull/4196))
- Removed data files under `pybamm/input` and released them in a separate repository upstream at [pybamm-data](https://github.com/pybamm-team/pybamm-data/releases/tag/v1.0.0). Note that data files under `pybamm/input/parameters` have not been removed. ([#4098](https://github.com/pybamm-team/PyBaMM/pull/4098))
- Removed `check_model` argument from `Simulation.solve`. To change the `check_model` option, use `Simulation(..., discretisation_kwargs={"check_model": False})`. ([#4020](https://github.com/pybamm-team/PyBaMM/pull/4020))
- Removed multiple Docker images. Here on, a single Docker image tagged `pybamm/pybamm:latest` will be provided with both solvers (`IDAKLU` and `JAX`) pre-installed. ([#3992](https://github.com/pybamm-team/PyBaMM/pull/3992))
- Removed support for Python 3.8 ([#3961](https://github.com/pybamm-team/PyBaMM/pull/3961))
- Renamed "ocp_soc_0_dimensional" to "ocp_soc_0" and "ocp_soc_100_dimensional" to "ocp_soc_100" ([#3942](https://github.com/pybamm-team/PyBaMM/pull/3942))
- The ODES solver was removed due to compatibility issues. Users should use IDAKLU, Casadi, or JAX instead. ([#3932](https://github.com/pybamm-team/PyBaMM/pull/3932))
- Integrated the `[pandas]` extra into the core PyBaMM package, deprecating the `pybamm[pandas]` optional dependency. Pandas is now a required dependency and will be installed upon installing PyBaMM ([#3892](https://github.com/pybamm-team/PyBaMM/pull/3892))
- Renamed "have_optional_dependency" to "import_optional_dependency" ([#3866](https://github.com/pybamm-team/PyBaMM/pull/3866))
- Integrated the `[latexify]` extra into the core PyBaMM package, deprecating the `pybamm[latexify]` set of optional dependencies. SymPy is now a required dependency and will be installed upon installing PyBaMM ([#3848](https://github.com/pybamm-team/PyBaMM/pull/3848))
- Renamed "testing" argument for plots to "show_plot" and flipped its meaning (show_plot=True is now the default and shows the plot) ([#3842](https://github.com/pybamm-team/PyBaMM/pull/3842))
- The function `get_spatial_var` in `pybamm.QuickPlot.py` is made private. ([#3755](https://github.com/pybamm-team/PyBaMM/pull/3755))
- Dropped support for BPX version 0.3.0 and below ([#3414](https://github.com/pybamm-team/PyBaMM/pull/3414))

# [v24.1](https://github.com/pybamm-team/PyBaMM/tree/v24.1) - 2024-01-31

## Features

- The `pybamm_install_odes` command now includes support for macOS systems and can be used to set up SUNDIALS and install the `scikits.odes` solver on macOS ([#3417](https://github.com/pybamm-team/PyBaMM/pull/3417))
- Added support for Python 3.12 ([#3531](https://github.com/pybamm-team/PyBaMM/pull/3531))
- Added method to get QuickPlot axes by variable ([#3596](https://github.com/pybamm-team/PyBaMM/pull/3596))
- Added custom experiment terminations ([#3596](https://github.com/pybamm-team/PyBaMM/pull/3596))
- Mechanical parameters are now a function of stoichiometry and temperature ([#3576](https://github.com/pybamm-team/PyBaMM/pull/3576))
- Added a new unary operator, `EvaluateAt`, that evaluates a spatial variable at a given position ([#3573](https://github.com/pybamm-team/PyBaMM/pull/3573))
- Added a method, `insert_reference_electrode`, to `pybamm.lithium_ion.BaseModel` that insert a reference electrode to measure the electrolyte potential at a given position in space and adds new variables that mimic a 3E cell setup. ([#3573](https://github.com/pybamm-team/PyBaMM/pull/3573))
- Serialisation added so models can be written to/read from JSON ([#3397](https://github.com/pybamm-team/PyBaMM/pull/3397))
- Added a `get_parameter_info` method for models and modified "print_parameter_info" functionality to extract all parameters and their type in a tabular and readable format ([#3584](https://github.com/pybamm-team/PyBaMM/pull/3584))

## Bug fixes

- Fixed a bug that lead to a `ShapeError` when specifying "Ambient temperature [K]" as an `Interpolant` with an isothermal model ([#3761](https://github.com/pybamm-team/PyBaMM/pull/3761))
- Fixed a bug where if the first step(s) in a cycle are skipped then the cycle solution started from the model's initial conditions instead of from the last state of the previous cycle ([#3708](https://github.com/pybamm-team/PyBaMM/pull/3708))
- Fixed a bug where the lumped thermal model conflates cell volume with electrode volume ([#3707](https://github.com/pybamm-team/PyBaMM/pull/3707))
- Reverted a change to the coupled degradation example notebook that caused it to be unstable for large numbers of cycles ([#3691](https://github.com/pybamm-team/PyBaMM/pull/3691))
- Fixed a bug where simulations using the CasADi-based solvers would fail randomly with the half-cell model ([#3494](https://github.com/pybamm-team/PyBaMM/pull/3494))
- Fixed bug that made identical Experiment steps with different end times crash ([#3516](https://github.com/pybamm-team/PyBaMM/pull/3516))
- Fixed bug in calculation of theoretical energy that made it very slow ([#3506](https://github.com/pybamm-team/PyBaMM/pull/3506))
- The irreversible plating model now increments `f"{Domain} dead lithium concentration [mol.m-3]"`, not `f"{Domain} lithium plating concentration [mol.m-3]"` as it did previously. ([#3485](https://github.com/pybamm-team/PyBaMM/pull/3485))

## Optimizations

- Updated `jax` and `jaxlib` to the latest available versions and added Windows (Python 3.9+) support for the Jax solver ([#3550](https://github.com/pybamm-team/PyBaMM/pull/3550))

## Breaking changes

- The parameters `GeometricParameters.A_cooling` and `GeometricParameters.V_cell` are now automatically computed from the electrode heights, widths and thicknesses if the "cell geometry" option is "pouch" and from the parameters "Cell cooling surface area [m2]" and "Cell volume [m3]", respectively, otherwise. When using the lumped thermal model we recommend using the "arbitrary" cell geometry and specifying the parameters "Cell cooling surface area [m2]", "Cell volume [m3]" and "Total heat transfer coefficient [W.m-2.K-1]" directly. ([#3707](https://github.com/pybamm-team/PyBaMM/pull/3707))
- Dropped support for the `[jax]` extra, i.e., the Jax solver when running on Python 3.8. The Jax solver is now available on Python 3.9 and above ([#3550](https://github.com/pybamm-team/PyBaMM/pull/3550))

# [v23.9](https://github.com/pybamm-team/PyBaMM/tree/v23.9) - 2023-10-31

## Features

- The parameter "Ambient temperature [K]" can now be given as a function of position `(y,z)` and time `t`. The "edge" and "current collector" heat transfer coefficient parameters can also depend on `(y,z)` ([#3257](https://github.com/pybamm-team/PyBaMM/pull/3257))
- Spherical and cylindrical shell domains can now be solved with any boundary conditions ([#3237](https://github.com/pybamm-team/PyBaMM/pull/3237))
- Processed variables now get the spatial variables automatically, allowing plotting of more generic models ([#3234](https://github.com/pybamm-team/PyBaMM/pull/3234))
- Numpy functions now work with PyBaMM symbols (e.g. `np.exp(pybamm.Symbol("a"))` returns `pybamm.Exp(pybamm.Symbol("a"))`). This means that parameter functions can be specified using numpy functions instead of pybamm functions. Additionally, combining numpy arrays with pybamm objects now works (the numpy array is converted to a pybamm array) ([#3205](https://github.com/pybamm-team/PyBaMM/pull/3205))
- Half-cell models where graphite - or other negative electrode material of choice - is treated as the positive electrode ([#3198](https://github.com/pybamm-team/PyBaMM/pull/3198))
- Degradation mechanisms `SEI`, `SEI on cracks` and `lithium plating` can be made to work on the positive electrode by specifying the relevant options as a 2-tuple. If a tuple is not given and `working electrode` is set to `both`, they will be applied on the negative electrode only. ([#3198](https://github.com/pybamm-team/PyBaMM/pull/3198))
- Added an example notebook to demonstrate how to use half-cell models ([#3198](https://github.com/pybamm-team/PyBaMM/pull/3198))
- Added option to use an empirical hysteresis model for the diffusivity and exchange-current density ([#3194](https://github.com/pybamm-team/PyBaMM/pull/3194))
- Double-layer capacity can now be provided as a function of temperature ([#3174](https://github.com/pybamm-team/PyBaMM/pull/3174))
- `pybamm_install_jax` is deprecated. It is now replaced with `pip install pybamm[jax]` ([#3163](https://github.com/pybamm-team/PyBaMM/pull/3163))
- Implement the MSMR model ([#3116](https://github.com/pybamm-team/PyBaMM/pull/3116))
- Added new example notebook `rpt-experiment` to demonstrate how to set up degradation experiments with RPTs ([#2851](https://github.com/pybamm-team/PyBaMM/pull/2851))

## Bug fixes

- Fixed a bug where the JaxSolver would fails when using GPU support with no input parameters ([#3423](https://github.com/pybamm-team/PyBaMM/pull/3423))
- Make pybamm importable with minimal dependencies ([#3044](https://github.com/pybamm-team/PyBaMM/pull/3044), [#3475](https://github.com/pybamm-team/PyBaMM/pull/3475))
- Fixed a bug where supplying an initial soc did not work with half cell models ([#3456](https://github.com/pybamm-team/PyBaMM/pull/3456))
- Fixed a bug where empty lists passed to QuickPlot resulted in an IndexError and did not return a meaningful error message ([#3359](https://github.com/pybamm-team/PyBaMM/pull/3359))
- Fixed a bug where there was a missing thermal conductivity in the thermal pouch cell models ([#3330](https://github.com/pybamm-team/PyBaMM/pull/3330))
- Fixed a bug that caused incorrect results of “{Domain} electrode thickness change [m]” due to the absence of dimension for the variable `electrode_thickness_change`([#3329](https://github.com/pybamm-team/PyBaMM/pull/3329)).
- Fixed a bug that occured in `check_ys_are_not_too_large` when trying to reference `y-slice` where the referenced variable was not a `pybamm.StateVector` ([#3313](https://github.com/pybamm-team/PyBaMM/pull/3313)
- Fixed a bug with `_Heaviside._evaluate_for_shape` which meant some expressions involving heaviside function and subtractions did not work ([#3306](https://github.com/pybamm-team/PyBaMM/pull/3306))
- Attributes of `pybamm.Simulation` objects (models, parameter values, geometries, choice of solver, and output variables) are now private and as such cannot be edited in-place after the simulation has been created ([#3267](https://github.com/pybamm-team/PyBaMM/pull/3267)
- Fixed bug causing incorrect activation energies using `create_from_bpx()` ([#3242](https://github.com/pybamm-team/PyBaMM/pull/3242))
- Fixed a bug where the "basic" lithium-ion models gave incorrect results when using nonlinear particle diffusivity ([#3207](https://github.com/pybamm-team/PyBaMM/pull/3207))
- Particle size distributions now work with SPMe and NewmanTobias models ([#3207](https://github.com/pybamm-team/PyBaMM/pull/3207))
- Attempting to set `working electrode` to `negative` now triggers an `OptionError`. Instead, set it to `positive` and use what would normally be the negative electrode as the positive electrode. ([#3198](https://github.com/pybamm-team/PyBaMM/pull/3198))
- Fix to simulate c_rate steps with drive cycles ([#3186](https://github.com/pybamm-team/PyBaMM/pull/3186))
- Always save last cycle in experiment, to fix issues with `starting_solution` and `last_state` ([#3177](https://github.com/pybamm-team/PyBaMM/pull/3177))
- Fix simulations with `starting_solution` to work with `start_time` experiments ([#3177](https://github.com/pybamm-team/PyBaMM/pull/3177))
- Fix SEI Example Notebook ([#3166](https://github.com/pybamm-team/PyBaMM/pull/3166))
- Thevenin() model is now constructed with standard variables: `Time [s]`, `Time [min]`, `Time [h]` ([#3143](https://github.com/pybamm-team/PyBaMM/pull/3143))
- Error generated when invalid parameter values are passed ([#3132](https://github.com/pybamm-team/PyBaMM/pull/3132))
- Parameters in `Prada2013` have been updated to better match those given in the paper, which is a 2.3 Ah cell, instead of the mix-and-match with the 1.1 Ah cell from Lain2019 ([#3096](https://github.com/pybamm-team/PyBaMM/pull/3096))
- The `OneDimensionalX` thermal model has been updated to account for edge/tab cooling and account for the current collector volumetric heat capacity. It now gives the correct behaviour compared with a lumped model with the correct total heat transfer coefficient and surface area for cooling. ([#3042](https://github.com/pybamm-team/PyBaMM/pull/3042))

## Optimizations

- Improved how steps are processed in simulations to reduce memory usage ([#3261](https://github.com/pybamm-team/PyBaMM/pull/3261))
- Added parameter list support to JAX solver, permitting multithreading / GPU execution ([#3121](https://github.com/pybamm-team/PyBaMM/pull/3121))

## Breaking changes

- The parameter "Exchange-current density for lithium plating [A.m-2]" has been renamed to "Exchange-current density for lithium metal electrode [A.m-2]" when referring to the lithium plating reaction on the surface of a lithium metal electrode ([#3445](https://github.com/pybamm-team/PyBaMM/pull/3445))
- Dropped support for i686 (32-bit) architectures on GNU/Linux distributions ([#3412](https://github.com/pybamm-team/PyBaMM/pull/3412))
- The class `pybamm.thermal.OneDimensionalX` has been moved to `pybamm.thermal.pouch_cell.OneDimensionalX` to reflect the fact that the model formulation implicitly assumes a pouch cell geometry ([#3257](https://github.com/pybamm-team/PyBaMM/pull/3257))
- The "lumped" thermal option now always used the parameters "Cell cooling surface area [m2]", "Cell volume [m3]" and "Total heat transfer coefficient [W.m-2.K-1]" to compute the cell cooling regardless of the chosen "cell geometry" option. The user must now specify the correct values for these parameters instead of them being calculated based on e.g. a pouch cell. An `OptionWarning` is raised to let users know to update their parameters ([#3257](https://github.com/pybamm-team/PyBaMM/pull/3257))
- Numpy functions now work with PyBaMM symbols (e.g. `np.exp(pybamm.Symbol("a"))` returns `pybamm.Exp(pybamm.Symbol("a"))`). This means that parameter functions can be specified using numpy functions instead of pybamm functions. Additionally, combining numpy arrays with pybamm objects now works (the numpy array is converted to a pybamm array) ([#3205](https://github.com/pybamm-team/PyBaMM/pull/3205))
- The `SEI`, `SEI on cracks` and `lithium plating` submodels can now be used on either electrode, which means the `__init__` functions for the relevant classes now have `domain` as a required argument ([#3198](https://github.com/pybamm-team/PyBaMM/pull/3198))
- Likewise, the names of all variables corresponding to those submodels now have domains. For example, instead of `SEI thickness [m]`, use `Negative SEI thickness [m]` or `Positive SEI thickness [m]`. ([#3198](https://github.com/pybamm-team/PyBaMM/pull/3198))
- If `options["working electrode"] == "both"` and either `SEI`, `SEI on cracks` or `lithium plating` are not provided as tuples, they are automatically made into tuples. This directly modifies `extra_options`, not `default_options` to ensure the other changes to `default_options` still happen when required. ([#3198](https://github.com/pybamm-team/PyBaMM/pull/3198))
- Added option to use an empirical hysteresis model for the diffusivity and exchange-current density ([#3194](https://github.com/pybamm-team/PyBaMM/pull/3194))
- Double-layer capacity can now be provided as a function of temperature ([#3174](https://github.com/pybamm-team/PyBaMM/pull/3174))
- `pybamm_install_jax` is deprecated. It is now replaced with `pip install pybamm[jax]` ([#3163](https://github.com/pybamm-team/PyBaMM/pull/3163))
- PyBaMM now has optional dependencies that can be installed with the pattern `pip install pybamm[option]` e.g. `pybamm[plot]` ([#3044](https://github.com/pybamm-team/PyBaMM/pull/3044), [#3475](https://github.com/pybamm-team/PyBaMM/pull/3475))

# [v23.5](https://github.com/pybamm-team/PyBaMM/tree/v23.5) - 2023-06-18

## Features

- Idaklu solver can be given a list of variables to calculate during the solve ([#3217](https://github.com/pybamm-team/PyBaMM/pull/3217))
- Enable multithreading in IDAKLU solver ([#2947](https://github.com/pybamm-team/PyBaMM/pull/2947))
- If a solution contains cycles and steps, the cycle number and step number are now saved when `solution.save_data()` is called ([#2931](https://github.com/pybamm-team/PyBaMM/pull/2931))
- Experiments can now be given a `start_time` to define when each step should be triggered ([#2616](https://github.com/pybamm-team/PyBaMM/pull/2616))

## Optimizations

- Test `JaxSolver`'s compatibility with Python `3.8`, `3.9`, `3.10`, and `3.11` ([#2958](https://github.com/pybamm-team/PyBaMM/pull/2958))
- Update Jax (0.4.8) and JaxLib (0.4.7) compatibility ([#2927](https://github.com/pybamm-team/PyBaMM/pull/2927))
- Migrate from `tox=3.28` to `nox` ([#3005](https://github.com/pybamm-team/PyBaMM/pull/3005))
- Removed `importlib_metadata` as a required dependency for user installations ([#3050](https://github.com/pybamm-team/PyBaMM/pull/3050))

## Bug fixes

- Realign 'count' increment in CasadiSolver.\_integrate() ([#2986](https://github.com/pybamm-team/PyBaMM/pull/2986))
- Fix `pybamm_install_odes` and update the required SUNDIALS version ([#2958](https://github.com/pybamm-team/PyBaMM/pull/2958))
- Fixed a bug where all data included in a BPX was incorrectly assumed to be given as a function of time.([#2957](https://github.com/pybamm-team/PyBaMM/pull/2957))
- Remove brew install for Mac from the recommended developer installation options for SUNDIALS ([#2925](https://github.com/pybamm-team/PyBaMM/pull/2925))
- Fix `bpx.py` to correctly generate parameters for "lumped" thermal model ([#2860](https://github.com/pybamm-team/PyBaMM/issues/2860))

## Breaking changes

- Deprecate functionality to load parameter set from a csv file. Parameter sets must now be provided as python dictionaries ([#2959](https://github.com/pybamm-team/PyBaMM/pull/2959))
- Tox support for Installation & testing has now been replaced by Nox ([#3005](https://github.com/pybamm-team/PyBaMM/pull/3005))

# [v23.4.1](https://github.com/pybamm-team/PyBaMM/tree/v23.4) - 2023-05-01

## Bug fixes

- Fixed a performance regression introduced by citation tags ([#2862](https://github.com/pybamm-team/PyBaMM/pull/2862)). Citations tags functionality is removed for now.

# [v23.4](https://github.com/pybamm-team/PyBaMM/tree/v23.4) - 2023-04-30

## Features

- Added verbose logging to `pybamm.print_citations()` and citation tags for the `pybamm.Citations` class so that users can now see where the citations were registered when running simulations ([#2862](https://github.com/pybamm-team/PyBaMM/pull/2862))
- Updated to casadi 3.6, which required some changes to the casadi integrator ([#2859](https://github.com/pybamm-team/PyBaMM/pull/2859))
- PyBaMM is now natively supported on Apple silicon chips (`M1/M2`) ([#2435](https://github.com/pybamm-team/PyBaMM/pull/2435))
- PyBaMM is now supported on Python `3.10` and `3.11` ([#2435](https://github.com/pybamm-team/PyBaMM/pull/2435))

## Optimizations

- Fixed deprecated `interp2d` method by switching to `xarray.DataArray` as the backend for `ProcessedVariable` ([#2907](https://github.com/pybamm-team/PyBaMM/pull/2907))

## Bug fixes

- Initial conditions for sensitivity equations calculated correctly ([#2920](https://github.com/pybamm-team/PyBaMM/pull/2920))
- Parameter sets can now contain the key "chemistry", and will ignore its value (this previously would give errors in some cases) ([#2901](https://github.com/pybamm-team/PyBaMM/pull/2901))
- Fixed keyerror on "all" when getting sensitivities from IDAKLU solver([#2883](https://github.com/pybamm-team/PyBaMM/pull/2883))
- Fixed a bug in the discretisation of initial conditions of a scaled variable ([#2856](https://github.com/pybamm-team/PyBaMM/pull/2856))

## Breaking changes

- Made `Jupyter` a development only dependency. Now `Jupyter` would not be a required dependency for users while installing `PyBaMM`. ([#2846](https://github.com/pybamm-team/PyBaMM/pull/2846))

# [v23.3](https://github.com/pybamm-team/PyBaMM/tree/v23.3) - 2023-03-31

## Features

- Added option to limit the number of integrators stored in CasadiSolver, which is particularly relevant when running simulations back-to-back [#2823](https://github.com/pybamm-team/PyBaMM/pull/2823)
- Added new variables, related to electrode balance, for the `ElectrodeSOH` model ([#2807](https://github.com/pybamm-team/PyBaMM/pull/2807))
- Added method to calculate maximum theoretical energy. ([#2777](https://github.com/pybamm-team/PyBaMM/pull/2777)) and add to summary variables ([#2781](https://github.com/pybamm-team/PyBaMM/pull/2781))
- Renamed "Terminal voltage [V]" to just "Voltage [V]". "Terminal voltage [V]" can still be used and will return the same value as "Voltage [V]". ([#2740](https://github.com/pybamm-team/PyBaMM/pull/2740))
- Added "Negative electrode surface potential difference at separator interface [V]", which is the value of the surface potential difference (`phi_s - phi_e`) at the anode/separator interface, commonly controlled in fast-charging algorithms to avoid plating. Also added "Positive electrode surface potential difference at separator interface [V]". ([#2740](https://github.com/pybamm-team/PyBaMM/pull/2740))
- Added "Bulk open-circuit voltage [V]", which is the open-circuit voltage as calculated from the bulk particle concentrations. The old variable "Measured open circuit voltage [V]", which referred to the open-circuit potential as calculated from the surface particle concentrations, has been renamed to "Surface open-circuit voltage [V]". ([#2740](https://github.com/pybamm-team/PyBaMM/pull/2740)) "Bulk open-circuit voltage [V]" was briefly named "Open-circuit voltage [V]", but this was changed in ([#2845](https://github.com/pybamm-team/PyBaMM/pull/2845))
- Added an example for `plot_voltage_components`, explaining what the different voltage components are. ([#2740](https://github.com/pybamm-team/PyBaMM/pull/2740))

## Bug fixes

- Fix non-deteministic outcome of some tests in the test suite ([#2844](https://github.com/pybamm-team/PyBaMM/pull/2844))
- Fixed excessive RAM consumption when running multiple simulations ([#2823](https://github.com/pybamm-team/PyBaMM/pull/2823))
- Fixed use of `last_state` as `starting_solution` in `Simulation.solve()` ([#2822](https://github.com/pybamm-team/PyBaMM/pull/2822))
- Fixed a bug where variable bounds could not contain `InputParameters` ([#2795](https://github.com/pybamm-team/PyBaMM/pull/2795))
- Improved `model.latexify()` to have a cleaner and more readable output ([#2764](https://github.com/pybamm-team/PyBaMM/pull/2764))
- Fixed electrolyte conservation in the case of concentration-dependent transference number ([#2758](https://github.com/pybamm-team/PyBaMM/pull/2758))
- Fixed `plot_voltage_components` so that the sum of overpotentials is now equal to the voltage ([#2740](https://github.com/pybamm-team/PyBaMM/pull/2740))

## Optimizations

- Migrated to [Lychee](https://github.com/lycheeverse/lychee-action) workflow for checking URLs ([#2734](https://github.com/pybamm-team/PyBaMM/pull/2734))

## Breaking changes

- `ElectrodeSOH.solve` now returns a `{str: float}` dict instead of a `pybamm.Solution` object (to avoid having to do `.data[0]` every time). In any code that uses `sol = ElectrodeSOH.solve()`, `sol[key].data[0]` should be replaced with `sol[key]`. ([#2779](https://github.com/pybamm-team/PyBaMM/pull/2779))
- Removed "... cation signed stoichiometry" and "... electrons in reaction" parameters, they are now hardcoded. ([#2778](https://github.com/pybamm-team/PyBaMM/pull/2778))
- When using `solver.step()`, the first time point in the step is shifted by `pybamm.settings.step_start_offset` (default 1 ns) to avoid having duplicate times in the solution steps from the end of one step and the start of the next. ([#2773](https://github.com/pybamm-team/PyBaMM/pull/2773))
- Renamed "Measured open circuit voltage [V]" to "Surface open-circuit voltage [V]". This variable was calculated from surface particle concentrations, and hence "hid" the overpotential from particle gradients. The new variable "Bulk open-circuit voltage [V]" is calculated from bulk particle concentrations instead. ([#2740](https://github.com/pybamm-team/PyBaMM/pull/2740))
- Renamed all references to "open circuit" to be "open-circuit" instead. ([#2740](https://github.com/pybamm-team/PyBaMM/pull/2740))
- Renamed parameter "1 + dlnf/dlnc" to "Thermodynamic factor". ([#2727](https://github.com/pybamm-team/PyBaMM/pull/2727))
- All PyBaMM models are now dimensional. This has been benchmarked against dimensionless models and found to give around the same solve time. Implementing dimensional models greatly reduces the barrier to entry for adding new models. However, this comes with several breaking changes: (i) the `timescale` and `length_scales` attributes of a model have been removed (they are no longer needed) (ii) several dimensionless variables are no longer defined, but the corresponding dimensional variables can still be accessed by adding the units to the name (iii) some parameters used only for non-dimensionalization, such as "Typical current [A]", have been removed ([#2419](https://github.com/pybamm-team/PyBaMM/pull/2419))

# [v23.2](https://github.com/pybamm-team/PyBaMM/tree/v23.2) - 2023-02-28

## Features

- Added an option for using a banded jacobian and sundials banded solvers for the IDAKLU solve ([#2677](https://github.com/pybamm-team/PyBaMM/pull/2677))
- The "particle size" option can now be a tuple to allow different behaviour in each electrode ([#2672](https://github.com/pybamm-team/PyBaMM/pull/2672)).
- Added temperature control to experiment class. ([#2518](https://github.com/pybamm-team/PyBaMM/pull/2518))

## Bug fixes

- Fixed current_sigmoid_ocp to be valid for both electrodes ([#2719](https://github.com/pybamm-team/PyBaMM/pull/2719)).
- Fixed the length scaling for the first dimension of r-R plots ([#2663](https://github.com/pybamm-team/PyBaMM/pull/2663)).

# [v23.1](https://github.com/pybamm-team/PyBaMM/tree/v23.1) - 2023-01-31

## Features

- Changed linting from `flake8` to `ruff` ([#2630](https://github.com/pybamm-team/PyBaMM/pull/2630)).
- Changed docs theme to pydata theme and start to improve docs in general ([#2618](https://github.com/pybamm-team/PyBaMM/pull/2618)).
- New `contact resistance` option, new parameter `Contact resistance [Ohm]` and new variable `Contact overpotential [V]` ([#2598](https://github.com/pybamm-team/PyBaMM/pull/2598)).
- Steps in `Experiment` can now be tagged and cycle numbers be searched based on those tags ([#2593](https://github.com/pybamm-team/PyBaMM/pull/2593)).

## Bug fixes

- Fixed a bug where the solid phase conductivity was double-corrected for tortuosity when loading parameters from a BPX file ([#2638](https://github.com/pybamm-team/PyBaMM/pull/2638)).
- Changed termination from "success" to "final time" for algebraic solvers to match ODE/DAE solvers ([#2613](https://github.com/pybamm-team/PyBaMM/pull/2613)).

# [v22.12](https://github.com/pybamm-team/PyBaMM/tree/v22.12) - 2022-12-31

## Features

- Added functionality to create `pybamm.ParameterValues` from a [BPX standard](https://github.com/pybamm-team/BPX) JSON file ([#2555](https://github.com/pybamm-team/PyBaMM/pull/2555)).
- Allow the option "surface form" to be "differential" in the `MPM` ([#2533](https://github.com/pybamm-team/PyBaMM/pull/2533))
- Added variables "Loss of lithium due to loss of active material in negative/positive electrode [mol]". These should be included in the calculation of "total lithium in system" to make sure that lithium is truly conserved. ([#2529](https://github.com/pybamm-team/PyBaMM/pull/2529))
- `initial_soc` can now be a string "x V", in which case the simulation is initialized to start from that voltage ([#2508](https://github.com/pybamm-team/PyBaMM/pull/2508))
- The `ElectrodeSOH` solver can now calculate electrode balance based on a target "cell capacity" (requires cell capacity "Q" as input), as well as the default "cyclable cell capacity" (requires cyclable lithium capacity "Q_Li" as input). Use the keyword argument `known_value` to control which is used. ([#2508](https://github.com/pybamm-team/PyBaMM/pull/2508))

## Bug fixes

- Allow models that subclass `BaseBatteryModel` to use custom options classes ([#2571](https://github.com/pybamm-team/PyBaMM/pull/2571))
- Fixed bug with `EntryPoints` in Spyder IDE ([#2584](https://github.com/pybamm-team/PyBaMM/pull/2584))
- Fixed electrolyte conservation when options {"surface form": "algebraic"} are used
- Fixed "constant concentration" electrolyte model so that "porosity times concentration" is conserved when porosity changes ([#2529](https://github.com/pybamm-team/PyBaMM/pull/2529))
- Fix installation on `Google Colab` (`pybtex` and `Colab` issue) ([#2526](https://github.com/pybamm-team/PyBaMM/pull/2526))

## Breaking changes

- Renamed "Negative/Positive electrode SOC" to "Negative/Positive electrode stoichiometry" to avoid confusion with cell SOC ([#2529](https://github.com/pybamm-team/PyBaMM/pull/2529))
- Removed external variables and submodels. InputParameter should now be used in all cases ([#2502](https://github.com/pybamm-team/PyBaMM/pull/2502))
- Trying to use a solver to solve multiple models results in a RuntimeError exception ([#2481](https://github.com/pybamm-team/PyBaMM/pull/2481))
- Inputs for the `ElectrodeSOH` solver are now (i) "Q_Li", the total cyclable capacity of lithium in the electrodes (previously "n_Li", the total number of moles, n_Li = 3600/F \* Q_Li) (ii) "Q_n", the capacity of the negative electrode (previously "C_n"), and "Q_p", the capacity of the positive electrode (previously "C_p") ([#2508](https://github.com/pybamm-team/PyBaMM/pull/2508))

# [v22.11.1](https://github.com/pybamm-team/PyBaMM/tree/v22.11.1) - 2022-12-13

## Bug fixes

- Fixed installation on Google Colab (`pybtex` issues) ([#2547](https://github.com/pybamm-team/PyBaMM/pull/2547/files))

# [v22.11](https://github.com/pybamm-team/PyBaMM/tree/v22.11) - 2022-11-30

## Features

- Updated parameter sets so that interpolants are created explicitly in the parameter set python file. This does not change functionality but allows finer control, e.g. specifying a "cubic" interpolator instead of the default "linear" ([#2510](https://github.com/pybamm-team/PyBaMM/pull/2510))
- Equivalent circuit models ([#2478](https://github.com/pybamm-team/PyBaMM/pull/2478))
- New Idaklu solver options for jacobian type and linear solver, support Sundials v6 ([#2444](https://github.com/pybamm-team/PyBaMM/pull/2444))
- Added `scale` and `reference` attributes to `Variable` objects, which can be use to make the ODE/DAE solver better conditioned ([#2440](https://github.com/pybamm-team/PyBaMM/pull/2440))
- SEI reactions can now be asymmetric ([#2425](https://github.com/pybamm-team/PyBaMM/pull/2425))

## Bug fixes

- Switched from `pkg_resources` to `importlib_metadata` for handling entry points ([#2500](https://github.com/pybamm-team/PyBaMM/pull/2500))
- Fixed some bugs related to processing `FunctionParameter` to `Interpolant` ([#2494](https://github.com/pybamm-team/PyBaMM/pull/2494))

## Optimizations

- `ParameterValues` now avoids trying to process children if a function parameter is an object that doesn't depend on its children ([#2477](https://github.com/pybamm-team/PyBaMM/pull/2477))
- Implemented memoization via `cache` and `cached_property` from functools ([#2465](https://github.com/pybamm-team/PyBaMM/pull/2465))
- Added more rules for simplifying expressions, especially around Concatenations. Also, meshes constructed from multiple domains are now cached ([#2443](https://github.com/pybamm-team/PyBaMM/pull/2443))
- Added more rules for simplifying expressions. Constants in binary operators are now moved to the left by default (e.g. `x*2` returns `2*x`) ([#2424](https://github.com/pybamm-team/PyBaMM/pull/2424))

## Breaking changes

- Interpolants created from parameter data are now "linear" by default (was "cubic") ([#2494](https://github.com/pybamm-team/PyBaMM/pull/2494))
- Renamed entry point for parameter sets to `pybamm_parameter_sets` ([#2475](https://github.com/pybamm-team/PyBaMM/pull/2475))
- Removed code for generating `ModelingToolkit` problems ([#2432](https://github.com/pybamm-team/PyBaMM/pull/2432))
- Removed `FirstOrder` and `Composite` lead-acid models, and some submodels specific to those models ([#2431](https://github.com/pybamm-team/PyBaMM/pull/2431))

# [v22.10.post1](https://github.com/pybamm-team/PyBaMM/tree/v22.10.post1) - 2022-10-31

## Breaking changes

- Removed all julia generation code ([#2453](https://github.com/pybamm-team/PyBaMM/pull/2453)). Julia code will be hosted at [PyBaMM.jl](https://github.com/tinosulzer/PyBaMM.jl) from now on.

# [v22.10](https://github.com/pybamm-team/PyBaMM/tree/v22.10) - 2022-10-31

## Features

- Third-party parameter sets can be added by registering entry points to ~~`pybamm_parameter_set`~~`pybamm_parameter_sets` ([#2396](https://github.com/pybamm-team/PyBaMM/pull/2396), changed in [#2475](https://github.com/pybamm-team/PyBaMM/pull/2475))
- Added three-dimensional interpolation ([#2380](https://github.com/pybamm-team/PyBaMM/pull/2380))

## Bug fixes

- `pybamm.have_julia()` now checks that julia is properly configured ([#2402](https://github.com/pybamm-team/PyBaMM/pull/2402))
- For simulations with events that cause the simulation to stop early, the sensitivities could be evaluated incorrectly to zero ([#2337](https://github.com/pybamm-team/PyBaMM/pull/2337))

## Optimizations

- Reformatted how simulations with experiments are built ([#2395](https://github.com/pybamm-team/PyBaMM/pull/2395))
- Added small perturbation to initial conditions for casadi solver. This seems to help the solver converge better in some cases ([#2356](https://github.com/pybamm-team/PyBaMM/pull/2356))
- Added `ExplicitTimeIntegral` functionality to move variables which do not appear anywhere on the rhs to a new location, and to integrate those variables explicitly when `get` is called by the solution object. ([#2348](https://github.com/pybamm-team/PyBaMM/pull/2348))
- Added more rules for simplifying expressions ([#2211](https://github.com/pybamm-team/PyBaMM/pull/2211))
- Sped up calculations of Electrode SOH variables for summary variables ([#2210](https://github.com/pybamm-team/PyBaMM/pull/2210))

## Breaking change

- Removed `pybamm.SymbolReplacer` as it is no longer needed to set up simulations with experiments, which is the only place where it was being used ([#2395](https://github.com/pybamm-team/PyBaMM/pull/2395))
- Removed `get_infinite_nested_dict`, `BaseModel.check_default_variables_dictionaries`, and `Discretisation.create_jacobian` methods, which were not used by any other functionality in the repository ([#2384](https://github.com/pybamm-team/PyBaMM/pull/2384))
- Dropped support for Python 3.7 after the release of Numpy v1.22.0 ([#2379](https://github.com/pybamm-team/PyBaMM/pull/2379))
- Removed parameter cli tools (add/edit/remove parameters). Parameter sets can now more easily be added via python scripts. ([#2342](https://github.com/pybamm-team/PyBaMM/pull/2342))
- Parameter sets should now be provided as single python files containing all parameters and functions. Parameters provided as "data" (e.g. OCP vs SOC) can still be csv files, but must be either in the same folder as the parameter file or in a subfolder called "data/". See for example [Ai2020](https://github.com/pybamm-team/PyBaMM/tree/develop/pybamm/input/parameters/lithium_ion/Ai2020.py) ([#2342](https://github.com/pybamm-team/PyBaMM/pull/2342))

# [v22.9](https://github.com/pybamm-team/PyBaMM/tree/v22.9) - 2022-09-30

## Features

- Added function `pybamm.get_git_commit_info()`, which returns information about the last git commit, useful for reproducibility ([#2293](https://github.com/pybamm-team/PyBaMM/pull/2293))
- Added SEI model for composite electrodes ([#2290](https://github.com/pybamm-team/PyBaMM/pull/2290))
- For experiments, the simulation now automatically checks and skips steps that cannot be performed (e.g. "Charge at 1C until 4.2V" from 100% SOC) ([#2212](https://github.com/pybamm-team/PyBaMM/pull/2212))

## Bug fixes

- Arrhenius function for `nmc_OKane2022` positive electrode actually gets used now ([#2309](https://github.com/pybamm-team/PyBaMM/pull/2309))
- Added `SEI on cracks` to loop over all interfacial reactions ([#2262](https://github.com/pybamm-team/PyBaMM/pull/2262))
- Fixed `X-averaged SEI on cracks concentration` so it's an average over x only, not y and z ([#2262](https://github.com/pybamm-team/PyBaMM/pull/2262))
- Corrected initial state for SEI on cracks ([#2262](https://github.com/pybamm-team/PyBaMM/pull/2262))

## Optimizations

- Default options for `particle mechanics` now dealt with differently in each electrode ([#2262](https://github.com/pybamm-team/PyBaMM/pull/2262))
- Sped up calculations of Electrode SOH variables for summary variables ([#2210](https://github.com/pybamm-team/PyBaMM/pull/2210))

## Breaking changes

- When creating a `pybamm.Interpolant` the default interpolator is now "linear". Passing data directly to `ParameterValues` using the `[data]` tag will be still used to create a cubic spline interpolant, as before ([#2258](https://github.com/pybamm-team/PyBaMM/pull/2258))
- Events must now be defined in such a way that they are positive at the initial conditions (events will be triggered when they become negative, instead of when they change sign in either direction) ([#2212](https://github.com/pybamm-team/PyBaMM/pull/2212))

# [v22.8](https://github.com/pybamm-team/PyBaMM/tree/v22.8) - 2022-08-31

## Features

- Added `CurrentSigmoidOpenCircuitPotential` model to model voltage hysteresis for charge/discharge ([#2256](https://github.com/pybamm-team/PyBaMM/pull/2256))
- Added "Chen2020_composite" parameter set for a composite graphite/silicon electrode. ([#2256](https://github.com/pybamm-team/PyBaMM/pull/2256))
- Added new cumulative variables `Throughput capacity [A.h]` and `Throughput energy [W.h]` to standard variables and summary variables, to assist with degradation studies. Throughput variables are only calculated if `calculate discharge energy` is set to `true`. `Time [s]` and `Time [h]` also added to summary variables. ([#2249](https://github.com/pybamm-team/PyBaMM/pull/2249))
- Added `lipf6_OKane2022` electrolyte to `OKane2022` parameter set ([#2249](https://github.com/pybamm-team/PyBaMM/pull/2249))
- Reformated submodel structure to allow composite electrodes. Composite positive electrode is now also possible. With current implementation, electrodes can have at most two phases. ([#2248](https://github.com/pybamm-team/PyBaMM/pull/2248))

## Bug fixes

- Added new parameter `Ratio of lithium moles to SEI moles` (short name z_sei) to fix a bug where this number was incorrectly hardcoded to 1. ([#2222](https://github.com/pybamm-team/PyBaMM/pull/2222))
- Changed short name of parameter `Inner SEI reaction proportion` from alpha_SEI to inner_sei_proportion, to avoid confusion with transfer coefficients. ([#2222](https://github.com/pybamm-team/PyBaMM/pull/2222))
- Deleted legacy parameters with short names beta_sei and beta_plating. ([#2222](https://github.com/pybamm-team/PyBaMM/pull/2222))
- Corrected initial SEI thickness for OKane2022 parameter set. ([#2218](https://github.com/pybamm-team/PyBaMM/pull/2218))

## Optimizations

- Simplified scaling for the exchange-current density. The dimensionless parameter `C_r` is kept, but no longer used anywhere ([#2238](https://github.com/pybamm-team/PyBaMM/pull/2238))
- Added limits for variables in some functions to avoid division by zero, sqrt(negative number), etc ([#2213](https://github.com/pybamm-team/PyBaMM/pull/2213))

## Breaking changes

- Parameters specific to a (primary/secondary) phase in a domain are doubly nested. e.g. `param.c_n_max` is now `param.n.prim.c_max` ([#2248](https://github.com/pybamm-team/PyBaMM/pull/2248))

# [v22.7](https://github.com/pybamm-team/PyBaMM/tree/v22.7) - 2022-07-31

## Features

- Moved general code about submodels to `BaseModel` instead of `BaseBatteryModel`, making it easier to build custom models from submodels. ([#2169](https://github.com/pybamm-team/PyBaMM/pull/2169))
- Events can now be plotted as a regular variable (under the name "Event: event_name", e.g. "Event: Minimum voltage [V]") ([#2158](https://github.com/pybamm-team/PyBaMM/pull/2158))
- Added example showing how to print whether a model is compatible with a parameter set ([#2112](https://github.com/pybamm-team/PyBaMM/pull/2112))
- Added SEI growth on cracks ([#2104](https://github.com/pybamm-team/PyBaMM/pull/2104))
- Added Arrhenius temperature dependence of SEI growth ([#2104](https://github.com/pybamm-team/PyBaMM/pull/2104))
- The "Inner SEI reaction proportion" parameter actually gets used now ([#2104](https://github.com/pybamm-team/PyBaMM/pull/2104))
- New OKane2022 parameter set replaces Chen2020_plating ([#2104](https://github.com/pybamm-team/PyBaMM/pull/2104))
- SEI growth, lithium plating and porosity change can now be set to distributed in `SPMe`. There is an additional option called `x-average side reactions` which allows to set this (note that for `SPM` it is always x-averaged). ([#2099](https://github.com/pybamm-team/PyBaMM/pull/2099))

## Optimizations

- Improved eSOH calculations to be more robust ([#2192](https://github.com/pybamm-team/PyBaMM/pull/2192),[#2199](https://github.com/pybamm-team/PyBaMM/pull/2199))
- The (2x2x2=8) particle diffusion submodels have been consolidated into just three submodels (Fickian diffusion, polynomial profile, and x-averaged polynomial profile) with optional x-averaging and size distribution. Polynomial profile and x-averaged polynomial profile are still two separate submodels, since they deal with surface concentration differently.
- Added error for when solution vector gets too large, to help debug solver errors ([#2138](https://github.com/pybamm-team/PyBaMM/pull/2138))

## Bug fixes

- Fixed error reporting for simulation with experiment ([#2213](https://github.com/pybamm-team/PyBaMM/pull/2213))
- Fixed a bug in `Simulation` that caused initial conditions to change when solving an experiment multiple times ([#2204](https://github.com/pybamm-team/PyBaMM/pull/2204))
- Fixed labels and ylims in `plot_voltage_components`([#2183](https://github.com/pybamm-team/PyBaMM/pull/2183))
- Fixed 2D interpolant ([#2180](https://github.com/pybamm-team/PyBaMM/pull/2180))
- Fixes a bug where the SPMe always builds even when `build=False` ([#2169](https://github.com/pybamm-team/PyBaMM/pull/2169))
- Some events have been removed in the case where they are constant, i.e. can never be reached ([#2158](https://github.com/pybamm-team/PyBaMM/pull/2158))
- Raise explicit `NotImplementedError` if trying to call `bool()` on a pybamm Symbol (e.g. in an if statement condition) ([#2141](https://github.com/pybamm-team/PyBaMM/pull/2141))
- Fixed bug causing cut-off voltage to change after setting up a simulation with a model ([#2138](https://github.com/pybamm-team/PyBaMM/pull/2138))
- A single solution cycle can now be used as a starting solution for a simulation ([#2138](https://github.com/pybamm-team/PyBaMM/pull/2138))

## Breaking changes

- Exchange-current density functions (and some other functions) now take an additional argument, the maximum particle concentration for that phase ([#2134](https://github.com/pybamm-team/PyBaMM/pull/2134))
- Loss of lithium to SEI on cracks is now a degradation variable, so setting a particle mechanics submodel is now compulsory (NoMechanics will suffice) ([#2104](https://github.com/pybamm-team/PyBaMM/pull/2104))

# [v22.6](https://github.com/pybamm-team/PyBaMM/tree/v22.6) - 2022-06-30

## Features

- Added open-circuit potential as a separate submodel ([#2094](https://github.com/pybamm-team/PyBaMM/pull/2094))
- Added partially reversible lithium plating model and new `OKane2022` parameter set to go with it ([#2043](https://github.com/pybamm-team/PyBaMM/pull/2043))
- Added `__eq__` and `__hash__` methods for `Symbol` objects, using `.id` ([#1978](https://github.com/pybamm-team/PyBaMM/pull/1978))

## Optimizations

- Stoichiometry inputs to OCP functions are now bounded between 1e-10 and 1-1e-10, with singularities at 0 and 1 so that OCP goes to +- infinity ([#2095](https://github.com/pybamm-team/PyBaMM/pull/2095))

## Breaking changes

- Changed some dictionary keys to `Symbol` instead of `Symbol.id` (internal change only, should not affect external facing functions) ([#1978](https://github.com/pybamm-team/PyBaMM/pull/1978))

# [v22.5](https://github.com/pybamm-team/PyBaMM/tree/v22.5) - 2022-05-31

## Features

- Added a casadi version of the IDKLU solver, which is used for `model.convert_to_format = "casadi"` ([#2002](https://github.com/pybamm-team/PyBaMM/pull/2002))
- Added functionality to generate Julia expressions from a model. See [PyBaMM.jl](https://github.com/tinosulzer/PyBaMM.jl) for how to use these ([#1942](https://github.com/pybamm-team/PyBaMM/pull/1942)))
- Added basic callbacks to the Simulation class, and a LoggingCallback ([#1880](https://github.com/pybamm-team/PyBaMM/pull/1880)))

## Bug fixes

- Corrected legend order in "plot_voltage_components.py", so each entry refers to the correct overpotential. ([#2061](https://github.com/pybamm-team/PyBaMM/pull/2061))

## Breaking changes

- Changed domain-specific parameter names to a nested attribute. `param.n.l_n` is now `param.n.l` ([#2063](https://github.com/pybamm-team/PyBaMM/pull/2063))

# [v22.4](https://github.com/pybamm-team/PyBaMM/tree/v22.4) - 2022-04-30

## Features

- Added a casadi version of the IDKLU solver, which is used for `model.convert_to_format = "casadi"` ([#2002](https://github.com/pybamm-team/PyBaMM/pull/2002))

## Bug fixes

- Remove old deprecation errors, including those in `parameter_values.py` that caused the simulation if, for example, the reaction rate is re-introduced manually ([#2022](https://github.com/pybamm-team/PyBaMM/pull/2022))

# [v22.3](https://github.com/pybamm-team/PyBaMM/tree/v22.3) - 2022-03-31

## Features

- Added "Discharge energy [W.h]", which is the integral of the power in Watts, as an optional output. Set the option "calculate discharge energy" to "true" to get this output ("false" by default, since it can slow down some of the simple models) ([#1969](https://github.com/pybamm-team/PyBaMM/pull/1969)))
- Added an option "calculate heat source for isothermal models" to choose whether or not the heat generation terms are computed when running models with the option `thermal="isothermal"` ([#1958](https://github.com/pybamm-team/PyBaMM/pull/1958))

## Optimizations

- Simplified `model.new_copy()` ([#1977](https://github.com/pybamm-team/PyBaMM/pull/1977))

## Bug fixes

- Fix bug where sensitivity calculation failed if len of `calculate_sensitivities` was less than `inputs` ([#1897](https://github.com/pybamm-team/PyBaMM/pull/1897))
- Fixed a bug in the eSOH variable calculation when OCV is given as data ([#1975](https://github.com/pybamm-team/PyBaMM/pull/1975))
- Fixed a bug where isothermal models did not compute any heat source terms ([#1958](https://github.com/pybamm-team/PyBaMM/pull/1958))

## Breaking changes

- Removed `model.new_empty_copy()` (use `model.new_copy()` instead) ([#1977](https://github.com/pybamm-team/PyBaMM/pull/1977))
- Dropped support for Windows 32-bit architecture ([#1964](https://github.com/pybamm-team/PyBaMM/pull/1964))

# [v22.2](https://github.com/pybamm-team/PyBaMM/tree/v22.2) - 2022-02-28

## Features

- Isothermal models now calculate heat source terms (but the temperature remains constant). The models now also account for current collector heating when `dimensionality=0` ([#1929](https://github.com/pybamm-team/PyBaMM/pull/1929))
- Added new models for power control and resistance control ([#1917](https://github.com/pybamm-team/PyBaMM/pull/1917))
- Initial concentrations can now be provided as a function of `r` as well as `x` ([#1866](https://github.com/pybamm-team/PyBaMM/pull/1866))

## Bug fixes

- Fixed a bug where thermal submodels could not be used with half-cells ([#1929](https://github.com/pybamm-team/PyBaMM/pull/1929))
- Parameters can now be imported from a directory having "pybamm" in its name ([#1919](https://github.com/pybamm-team/PyBaMM/pull/1919))
- `scikit.odes` and `SUNDIALS` can now be installed using `pybamm_install_odes` ([#1916](https://github.com/pybamm-team/PyBaMM/pull/1916))

## Breaking changes

- The `domain` setter and `auxiliary_domains` getter have been deprecated, `domains` setter/getter should be used instead. The `domain` getter is still active. We now recommend creating symbols with `domains={...}` instead of `domain=..., auxiliary_domains={...}`, but the latter is not yet deprecated ([#1866](https://github.com/pybamm-team/PyBaMM/pull/1866))

# [v22.1](https://github.com/pybamm-team/PyBaMM/tree/v22.1) - 2022-01-31

## Features

- Half-cell models can now be run with "surface form" ([#1913](https://github.com/pybamm-team/PyBaMM/pull/1913))
- Added option for different kinetics on anode and cathode ([#1913](https://github.com/pybamm-team/PyBaMM/pull/1913))
- Allow `pybamm.Solution.save_data()` to return a string if filename is None, and added json to_format option ([#1909](https://github.com/pybamm-team/PyBaMM/pull/1909))
- Added an option to force install compatible versions of jax and jaxlib if already installed using CLI ([#1881](https://github.com/pybamm-team/PyBaMM/pull/1881))

## Optimizations

- The `Symbol` nodes no longer subclasses `anytree.NodeMixIn`. This removes some checks that were not really needed ([#1912](https://github.com/pybamm-team/PyBaMM/pull/1912))

## Bug fixes

- Parameters can now be imported from any given path in `Windows` ([#1900](https://github.com/pybamm-team/PyBaMM/pull/1900))
- Fixed initial conditions for the EC SEI model ([#1895](https://github.com/pybamm-team/PyBaMM/pull/1895))
- Fixed issue in extraction of sensitivites ([#1894](https://github.com/pybamm-team/PyBaMM/pull/1894))

# [v21.12](https://github.com/pybamm-team/PyBaMM/tree/v21.11) - 2021-12-29

## Features

- Added new kinetics models for asymmetric Butler-Volmer, linear kinetics, and Marcus-Hush-Chidsey ([#1858](https://github.com/pybamm-team/PyBaMM/pull/1858))
- Experiments can be set to terminate when a voltage is reached (across all steps) ([#1832](https://github.com/pybamm-team/PyBaMM/pull/1832))
- Added cylindrical geometry and finite volume method ([#1824](https://github.com/pybamm-team/PyBaMM/pull/1824))

## Bug fixes

- `PyBaMM` is now importable in `Linux` systems where `jax` is already installed ([#1874](https://github.com/pybamm-team/PyBaMM/pull/1874))
- Simulations with drive cycles now support `initial_soc` ([#1842](https://github.com/pybamm-team/PyBaMM/pull/1842))
- Fixed bug in expression tree simplification ([#1831](https://github.com/pybamm-team/PyBaMM/pull/1831))
- Solid tortuosity is now correctly calculated with Bruggeman coefficient of the respective electrode ([#1773](https://github.com/pybamm-team/PyBaMM/pull/1773))

# [v21.11](https://github.com/pybamm-team/PyBaMM/tree/v21.11) - 2021-11-30

## Features

- The name of a parameter set can be passed to `ParameterValues` as a string, e.g. `ParameterValues("Chen2020")` ([#1822](https://github.com/pybamm-team/PyBaMM/pull/1822))
- Added submodels for interface utilisation ([#1821](https://github.com/pybamm-team/PyBaMM/pull/1821))
- Reformatted SEI growth models into a single submodel with conditionals ([#1808](https://github.com/pybamm-team/PyBaMM/pull/1808))
- Stress-induced diffusion is now a separate model option instead of being automatically included when using the particle mechanics submodels ([#1797](https://github.com/pybamm-team/PyBaMM/pull/1797))
- `Experiment`s with drive cycles can be solved ([#1793](https://github.com/pybamm-team/PyBaMM/pull/1793))
- Added surface area to volume ratio as a factor to the SEI equations ([#1790](https://github.com/pybamm-team/PyBaMM/pull/1790))
- Half-cell SPM and SPMe have been implemented ([#1731](https://github.com/pybamm-team/PyBaMM/pull/1731))

## Bug fixes

- Fixed `sympy` operators for `Arctan` and `Exponential` ([#1786](https://github.com/pybamm-team/PyBaMM/pull/1786))
- Fixed finite volume discretization in spherical polar coordinates ([#1782](https://github.com/pybamm-team/PyBaMM/pull/1782))
- Fixed bug when using `Experiment` with a pouch cell model ([#1707](https://github.com/pybamm-team/PyBaMM/pull/1707))
- Fixed bug when using `Experiment` with a plating model ([#1707](https://github.com/pybamm-team/PyBaMM/pull/1707))
- Fixed hack for potentials in the SPMe model ([#1707](https://github.com/pybamm-team/PyBaMM/pull/1707))

## Breaking changes

- The `chemistry` keyword argument in `ParameterValues` has been deprecated. Use `ParameterValues(chem)` instead of `ParameterValues(chemistry=chem)` ([#1822](https://github.com/pybamm-team/PyBaMM/pull/1822))
- Raise error when trying to convert an `Interpolant` with the "pchip" interpolator to CasADI ([#1791](https://github.com/pybamm-team/PyBaMM/pull/1791))
- Raise error if `Concatenation` is used directly with `Variable` objects (`concatenation` should be used instead) ([#1789](https://github.com/pybamm-team/PyBaMM/pull/1789))
- Made jax, jaxlib and the PyBaMM JaxSolver optional ([#1767](https://github.com/pybamm-team/PyBaMM/pull/1767), [#1803](https://github.com/pybamm-team/PyBaMM/pull/1803))

# [v21.10](https://github.com/pybamm-team/PyBaMM/tree/v21.10) - 2021-10-31

## Features

- Summary variables can now be user-determined ([#1760](https://github.com/pybamm-team/PyBaMM/pull/1760))
- Added `all_first_states` to the `Solution` object for a simulation with experiment ([#1759](https://github.com/pybamm-team/PyBaMM/pull/1759))
- Added a new method (`create_gif`) in `QuickPlot`, `Simulation` and `BatchStudy` to create a GIF of a simulation ([#1754](https://github.com/pybamm-team/PyBaMM/pull/1754))
- Added more examples for the `BatchStudy` class ([#1747](https://github.com/pybamm-team/PyBaMM/pull/1747))
- SEI models can now be included in the half-cell model ([#1705](https://github.com/pybamm-team/PyBaMM/pull/1705))

## Bug fixes

- Half-cell model and lead-acid models can now be simulated with `Experiment`s ([#1759](https://github.com/pybamm-team/PyBaMM/pull/1759))
- Removed in-place modification of the solution objects by `QuickPlot` ([#1747](https://github.com/pybamm-team/PyBaMM/pull/1747))
- Fixed vector-vector multiplication bug that was causing errors in the SPM with constant voltage or power ([#1735](https://github.com/pybamm-team/PyBaMM/pull/1735))

# [v21.9](https://github.com/pybamm-team/PyBaMM/tree/v21.9) - 2021-09-30

## Features

- Added thermal parameters (thermal conductivity, specific heat, etc.) to the `Ecker2015` parameter set from Zhao et al. (2018) and Hales et al. (2019) ([#1683](https://github.com/pybamm-team/PyBaMM/pull/1683))
- Added `plot_summary_variables` to plot and compare summary variables ([#1678](https://github.com/pybamm-team/PyBaMM/pull/1678))
- The DFN model can now be used directly (instead of `BasicDFNHalfCell`) to simulate a half-cell ([#1600](https://github.com/pybamm-team/PyBaMM/pull/1600))

## Breaking changes

- Dropped support for Python 3.6 ([#1696](https://github.com/pybamm-team/PyBaMM/pull/1696))
- The substring 'negative electrode' has been removed from variables related to SEI and lithium plating (e.g. 'Total negative electrode SEI thickness [m]' replaced by 'Total SEI thickness [m]') ([#1654](https://github.com/pybamm-team/PyBaMM/pull/1654))

# [v21.08](https://github.com/pybamm-team/PyBaMM/tree/v21.08) - 2021-08-26

This release introduces:

- the switch to calendar versioning: from now on we will use year.month version number
- sensitivity analysis of solutions with respect to input parameters
- several new models, including many-particle and state-of-health models
- improvement on how CasADI solver's handle events, including a new "fast with events" mode
- several other new features, optimizations, and bug fixes, summarized below

## Features

- Added submodels and functionality for particle-size distributions in the DFN model, including an
  example notebook ([#1602](https://github.com/pybamm-team/PyBaMM/pull/1602))
- Added UDDS and WLTC drive cycles ([#1601](https://github.com/pybamm-team/PyBaMM/pull/1601))
- Added LG M50 (NMC811 and graphite + SiOx) parameter set from O'Regan 2022 ([#1594](https://github.com/pybamm-team/PyBaMM/pull/1594))
- `pybamm.base_solver.solve` function can take a list of input parameters to calculate the sensitivities of the solution with respect to. Alternatively, it can be set to `True` to calculate the sensitivities for all input parameters ([#1552](https://github.com/pybamm-team/PyBaMM/pull/1552))
- Added capability for `quaternary` domains (in addition to `primary`, `secondary` and `tertiary`), increasing the maximum number of domains that a `Symbol` can have to 4. ([#1580](https://github.com/pybamm-team/PyBaMM/pull/1580))
- Tabs can now be placed at the bottom of the cell in 1+1D thermal models ([#1581](https://github.com/pybamm-team/PyBaMM/pull/1581))
- Added temperature dependence on electrode electronic conductivity ([#1570](https://github.com/pybamm-team/PyBaMM/pull/1570))
- `pybamm.base_solver.solve` function can take a list of input parameters to calculate the sensitivities of the solution with respect to. Alternatively, it can be set to `True` to calculate the sensitivities for all input parameters ([#1552](https://github.com/pybamm-team/PyBaMM/pull/1552))
- Added a new lithium-ion model `MPM` or Many-Particle Model, with a distribution of particle sizes in each electrode. ([#1529](https://github.com/pybamm-team/PyBaMM/pull/1529))
- Added 2 new submodels for lithium transport in a size distribution of electrode particles: Fickian diffusion (`FickianSingleSizeDistribution`) and uniform concentration profile (`FastSingleSizeDistribution`). ([#1529](https://github.com/pybamm-team/PyBaMM/pull/1529))
- Added a "particle size" domain to the default lithium-ion geometry, including plotting capabilities (`QuickPlot`) and processing of variables (`ProcessedVariable`). ([#1529](https://github.com/pybamm-team/PyBaMM/pull/1529))
- Added fitted expressions for OCPs for the Chen2020 parameter set ([#1526](https://github.com/pybamm-team/PyBaMM/pull/1497))
- Added `initial_soc` argument to `Simualtion.solve` for specifying the initial SOC when solving a model ([#1512](https://github.com/pybamm-team/PyBaMM/pull/1512))
- Added `print_name` to some symbols ([#1495](https://github.com/pybamm-team/PyBaMM/pull/1495), [#1497](https://github.com/pybamm-team/PyBaMM/pull/1497))
- Added Base Parameters class and SymPy in dependencies ([#1495](https://github.com/pybamm-team/PyBaMM/pull/1495))
- Added a new "reaction-driven" model for LAM from Reniers et al (2019) ([#1490](https://github.com/pybamm-team/PyBaMM/pull/1490))
- Some features ("loss of active material" and "particle mechanics") can now be specified separately for the negative electrode and positive electrode by passing a 2-tuple ([#1490](https://github.com/pybamm-team/PyBaMM/pull/1490))
- `plot` and `plot2D` now take and return a matplotlib Axis to allow for easier customization ([#1472](https://github.com/pybamm-team/PyBaMM/pull/1472))
- `ParameterValues.evaluate` can now return arrays to allow function parameters to be easily evaluated ([#1472](https://github.com/pybamm-team/PyBaMM/pull/1472))
- Added option to save only specific cycle numbers when simulating an `Experiment` ([#1459](https://github.com/pybamm-team/PyBaMM/pull/1459))
- Added capacity-based termination conditions when simulating an `Experiment` ([#1459](https://github.com/pybamm-team/PyBaMM/pull/1459))
- Added "summary variables" to track degradation over several cycles ([#1459](https://github.com/pybamm-team/PyBaMM/pull/1459))
- Added `ElectrodeSOH` model for calculating capacities and stoichiometric limits ([#1459](https://github.com/pybamm-team/PyBaMM/pull/1459))
- Added Batch Study class ([#1455](https://github.com/pybamm-team/PyBaMM/pull/1455))
- Added `ConcatenationVariable`, which is automatically created when variables are concatenated ([#1453](https://github.com/pybamm-team/PyBaMM/pull/1453))
- Added "fast with events" mode for the CasADi solver, which solves a model and finds events more efficiently than "safe" mode. As of PR #1450 this feature is still being tested and "safe" mode remains the default ([#1450](https://github.com/pybamm-team/PyBaMM/pull/1450))

## Optimizations

- Models that mostly use x-averaged quantities (SPM and SPMe) now use x-averaged degradation models ([#1490](https://github.com/pybamm-team/PyBaMM/pull/1490))
- Improved how the CasADi solver's "safe" mode finds events ([#1450](https://github.com/pybamm-team/PyBaMM/pull/1450))
- Perform more automatic simplifications of the expression tree ([#1449](https://github.com/pybamm-team/PyBaMM/pull/1449))
- Reduce time taken to hash a sparse `Matrix` object ([#1449](https://github.com/pybamm-team/PyBaMM/pull/1449))

## Bug fixes

- Fixed bug with `load_function` ([#1675](https://github.com/pybamm-team/PyBaMM/pull/1675))
- Updated documentation to include some previously missing functions, such as `erf` and `tanh` ([#1628](https://github.com/pybamm-team/PyBaMM/pull/1628))
- Fixed reading citation file without closing ([#1620](https://github.com/pybamm-team/PyBaMM/pull/1620))
- Porosity variation for SEI and plating models is calculated from the film thickness rather than from a separate ODE ([#1617](https://github.com/pybamm-team/PyBaMM/pull/1617))
- Fixed a bug where the order of the indexing for the entries of variables discretised using FEM was incorrect ([#1556](https://github.com/pybamm-team/PyBaMM/pull/1556))
- Fix broken module import for spyder when running a script twice ([#1555](https://github.com/pybamm-team/PyBaMM/pull/1555))
- Fixed ElectrodeSOH model for multi-dimensional simulations ([#1548](https://github.com/pybamm-team/PyBaMM/pull/1548))
- Removed the overly-restrictive check "each variable in the algebraic eqn keys must appear in the eqn" ([#1510](https://github.com/pybamm-team/PyBaMM/pull/1510))
- Made parameters importable through pybamm ([#1475](https://github.com/pybamm-team/PyBaMM/pull/1475))

## Breaking changes

- Refactored the `particle` submodel module, with the models having no size distribution now found in `particle.no_distribution`, and those with a size distribution in `particle.size_distribution`. Renamed submodels to indicate the transport model (Fickian diffusion, polynomial profile) and if they are "x-averaged". E.g., `FickianManyParticles` and `FickianSingleParticle` are now `no_distribution.FickianDiffusion` and `no_distribution.XAveragedFickianDiffusion` ([#1602](https://github.com/pybamm-team/PyBaMM/pull/1602))
- Changed sensitivity API. Removed `ProcessedSymbolicVariable`, all sensitivity now handled within the solvers and `ProcessedVariable` ([#1552](https://github.com/pybamm-team/PyBaMM/pull/1552),[#2276](https://github.com/pybamm-team/PyBaMM/pull/2276))
- The `Yang2017` parameter set has been removed as the complete parameter set is not publicly available in the literature ([#1577](https://github.com/pybamm-team/PyBaMM/pull/1577))
- Changed how options are specified for the "loss of active material" and "particle cracking" submodels. "loss of active material" can now be one of "none", "stress-driven", or "reaction-driven", or a 2-tuple for different options in negative and positive electrode. Similarly "particle cracking" (now called "particle mechanics") can now be "none", "swelling only", "swelling and cracking", or a 2-tuple ([#1490](https://github.com/pybamm-team/PyBaMM/pull/1490))
- Changed the variable in the full diffusion model from "Electrolyte concentration" to "Porosity times concentration" ([#1476](https://github.com/pybamm-team/PyBaMM/pull/1476))
- Renamed `lithium-ion` folder to `lithium_ion` and `lead-acid` folder to `lead_acid` in parameters ([#1464](https://github.com/pybamm-team/PyBaMM/pull/1464))

# [v0.4.0](https://github.com/pybamm-team/PyBaMM/tree/v0.4.0) - 2021-03-28

This release introduces:

- several new models, including reversible and irreversible plating submodels, submodels for loss of active material, Yang et al.'s (2017) coupled SEI/plating/pore clogging model, and the Newman-Tobias model
- internal optimizations for solving models, particularly for simulating experiments, with more accurate event detection and more efficient numerical methods and post-processing
- parallel solutions of a model with different inputs
- a cleaner installation process for Mac when installing from PyPI, no longer requiring a Homebrew installation of Sundials
- improved plotting functionality, including adding a new 'voltage component' plot
- several other new features, optimizations, and bug fixes, summarized below

## Features

- Added `NewmanTobias` li-ion battery model ([#1423](https://github.com/pybamm-team/PyBaMM/pull/1423))
- Added `plot_voltage_components` to easily plot the component overpotentials that make up the voltage ([#1419](https://github.com/pybamm-team/PyBaMM/pull/1419))
- Made `QuickPlot` more customizable and added an example ([#1419](https://github.com/pybamm-team/PyBaMM/pull/1419))
- `Solution` objects can now be created by stepping _different_ models ([#1408](https://github.com/pybamm-team/PyBaMM/pull/1408))
- Added Yang et al 2017 model that couples irreversible lithium plating, SEI growth and change in porosity which produces a transition from linear to nonlinear degradation pattern of lithium-ion battery over extended cycles([#1398](https://github.com/pybamm-team/PyBaMM/pull/1398))
- Added support for Python 3.9 and dropped support for Python 3.6. Python 3.6 may still work but is now untested ([#1370](https://github.com/pybamm-team/PyBaMM/pull/1370))
- Added the electrolyte overpotential and Ohmic losses for full conductivity, including surface form ([#1350](https://github.com/pybamm-team/PyBaMM/pull/1350))
- Added functionality to `Citations` to print formatted citations ([#1340](https://github.com/pybamm-team/PyBaMM/pull/1340))
- Updated the way events are handled in `CasadiSolver` for more accurate event location ([#1328](https://github.com/pybamm-team/PyBaMM/pull/1328))
- Added error message if initial conditions are outside the bounds of a variable ([#1326](https://github.com/pybamm-team/PyBaMM/pull/1326))
- Added temperature dependence to density, heat capacity and thermal conductivity ([#1323](https://github.com/pybamm-team/PyBaMM/pull/1323))
- Added temperature dependence to the transference number (`t_plus`) ([#1317](https://github.com/pybamm-team/PyBaMM/pull/1317))
- Added new functionality for `Interpolant` ([#1312](https://github.com/pybamm-team/PyBaMM/pull/1312))
- Added option to express experiments (and extract solutions) in terms of cycles of operating condition ([#1309](https://github.com/pybamm-team/PyBaMM/pull/1309))
- The event time and state are now returned as part of `Solution.t` and `Solution.y` so that the event is accurately captured in the returned solution ([#1300](https://github.com/pybamm-team/PyBaMM/pull/1300))
- Added reversible and irreversible lithium plating models ([#1287](https://github.com/pybamm-team/PyBaMM/pull/1287))
- Reformatted the `BasicDFNHalfCell` to be consistent with the other models ([#1282](https://github.com/pybamm-team/PyBaMM/pull/1282))
- Added option to make the total interfacial current density a state ([#1280](https://github.com/pybamm-team/PyBaMM/pull/1280))
- Added functionality to initialize a model using the solution from another model ([#1278](https://github.com/pybamm-team/PyBaMM/pull/1278))
- Added submodels for active material ([#1262](https://github.com/pybamm-team/PyBaMM/pull/1262))
- Updated solvers' method `solve()` so it can take a list of inputs dictionaries as the `inputs` keyword argument. In this case the model is solved for each input set in the list, and a list of solutions mapping the set of inputs to the solutions is returned. Note that `solve()` can still take a single dictionary as the `inputs` keyword argument. In this case the behaviour is unchanged compared to previous versions.([#1261](https://github.com/pybamm-team/PyBaMM/pull/1261))
- Added composite surface form electrolyte models: `CompositeDifferential` and `CompositeAlgebraic` ([#1207](https://github.com/pybamm-team/PyBaMM/issues/1207))

## Optimizations

- Improved the way an `Experiment` is simulated to reduce solve time (at the cost of slightly higher set-up time) ([#1408](https://github.com/pybamm-team/PyBaMM/pull/1408))
- Add script and workflow to automatically update parameter_sets.py docstrings ([#1371](https://github.com/pybamm-team/PyBaMM/pull/1371))
- Add URLs checker in workflows ([#1347](https://github.com/pybamm-team/PyBaMM/pull/1347))
- The `Solution` class now only creates the concatenated `y` when the user asks for it. This is an optimization step as the concatenation can be slow, especially with larger experiments ([#1331](https://github.com/pybamm-team/PyBaMM/pull/1331))
- If solver method `solve()` is passed a list of inputs as the `inputs` keyword argument, the resolution of the model for each input set is spread across several Python processes, usually running in parallel on different processors. The default number of processes is the number of processors available. `solve()` takes a new keyword argument `nproc` which can be used to set this number a manually.
- Variables are now post-processed using CasADi ([#1316](https://github.com/pybamm-team/PyBaMM/pull/1316))
- Operations such as `1*x` and `0+x` now directly return `x` ([#1252](https://github.com/pybamm-team/PyBaMM/pull/1252))

## Bug fixes

- Fixed a bug on the boundary conditions of `FickianSingleParticle` and `FickianManyParticles` to ensure mass is conserved ([#1421](https://github.com/pybamm-team/PyBaMM/pull/1421))
- Fixed a bug where the `PolynomialSingleParticle` submodel gave incorrect results with "dimensionality" equal to 2 ([#1411](https://github.com/pybamm-team/PyBaMM/pull/1411))
- Fixed a bug where volume averaging in 0D gave the wrong result ([#1411](https://github.com/pybamm-team/PyBaMM/pull/1411))
- Fixed a sign error in the positive electrode ohmic losses ([#1407](https://github.com/pybamm-team/PyBaMM/pull/1407))
- Fixed the formulation of the EC reaction SEI model ([#1397](https://github.com/pybamm-team/PyBaMM/pull/1397))
- Simulations now stop when an experiment becomes infeasible ([#1395](https://github.com/pybamm-team/PyBaMM/pull/1395))
- Added a check for domains in `Concatenation` ([#1368](https://github.com/pybamm-team/PyBaMM/pull/1368))
- Differentiation now works even when the differentiation variable is a constant ([#1294](https://github.com/pybamm-team/PyBaMM/pull/1294))
- Fixed a bug where the event time and state were no longer returned as part of the solution ([#1344](https://github.com/pybamm-team/PyBaMM/pull/1344))
- Fixed a bug in `CasadiSolver` safe mode which crashed when there were extrapolation events but no termination events ([#1321](https://github.com/pybamm-team/PyBaMM/pull/1321))
- When an `Interpolant` is extrapolated an error is raised for `CasadiSolver` (and a warning is raised for the other solvers) ([#1315](https://github.com/pybamm-team/PyBaMM/pull/1315))
- Fixed `Simulation` and `model.new_copy` to fix a bug where changes to the model were overwritten ([#1278](https://github.com/pybamm-team/PyBaMM/pull/1278))

## Breaking changes

- Removed `Simplification` class and `.simplify()` function ([#1369](https://github.com/pybamm-team/PyBaMM/pull/1369))
- All example notebooks in PyBaMM's GitHub repository must now include the command `pybamm.print_citations()`, otherwise the tests will fail. This is to encourage people to use this command to cite the relevant papers ([#1340](https://github.com/pybamm-team/PyBaMM/pull/1340))
- Notation has been homogenised to use positive and negative electrode (instead of cathode and anode). This applies to the parameter folders (now called `'positive_electrodes'` and `'negative_electrodes'`) and the options of `active_material` and `particle_cracking` submodels (now called `'positive'` and `'negative'`) ([#1337](https://github.com/pybamm-team/PyBaMM/pull/1337))
- `Interpolant` now takes `x` and `y` instead of a single `data` entry ([#1312](https://github.com/pybamm-team/PyBaMM/pull/1312))
- Boolean model options ('sei porosity change', 'convection') must now be given in string format ('true' or 'false' instead of True or False) ([#1280](https://github.com/pybamm-team/PyBaMM/pull/1280))
- Operations such as `1*x` and `0+x` now directly return `x`. This can be bypassed by explicitly creating the binary operators, e.g. `pybamm.Multiplication(1, x)` ([#1252](https://github.com/pybamm-team/PyBaMM/pull/1252))
- `'Cell capacity [A.h]'` has been renamed to `'Nominal cell capacity [A.h]'`. `'Cell capacity [A.h]'` will be deprecated in the next release. ([#1352](https://github.com/pybamm-team/PyBaMM/pull/1352))

# [v0.3.0](https://github.com/pybamm-team/PyBaMM/tree/v0.3.0) - 2020-12-01

This release introduces a new aging model for particle mechanics, a new reduced-order model (TSPMe), and a parameter set for A123 LFP cells. Additionally, there have been several backend optimizations to speed up model creation and solving, and other minor features and bug fixes.

## Features

- Added a submodel for particle mechanics ([#1232](https://github.com/pybamm-team/PyBaMM/pull/1232))
- Added a notebook on how to speed up the solver and handle instabilities ([#1223](https://github.com/pybamm-team/PyBaMM/pull/1223))
- Improve string printing of `BinaryOperator`, `Function`, and `Concatenation` objects ([#1223](https://github.com/pybamm-team/PyBaMM/pull/1223))
- Added `Solution.integration_time`, which is the time taken just by the integration subroutine, without extra setups ([#1223](https://github.com/pybamm-team/PyBaMM/pull/1223))
- Added parameter set for an A123 LFP cell ([#1209](https://github.com/pybamm-team/PyBaMM/pull/1209))
- Added variables related to equivalent circuit models ([#1204](https://github.com/pybamm-team/PyBaMM/pull/1204))
- Added the `Integrated` electrolyte conductivity submodel ([#1188](https://github.com/pybamm-team/PyBaMM/pull/1188))
- Added an example script to check conservation of lithium ([#1186](https://github.com/pybamm-team/PyBaMM/pull/1186))
- Added `erf` and `erfc` functions ([#1184](https://github.com/pybamm-team/PyBaMM/pull/1184))

## Optimizations

- Add (optional) smooth approximations for the `Minimum`, `Maximum`, `Heaviside`, and `AbsoluteValue` operators ([#1223](https://github.com/pybamm-team/PyBaMM/pull/1223))
- Avoid unnecessary repeated computations in the solvers ([#1222](https://github.com/pybamm-team/PyBaMM/pull/1222))
- Rewrite `Symbol.is_constant` to be more efficient ([#1222](https://github.com/pybamm-team/PyBaMM/pull/1222))
- Cache shape and size calculations ([#1222](https://github.com/pybamm-team/PyBaMM/pull/1222))
- Only instantiate the geometric, electrical and thermal parameter classes once ([#1222](https://github.com/pybamm-team/PyBaMM/pull/1222))

## Bug fixes

- Quickplot now works when timescale or lengthscale is a function of an input parameter ([#1234](https://github.com/pybamm-team/PyBaMM/pull/1234))
- Fix bug that was slowing down creation of the EC reaction SEI submodel ([#1227](https://github.com/pybamm-team/PyBaMM/pull/1227))
- Add missing separator thermal parameters for the Ecker parameter set ([#1226](https://github.com/pybamm-team/PyBaMM/pull/1226))
- Make sure simulation solves when evaluated timescale is a function of an input parameter ([#1218](https://github.com/pybamm-team/PyBaMM/pull/1218))
- Raise error if saving to MATLAB with variable names that MATLAB can't read, and give option of providing alternative variable names ([#1206](https://github.com/pybamm-team/PyBaMM/pull/1206))
- Raise error if the boundary condition at the origin in a spherical domain is other than no-flux ([#1175](https://github.com/pybamm-team/PyBaMM/pull/1175))
- Fix boundary conditions at r = 0 for Creating Models notebooks ([#1173](https://github.com/pybamm-team/PyBaMM/pull/1173))

## Breaking changes

- The parameters "Positive/Negative particle distribution in x" and "Positive/Negative surface area to volume ratio distribution in x" have been deprecated. Instead, users can provide "Positive/Negative particle radius [m]" and "Positive/Negative surface area to volume ratio [m-1]" directly as functions of through-cell position (x [m]) ([#1237](https://github.com/pybamm-team/PyBaMM/pull/1237))

# [v0.2.4](https://github.com/pybamm-team/PyBaMM/tree/v0.2.4) - 2020-09-07

This release adds new operators for more complex models, some basic sensitivity analysis, and a spectral volumes spatial method, as well as some small bug fixes.

## Features

- Added variables which track the total amount of lithium in the system ([#1136](https://github.com/pybamm-team/PyBaMM/pull/1136))
- Added `Upwind` and `Downwind` operators for convection ([#1134](https://github.com/pybamm-team/PyBaMM/pull/1134))
- Added Getting Started notebook on solver options and changing the mesh. Also added a notebook detailing the different thermal options, and a notebook explaining the steps that occur behind the scenes in the `Simulation` class ([#1131](https://github.com/pybamm-team/PyBaMM/pull/1131))
- Added particle submodel that use a polynomial approximation to the concentration within the electrode particles ([#1130](https://github.com/pybamm-team/PyBaMM/pull/1130))
- Added `Modulo`, `Floor` and `Ceiling` operators ([#1121](https://github.com/pybamm-team/PyBaMM/pull/1121))
- Added DFN model for a half cell ([#1121](https://github.com/pybamm-team/PyBaMM/pull/1121))
- Automatically compute surface area to volume ratio based on particle shape for li-ion models ([#1120](https://github.com/pybamm-team/PyBaMM/pull/1120))
- Added "R-averaged particle concentration" variables ([#1118](https://github.com/pybamm-team/PyBaMM/pull/1118))
- Added support for sensitivity calculations to the casadi solver ([#1109](https://github.com/pybamm-team/PyBaMM/pull/1109))
- Added support for index 1 semi-explicit dae equations and sensitivity calculations to JAX BDF solver ([#1107](https://github.com/pybamm-team/PyBaMM/pull/1107))
- Allowed keyword arguments to be passed to `Simulation.plot()` ([#1099](https://github.com/pybamm-team/PyBaMM/pull/1099))
- Added the Spectral Volumes spatial method and the submesh that it works with ([#900](https://github.com/pybamm-team/PyBaMM/pull/900))

## Bug fixes

- Fixed bug where some parameters were not being set by the `EcReactionLimited` SEI model ([#1136](https://github.com/pybamm-team/PyBaMM/pull/1136))
- Fixed bug on electrolyte potential for `BasicDFNHalfCell` ([#1133](https://github.com/pybamm-team/PyBaMM/pull/1133))
- Fixed `r_average` to work with `SecondaryBroadcast` ([#1118](https://github.com/pybamm-team/PyBaMM/pull/1118))
- Fixed finite volume discretisation of spherical integrals ([#1118](https://github.com/pybamm-team/PyBaMM/pull/1118))
- `t_eval` now gets changed to a `linspace` if a list of length 2 is passed ([#1113](https://github.com/pybamm-team/PyBaMM/pull/1113))
- Fixed bug when setting a function with an `InputParameter` ([#1111](https://github.com/pybamm-team/PyBaMM/pull/1111))

## Breaking changes

- The "fast diffusion" particle option has been renamed "uniform profile" ([#1130](https://github.com/pybamm-team/PyBaMM/pull/1130))
- The modules containing standard parameters are now classes so they can take options
  (e.g. `standard_parameters_lithium_ion` is now `LithiumIonParameters`) ([#1120](https://github.com/pybamm-team/PyBaMM/pull/1120))
- Renamed `quick_plot_vars` to `output_variables` in `Simulation` to be consistent with `QuickPlot`. Passing `quick_plot_vars` to `Simulation.plot()` has been deprecated and `output_variables` should be passed instead ([#1099](https://github.com/pybamm-team/PyBaMM/pull/1099))

# [v0.2.3](https://github.com/pybamm-team/PyBaMM/tree/v0.2.3) - 2020-07-01

This release enables the use of [Google Colab](https://colab.research.google.com/github/pybamm-team/PyBaMM/blob/main/) for running example notebooks, and adds some small new features and bug fixes.

## Features

- Added JAX evaluator, and ODE solver ([#1038](https://github.com/pybamm-team/PyBaMM/pull/1038))
- Reformatted Getting Started notebooks ([#1083](https://github.com/pybamm-team/PyBaMM/pull/1083))
- Reformatted Landesfeind electrolytes ([#1064](https://github.com/pybamm-team/PyBaMM/pull/1064))
- Adapted examples to be run in Google Colab ([#1061](https://github.com/pybamm-team/PyBaMM/pull/1061))
- Added some new solvers for algebraic models ([#1059](https://github.com/pybamm-team/PyBaMM/pull/1059))
- Added `length_scales` attribute to models ([#1058](https://github.com/pybamm-team/PyBaMM/pull/1058))
- Added averaging in secondary dimensions ([#1057](https://github.com/pybamm-team/PyBaMM/pull/1057))
- Added SEI reaction based on Yang et. al. 2017 and reduction in porosity ([#1009](https://github.com/pybamm-team/PyBaMM/issues/1009))

## Optimizations

- Reformatted CasADi "safe" mode to deal with events better ([#1089](https://github.com/pybamm-team/PyBaMM/pull/1089))

## Bug fixes

- Fixed a bug in `InterstitialDiffusionLimited` ([#1097](https://github.com/pybamm-team/PyBaMM/pull/1097))
- Fixed `Simulation` to keep different copies of the model so that parameters can be changed between simulations ([#1090](https://github.com/pybamm-team/PyBaMM/pull/1090))
- Fixed `model.new_copy()` to keep custom submodels ([#1090](https://github.com/pybamm-team/PyBaMM/pull/1090))
- 2D processed variables can now be evaluated at the domain boundaries ([#1088](https://github.com/pybamm-team/PyBaMM/pull/1088))
- Update the default variable points to better capture behaviour in the solid particles in li-ion models ([#1081](https://github.com/pybamm-team/PyBaMM/pull/1081))
- Fix `QuickPlot` to display variables discretised by FEM (in y-z) properly ([#1078](https://github.com/pybamm-team/PyBaMM/pull/1078))
- Add length scales to `EffectiveResistance` models ([#1071](https://github.com/pybamm-team/PyBaMM/pull/1071))
- Allowed for pybamm functions exp, sin, cos, sqrt to be used in expression trees that
  are converted to casadi format ([#1067](https://github.com/pybamm-team/PyBaMM/pull/1067))
- Fix a bug where variables that depend on y and z were transposed in `QuickPlot` ([#1055](https://github.com/pybamm-team/PyBaMM/pull/1055))

## Breaking changes

- `Simulation.specs` and `Simulation.set_defaults` have been deprecated. Users should create a new `Simulation` object for each different case instead ([#1090](https://github.com/pybamm-team/PyBaMM/pull/1090))
- The solution times `t_eval` must now be provided to `Simulation.solve()` when not using an experiment or prescribing the current using drive cycle data ([#1086](https://github.com/pybamm-team/PyBaMM/pull/1086))

# [v0.2.2](https://github.com/pybamm-team/PyBaMM/tree/v0.2.2) - 2020-06-01

New SEI models, simplification of submodel structure, as well as optimisations and general bug fixes.

## Features

- Reformatted `Geometry` and `Mesh` classes ([#1032](https://github.com/pybamm-team/PyBaMM/pull/1032))
- Added arbitrary geometry to the lumped thermal model ([#718](https://github.com/pybamm-team/PyBaMM/issues/718))
- Allowed `ProcessedVariable` to handle cases where `len(solution.t)=1` ([#1020](https://github.com/pybamm-team/PyBaMM/pull/1020))
- Added `BackwardIndefiniteIntegral` symbol ([#1014](https://github.com/pybamm-team/PyBaMM/pull/1014))
- Added `plot` and `plot2D` to enable easy plotting of `pybamm.Array` objects ([#1008](https://github.com/pybamm-team/PyBaMM/pull/1008))
- Updated effective current collector models and added example notebook ([#1007](https://github.com/pybamm-team/PyBaMM/pull/1007))
- Added SEI film resistance as an option ([#994](https://github.com/pybamm-team/PyBaMM/pull/994))
- Added `parameters` attribute to `pybamm.BaseModel` and `pybamm.Geometry` that lists all of the required parameters ([#993](https://github.com/pybamm-team/PyBaMM/pull/993))
- Added tab, edge, and surface cooling ([#965](https://github.com/pybamm-team/PyBaMM/pull/965))
- Added functionality to solver to automatically discretise a 0D model ([#947](https://github.com/pybamm-team/PyBaMM/pull/947))
- Added sensitivity to `CasadiAlgebraicSolver` ([#940](https://github.com/pybamm-team/PyBaMM/pull/940))
- Added `ProcessedSymbolicVariable` class, which can handle symbolic variables (i.e. variables for which the inputs are symbolic) ([#940](https://github.com/pybamm-team/PyBaMM/pull/940))
- Made `QuickPlot` compatible with Google Colab ([#935](https://github.com/pybamm-team/PyBaMM/pull/935))
- Added `BasicFull` model for lead-acid ([#932](https://github.com/pybamm-team/PyBaMM/pull/932))
- Added 'arctan' function ([#973](https://github.com/pybamm-team/PyBaMM/pull/973))

## Optimizations

- Implementing the use of GitHub Actions for CI ([#855](https://github.com/pybamm-team/PyBaMM/pull/855))
- Changed default solver for DAE models to `CasadiSolver` ([#978](https://github.com/pybamm-team/PyBaMM/pull/978))
- Added some extra simplifications to the expression tree ([#971](https://github.com/pybamm-team/PyBaMM/pull/971))
- Changed the behaviour of "safe" mode in `CasadiSolver` ([#956](https://github.com/pybamm-team/PyBaMM/pull/956))
- Sped up model building ([#927](https://github.com/pybamm-team/PyBaMM/pull/927))
- Changed default solver for lead-acid to `CasadiSolver` ([#927](https://github.com/pybamm-team/PyBaMM/pull/927))

## Bug fixes

- Fix a bug where slider plots do not update properly in notebooks ([#1041](https://github.com/pybamm-team/PyBaMM/pull/1041))
- Fix storing and plotting external variables in the solution ([#1026](https://github.com/pybamm-team/PyBaMM/pull/1026))
- Fix running a simulation with a model that is already discretized ([#1025](https://github.com/pybamm-team/PyBaMM/pull/1025))
- Fix CI not triggering for PR. ([#1013](https://github.com/pybamm-team/PyBaMM/pull/1013))
- Fix schedule testing running too often. ([#1010](https://github.com/pybamm-team/PyBaMM/pull/1010))
- Fix doctests failing due to mismatch in unsorted output.([#990](https://github.com/pybamm-team/PyBaMM/pull/990))
- Added extra checks when creating a model, for clearer errors ([#971](https://github.com/pybamm-team/PyBaMM/pull/971))
- Fixed `Interpolant` ids to allow processing ([#962](https://github.com/pybamm-team/PyBaMM/pull/962))
- Fixed a bug in the initial conditions of the potential pair model ([#954](https://github.com/pybamm-team/PyBaMM/pull/954))
- Changed simulation attributes to assign copies rather than the objects themselves ([#952](https://github.com/pybamm-team/PyBaMM/pull/952))
- Added default values to base model so that it works with the `Simulation` class ([#952](https://github.com/pybamm-team/PyBaMM/pull/952))
- Fixed solver to recompute initial conditions when inputs are changed ([#951](https://github.com/pybamm-team/PyBaMM/pull/951))
- Reformatted thermal submodels ([#938](https://github.com/pybamm-team/PyBaMM/pull/938))
- Reformatted electrolyte submodels ([#927](https://github.com/pybamm-team/PyBaMM/pull/927))
- Reformatted convection submodels ([#635](https://github.com/pybamm-team/PyBaMM/pull/635))

## Breaking changes

- Geometry should no longer be given keys 'primary' or 'secondary' ([#1032](https://github.com/pybamm-team/PyBaMM/pull/1032))
- Calls to `ProcessedVariable` objects are now made using dimensional time and space ([#1028](https://github.com/pybamm-team/PyBaMM/pull/1028))
- For variables discretised using finite elements the result returned by calling `ProcessedVariable` is now transposed ([#1020](https://github.com/pybamm-team/PyBaMM/pull/1020))
- Renamed "surface area density" to "surface area to volume ratio" ([#975](https://github.com/pybamm-team/PyBaMM/pull/975))
- Replaced "reaction rate" with "exchange-current density" ([#975](https://github.com/pybamm-team/PyBaMM/pull/975))
- Changed the implementation of reactions in submodels ([#948](https://github.com/pybamm-team/PyBaMM/pull/948))
- Removed some inputs like `T_inf`, `R_g` and activation energies to some of the standard function parameters. This is because each of those inputs is specific to a particular function (e.g. the reference temperature at which the function was measured). To change a property such as the activation energy, users should create a new function, specifying the relevant property as a `Parameter` or `InputParameter` ([#942](https://github.com/pybamm-team/PyBaMM/pull/942))
- The thermal option 'xyz-lumped' has been removed. The option 'thermal current collector' has also been removed ([#938](https://github.com/pybamm-team/PyBaMM/pull/938))
- The 'C-rate' parameter has been deprecated. Use 'Current function [A]' instead. The cell capacity can be accessed as 'Cell capacity [A.h]', and used to calculate current from C-rate ([#952](https://github.com/pybamm-team/PyBaMM/pull/952))

# [v0.2.1](https://github.com/pybamm-team/PyBaMM/tree/v0.2.1) - 2020-03-31

New expression tree node types, models, parameter sets and solvers, as well as general bug fixes and new examples.

## Features

- Store variable slices in model for inspection ([#925](https://github.com/pybamm-team/PyBaMM/pull/925))
- Added LiNiCoO2 parameter set from Ecker et. al. ([#922](https://github.com/pybamm-team/PyBaMM/pull/922))
- Made t_plus (optionally) a function of electrolyte concentration, and added (1 + dlnf/dlnc) to models ([#921](https://github.com/pybamm-team/PyBaMM/pull/921))
- Added `DummySolver` for empty models ([#915](https://github.com/pybamm-team/PyBaMM/pull/915))
- Added functionality to broadcast to edges ([#891](https://github.com/pybamm-team/PyBaMM/pull/891))
- Reformatted and cleaned up `QuickPlot` ([#886](https://github.com/pybamm-team/PyBaMM/pull/886))
- Added thermal effects to lead-acid models ([#885](https://github.com/pybamm-team/PyBaMM/pull/885))
- Added a helper function for info on function parameters ([#881](https://github.com/pybamm-team/PyBaMM/pull/881))
- Added additional notebooks showing how to create and compare models ([#877](https://github.com/pybamm-team/PyBaMM/pull/877))
- Added `Minimum`, `Maximum` and `Sign` operators
  ([#876](https://github.com/pybamm-team/PyBaMM/pull/876))
- Added a search feature to `FuzzyDict` ([#875](https://github.com/pybamm-team/PyBaMM/pull/875))
- Add ambient temperature as a function of time ([#872](https://github.com/pybamm-team/PyBaMM/pull/872))
- Added `CasadiAlgebraicSolver` for solving algebraic systems with CasADi ([#868](https://github.com/pybamm-team/PyBaMM/pull/868))
- Added electrolyte functions from Landesfeind ([#860](https://github.com/pybamm-team/PyBaMM/pull/860))
- Add new symbols `VariableDot`, representing the derivative of a variable wrt time,
  and `StateVectorDot`, representing the derivative of a state vector wrt time
  ([#858](https://github.com/pybamm-team/PyBaMM/issues/858))

## Bug fixes

- Filter out discontinuities that occur after solve times
  ([#941](https://github.com/pybamm-team/PyBaMM/pull/945))
- Fixed tight layout for QuickPlot in jupyter notebooks ([#930](https://github.com/pybamm-team/PyBaMM/pull/930))
- Fixed bug raised if function returns a scalar ([#919](https://github.com/pybamm-team/PyBaMM/pull/919))
- Fixed event handling in `ScipySolver` ([#905](https://github.com/pybamm-team/PyBaMM/pull/905))
- Made input handling clearer in solvers ([#905](https://github.com/pybamm-team/PyBaMM/pull/905))
- Updated Getting started notebook 2 ([#903](https://github.com/pybamm-team/PyBaMM/pull/903))
- Reformatted external circuit submodels ([#879](https://github.com/pybamm-team/PyBaMM/pull/879))
- Some bug fixes to generalize specifying models that aren't battery models, see [#846](https://github.com/pybamm-team/PyBaMM/issues/846)
- Reformatted interface submodels to be more readable ([#866](https://github.com/pybamm-team/PyBaMM/pull/866))
- Removed double-counted "number of electrodes connected in parallel" from simulation ([#864](https://github.com/pybamm-team/PyBaMM/pull/864))

## Breaking changes

- Changed keyword argument `u` for inputs (when evaluating an object) to `inputs` ([#905](https://github.com/pybamm-team/PyBaMM/pull/905))
- Removed "set external temperature" and "set external potential" options. Use "external submodels" option instead ([#862](https://github.com/pybamm-team/PyBaMM/pull/862))

# [v0.2.0](https://github.com/pybamm-team/PyBaMM/tree/v0.2.0) - 2020-02-26

This release introduces many new features and optimizations. All models can now be solved using the pip installation - in particular, the DFN can be solved in around 0.1s. Other highlights include an improved user interface, simulations of experimental protocols (GITT, CCCV, etc), new parameter sets for NCA and LGM50, drive cycles, "input parameters" and "external variables" for quickly solving models with different parameter values and coupling with external software, and general bug fixes and optimizations.

## Features

- Added LG M50 parameter set from Chen 2020 ([#854](https://github.com/pybamm-team/PyBaMM/pull/854))
- Changed rootfinding algorithm to CasADi, scipy.optimize.root still accessible as an option ([#844](https://github.com/pybamm-team/PyBaMM/pull/844))
- Added capacitance effects to lithium-ion models ([#842](https://github.com/pybamm-team/PyBaMM/pull/842))
- Added NCA parameter set ([#824](https://github.com/pybamm-team/PyBaMM/pull/824))
- Added functionality to `Solution` that automatically gets `t_eval` from the data when simulating drive cycles and performs checks to ensure the output has the required resolution to accurately capture the input current ([#819](https://github.com/pybamm-team/PyBaMM/pull/819))
- Added `Citations` object to print references when specific functionality is used ([#818](https://github.com/pybamm-team/PyBaMM/pull/818))
- Updated `Solution` to allow exporting to matlab and csv formats ([#811](https://github.com/pybamm-team/PyBaMM/pull/811))
- Allow porosity to vary in space ([#809](https://github.com/pybamm-team/PyBaMM/pull/809))
- Added functionality to solve DAE models with non-smooth current inputs ([#808](https://github.com/pybamm-team/PyBaMM/pull/808))
- Added functionality to simulate experiments and testing protocols ([#807](https://github.com/pybamm-team/PyBaMM/pull/807))
- Added fuzzy string matching for parameters and variables ([#796](https://github.com/pybamm-team/PyBaMM/pull/796))
- Changed ParameterValues to raise an error when a parameter that wasn't previously defined is updated ([#796](https://github.com/pybamm-team/PyBaMM/pull/796))
- Added some basic models (BasicSPM and BasicDFN) in order to clearly demonstrate the PyBaMM model structure for battery models ([#795](https://github.com/pybamm-team/PyBaMM/pull/795))
- Allow initial conditions in the particle to depend on x ([#786](https://github.com/pybamm-team/PyBaMM/pull/786))
- Added the harmonic mean to the Finite Volume method, which is now used when computing fluxes ([#783](https://github.com/pybamm-team/PyBaMM/pull/783))
- Refactored `Solution` to make it a dictionary that contains all of the solution variables. This automatically creates `ProcessedVariable` objects when required, so that the solution can be obtained much more easily. ([#781](https://github.com/pybamm-team/PyBaMM/pull/781))
- Added notebook to explain broadcasts ([#776](https://github.com/pybamm-team/PyBaMM/pull/776))
- Added a step to discretisation that automatically compute the inverse of the mass matrix of the differential part of the problem so that the underlying DAEs can be provided in semi-explicit form, as required by the CasADi solver ([#769](https://github.com/pybamm-team/PyBaMM/pull/769))
- Added the gradient operation for the Finite Element Method ([#767](https://github.com/pybamm-team/PyBaMM/pull/767))
- Added `InputParameter` node for quickly changing parameter values ([#752](https://github.com/pybamm-team/PyBaMM/pull/752))
- Added submodels for operating modes other than current-controlled ([#751](https://github.com/pybamm-team/PyBaMM/pull/751))
- Changed finite volume discretisation to use exact values provided by Neumann boundary conditions when computing the gradient instead of adding ghost nodes([#748](https://github.com/pybamm-team/PyBaMM/pull/748))
- Added optional R(x) distribution in particle models ([#745](https://github.com/pybamm-team/PyBaMM/pull/745))
- Generalized importing of external variables ([#728](https://github.com/pybamm-team/PyBaMM/pull/728))
- Separated active and inactive material volume fractions ([#726](https://github.com/pybamm-team/PyBaMM/pull/726))
- Added submodels for tortuosity ([#726](https://github.com/pybamm-team/PyBaMM/pull/726))
- Simplified the interface for setting current functions ([#723](https://github.com/pybamm-team/PyBaMM/pull/723))
- Added Heaviside operator ([#723](https://github.com/pybamm-team/PyBaMM/pull/723))
- New extrapolation methods ([#707](https://github.com/pybamm-team/PyBaMM/pull/707))
- Added some "Getting Started" documentation ([#703](https://github.com/pybamm-team/PyBaMM/pull/703))
- Allow abs tolerance to be set by variable for IDA KLU solver ([#700](https://github.com/pybamm-team/PyBaMM/pull/700))
- Added Simulation class ([#693](https://github.com/pybamm-team/PyBaMM/pull/693)) with load/save functionality ([#732](https://github.com/pybamm-team/PyBaMM/pull/732))
- Added interface to CasADi solver ([#687](https://github.com/pybamm-team/PyBaMM/pull/687), [#691](https://github.com/pybamm-team/PyBaMM/pull/691), [#714](https://github.com/pybamm-team/PyBaMM/pull/714)). This makes the SUNDIALS DAE solvers (Scikits and KLU) truly optional (though IDA KLU is recommended for solving the DFN).
- Added option to use CasADi's Algorithmic Differentiation framework to calculate Jacobians ([#687](https://github.com/pybamm-team/PyBaMM/pull/687))
- Added method to evaluate parameters more easily ([#669](https://github.com/pybamm-team/PyBaMM/pull/669))
- Added `Jacobian` class to reuse known Jacobians of expressions ([#665](https://github.com/pybamm-team/PyBaMM/pull/670))
- Added `Interpolant` class to interpolate experimental data (e.g. OCP curves) ([#661](https://github.com/pybamm-team/PyBaMM/pull/661))
- Added interface (via pybind11) to sundials with the IDA KLU sparse linear solver ([#657](https://github.com/pybamm-team/PyBaMM/pull/657))
- Allowed parameters to be set by material or by specifying a particular paper ([#647](https://github.com/pybamm-team/PyBaMM/pull/647))
- Set relative and absolute tolerances independently in solvers ([#645](https://github.com/pybamm-team/PyBaMM/pull/645))
- Added basic method to allow (a part of) the State Vector to be updated with results obtained from another solution or package ([#624](https://github.com/pybamm-team/PyBaMM/pull/624))
- Added some non-uniform meshes in 1D and 2D ([#617](https://github.com/pybamm-team/PyBaMM/pull/617))

## Optimizations

- Now simplifying objects that are constant as soon as they are created ([#801](https://github.com/pybamm-team/PyBaMM/pull/801))
- Simplified solver interface ([#800](https://github.com/pybamm-team/PyBaMM/pull/800))
- Added caching for shape evaluation, used during discretisation ([#780](https://github.com/pybamm-team/PyBaMM/pull/780))
- Added an option to skip model checks during discretisation, which could be slow for large models ([#739](https://github.com/pybamm-team/PyBaMM/pull/739))
- Use CasADi's automatic differentation algorithms by default when solving a model ([#714](https://github.com/pybamm-team/PyBaMM/pull/714))
- Avoid re-checking size when making a copy of an `Index` object ([#656](https://github.com/pybamm-team/PyBaMM/pull/656))
- Avoid recalculating `_evaluation_array` when making a copy of a `StateVector` object ([#653](https://github.com/pybamm-team/PyBaMM/pull/653))

## Bug fixes

- Fixed a bug where current loaded from data was incorrectly scaled with the cell capacity ([#852](https://github.com/pybamm-team/PyBaMM/pull/852))
- Moved evaluation of initial conditions to solver ([#839](https://github.com/pybamm-team/PyBaMM/pull/839))
- Fixed a bug where the first line of the data wasn't loaded when parameters are loaded from data ([#819](https://github.com/pybamm-team/PyBaMM/pull/819))
- Made `graphviz` an optional dependency ([#810](https://github.com/pybamm-team/PyBaMM/pull/810))
- Fixed examples to run with basic pip installation ([#800](https://github.com/pybamm-team/PyBaMM/pull/800))
- Added events for CasADi solver when stepping ([#800](https://github.com/pybamm-team/PyBaMM/pull/800))
- Improved implementation of broadcasts ([#776](https://github.com/pybamm-team/PyBaMM/pull/776))
- Fixed a bug which meant that the Ohmic heating in the current collectors was incorrect if using the Finite Element Method ([#767](https://github.com/pybamm-team/PyBaMM/pull/767))
- Improved automatic broadcasting ([#747](https://github.com/pybamm-team/PyBaMM/pull/747))
- Fixed bug with wrong temperature in initial conditions ([#737](https://github.com/pybamm-team/PyBaMM/pull/737))
- Improved flexibility of parameter values so that parameters (such as diffusivity or current) can be set as functions or scalars ([#723](https://github.com/pybamm-team/PyBaMM/pull/723))
- Fixed a bug where boundary conditions were sometimes handled incorrectly in 1+1D models ([#713](https://github.com/pybamm-team/PyBaMM/pull/713))
- Corrected a sign error in Dirichlet boundary conditions in the Finite Element Method ([#706](https://github.com/pybamm-team/PyBaMM/pull/706))
- Passed the correct dimensional temperature to open circuit potential ([#702](https://github.com/pybamm-team/PyBaMM/pull/702))
- Added missing temperature dependence in electrolyte and interface submodels ([#698](https://github.com/pybamm-team/PyBaMM/pull/698))
- Fixed differentiation of functions that have more than one argument ([#687](https://github.com/pybamm-team/PyBaMM/pull/687))
- Added warning if `ProcessedVariable` is called outside its interpolation range ([#681](https://github.com/pybamm-team/PyBaMM/pull/681))
- Updated installation instructions for Mac OS ([#680](https://github.com/pybamm-team/PyBaMM/pull/680))
- Improved the way `ProcessedVariable` objects are created in higher dimensions ([#581](https://github.com/pybamm-team/PyBaMM/pull/581))

## Breaking changes

- Time for solver should now be given in seconds ([#832](https://github.com/pybamm-team/PyBaMM/pull/832))
- Model events are now represented as a list of `pybamm.Event` ([#759](https://github.com/pybamm-team/PyBaMM/issues/759)
- Removed `ParameterValues.update_model`, whose functionality is now replaced by `InputParameter` ([#801](https://github.com/pybamm-team/PyBaMM/pull/801))
- Removed `Outer` and `Kron` nodes as no longer used ([#777](https://github.com/pybamm-team/PyBaMM/pull/777))
- Moved `results` to separate repositories ([#761](https://github.com/pybamm-team/PyBaMM/pull/761))
- The parameters "Bruggeman coefficient" must now be specified separately as "Bruggeman coefficient (electrolyte)" and "Bruggeman coefficient (electrode)"
- The current classes (`GetConstantCurrent`, `GetUserCurrent` and `GetUserData`) have now been removed. Please refer to the [`change-input-current` notebook](https://github.com/pybamm-team/PyBaMM/blob/develop/docs/source/examples/notebooks/change-input-current.ipynb) for information on how to specify an input current
- Parameter functions must now use pybamm functions instead of numpy functions (e.g. `pybamm.exp` instead of `numpy.exp`), as these are then used to construct the expression tree directly. Generally, pybamm syntax follows numpy syntax; please get in touch if a function you need is missing.
- The current must now be updated by changing "Current function [A]" or "C-rate" instead of "Typical current [A]"

# [v0.1.0](https://github.com/pybamm-team/PyBaMM/tree/v0.1.0) - 2019-10-08

This is the first official version of PyBaMM.
Please note that PyBaMM in still under active development, and so the API may change in the future.

## Features

### Models

#### Lithium-ion

- Single Particle Model (SPM)
- Single Particle Model with electrolyte (SPMe)
- Doyle-Fuller-Newman (DFN) model

with the following optional physics:

- Thermal effects
- Fast diffusion in particles
- 2+1D (pouch cell)

#### Lead-acid

- Leading-Order Quasi-Static model
- First-Order Quasi-Static model
- Composite model
- Full model

with the following optional physics:

- Hydrolysis side reaction
- Capacitance effects
- 2+1D

### Spatial discretisations

- Finite Volume (1D only)
- Finite Element (scikit, 2D only)

### Solvers

- Scipy
- Scikits ODE
- Scikits DAE
- IDA KLU sparse linear solver (Sundials)
- Algebraic (root-finding)<|MERGE_RESOLUTION|>--- conflicted
+++ resolved
@@ -1,14 +1,12 @@
 # [Unreleased](https://github.com/pybamm-team/PyBaMM/)
 
-<<<<<<< HEAD
 ## Optimizations
 
 - Improve reliability of `CasadiAlgebraicSolver` and added an option for the `step_tol` of the Newton iteration. ([#4985](https://github.com/pybamm-team/PyBaMM/pull/4985))
-=======
+
 ## Bug fixes
 
 - Fixed a bug in the `Exponential1DSubMesh` where the mesh was not being created correctly for non-zero minimum values. ([#4989](https://github.com/pybamm-team/PyBaMM/pull/4989))
->>>>>>> 4f6430ac
 
 # [v25.4.2](https://github.com/pybamm-team/PyBaMM/tree/v25.4.2) - 2025-04-17
 
