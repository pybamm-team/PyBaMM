# [Unreleased](https://github.com/pybamm-team/PyBaMM/)

## Features

<<<<<<< HEAD
- Added support for Python 3.13 ([#4552](https://github.com/pybamm-team/PyBaMM/pull/4552))
=======
- Added `CoupledVariable` which provides a placeholder variable whose equation can be elsewhere in the model. ([#4556](https://github.com/pybamm-team/PyBaMM/pull/4556))
>>>>>>> bcdd0b5c
- Adds support to `pybamm.Experiment` for the `output_variables` option in the `IDAKLUSolver`. ([#4534](https://github.com/pybamm-team/PyBaMM/pull/4534))
- Adds an option "voltage as a state" that can be "false" (default) or "true". If "true" adds an explicit algebraic equation for the voltage. ([#4507](https://github.com/pybamm-team/PyBaMM/pull/4507))
- Improved `QuickPlot` accuracy for simulations with Hermite interpolation. ([#4483](https://github.com/pybamm-team/PyBaMM/pull/4483))
- Added Hermite interpolation to the (`IDAKLUSolver`) that improves the accuracy and performance of post-processing variables. ([#4464](https://github.com/pybamm-team/PyBaMM/pull/4464))
- Added basic telemetry to record which functions are being run. See [Telemetry section in the User Guide](https://docs.pybamm.org/en/latest/source/user_guide/index.html#telemetry) for more information. ([#4441](https://github.com/pybamm-team/PyBaMM/pull/4441))
- Added `BasicDFN` model for sodium-ion batteries ([#4451](https://github.com/pybamm-team/PyBaMM/pull/4451))
- Added sensitivity calculation support for `pybamm.Simulation` and `pybamm.Experiment` ([#4415](https://github.com/pybamm-team/PyBaMM/pull/4415))
- Added OpenMP parallelization to IDAKLU solver for lists of input parameters ([#4449](https://github.com/pybamm-team/PyBaMM/pull/4449))
- Added phase-dependent particle options to LAM ([#4369](https://github.com/pybamm-team/PyBaMM/pull/4369))
- Added a lithium ion equivalent circuit model with split open circuit voltages for each electrode (`SplitOCVR`). ([#4330](https://github.com/pybamm-team/PyBaMM/pull/4330))
- Added the `pybamm.DiscreteTimeSum` expression node to sum an expression over a sequence of data times, and accompanying `pybamm.DiscreteTimeData` class to store the data times and values ([#4501](https://github.com/pybamm-team/PyBaMM/pull/4501))

## Optimizations

- Performance refactor of JAX BDF Solver with default Jax method set to `"BDF"`. ([#4456](https://github.com/pybamm-team/PyBaMM/pull/4456))
- Improved performance of initialization and reinitialization of ODEs in the (`IDAKLUSolver`). ([#4453](https://github.com/pybamm-team/PyBaMM/pull/4453))
- Removed the `start_step_offset` setting and disabled minimum `dt` warnings for drive cycles with the (`IDAKLUSolver`). ([#4416](https://github.com/pybamm-team/PyBaMM/pull/4416))

## Bug Fixes
- Added error for binary operators on two concatenations with different numbers of children. Previously, the extra children were dropped. Also fixed bug where Q_rxn was dropped from the total heating term in half-cell models. ([#4562](https://github.com/pybamm-team/PyBaMM/pull/4562))
- Fixed bug where Q_rxn was set to 0 for the negative electrode in half-cell models. ([#4557](https://github.com/pybamm-team/PyBaMM/pull/4557))
- Fixed bug in post-processing solutions with infeasible experiments using the (`IDAKLUSolver`). ([#4541](https://github.com/pybamm-team/PyBaMM/pull/4541))
- Disabled IREE on MacOS due to compatibility issues and added the CasADI
  path to the environment to resolve issues on MacOS and Linux. Windows
  users may still experience issues with interpolation. ([#4528](https://github.com/pybamm-team/PyBaMM/pull/4528))
- Added `_from_json()` functionality to `Sign` which was erroneously omitted previously. ([#4517](https://github.com/pybamm-team/PyBaMM/pull/4517))
- Fixed bug where IDAKLU solver failed when `output variables` were specified and an extrapolation event is present. ([#4440](https://github.com/pybamm-team/PyBaMM/pull/4440))

## Breaking changes

- Removed all instances of `param = self.param` and now directly access `self.param` across the codebase. This change simplifies parameter references and enhances readability. ([#4484](https://github.com/pybamm-team/PyBaMM/pull/4494))
- Removed the deprecation warning for the chemistry argument in
  ParameterValues ([#4466](https://github.com/pybamm-team/PyBaMM/pull/4466))
- The parameters "... electrode OCP entropic change [V.K-1]" and "... electrode volume change" are now expected to be functions of stoichiometry only instead of functions of both stoichiometry and maximum concentration ([#4427](https://github.com/pybamm-team/PyBaMM/pull/4427))
- Renamed `set_events` function to `add_events_from` to better reflect its purpose. ([#4421](https://github.com/pybamm-team/PyBaMM/pull/4421))

# [v24.9.0](https://github.com/pybamm-team/PyBaMM/tree/v24.9.0) - 2024-09-03

## Features

- Added additional user-configurable options to the (`IDAKLUSolver`) and adjusted the default values to improve performance. ([#4282](https://github.com/pybamm-team/PyBaMM/pull/4282))
- Added the diffusion element to be used in the Thevenin model. ([#4254](https://github.com/pybamm-team/PyBaMM/pull/4254))
- Added lumped surface thermal model ([#4203](https://github.com/pybamm-team/PyBaMM/pull/4203))

## Optimizations

- Update `IDAKLU` tests and benchmarks to use adaptive time stepping. ([#4390](https://github.com/pybamm-team/PyBaMM/pull/4390))
- Improved adaptive time-stepping performance of the (`IDAKLUSolver`). ([#4351](https://github.com/pybamm-team/PyBaMM/pull/4351))
- Improved performance and reliability of DAE consistent initialization. ([#4301](https://github.com/pybamm-team/PyBaMM/pull/4301))
- Replaced rounded Faraday constant with its exact value in `bpx.py` for better comparison between different tools. ([#4290](https://github.com/pybamm-team/PyBaMM/pull/4290))

## Bug Fixes

- Fixed memory issue that caused failure when `output variables` were specified with (`IDAKLUSolver`). ([#4379](https://github.com/pybamm-team/PyBaMM/pull/4379))
- Fixed bug where IDAKLU solver failed when `output variables` were specified and an event triggered. ([#4300](https://github.com/pybamm-team/PyBaMM/pull/4300))

## Breaking changes

- Replaced `have_jax` with `has_jax`, `have_idaklu` with `has_idaklu`, and
  `have_iree` with `has_iree` ([#4398](https://github.com/pybamm-team/PyBaMM/pull/4398))
- Remove deprecated function `pybamm_install_jax` ([#4362](https://github.com/pybamm-team/PyBaMM/pull/4362))
- Removed legacy python-IDAKLU solver. ([#4326](https://github.com/pybamm-team/PyBaMM/pull/4326))

# [v24.5](https://github.com/pybamm-team/PyBaMM/tree/v24.5) - 2024-07-26

## Features

- Added functionality to pass in arbitrary functions of time as the argument for a (`pybamm.step`). ([#4222](https://github.com/pybamm-team/PyBaMM/pull/4222))
- Added new parameters `"f{pref]Initial inner SEI on cracks thickness [m]"` and `"f{pref]Initial outer SEI on cracks thickness [m]"`, instead of hardcoding these to `L_inner_0 / 10000` and `L_outer_0 / 10000`. ([#4168](https://github.com/pybamm-team/PyBaMM/pull/4168))
- Added `pybamm.DataLoader` class to fetch data files from [pybamm-data](https://github.com/pybamm-team/pybamm-data/releases/tag/v1.0.0) and store it under local cache. ([#4098](https://github.com/pybamm-team/PyBaMM/pull/4098))
- Added `time` as an option for `Experiment.termination`. Now allows solving up to a user-specified time while also allowing different cycles and steps in an experiment to be handled normally. ([#4073](https://github.com/pybamm-team/PyBaMM/pull/4073))
- Added `plot_thermal_components` to plot the contributions to the total heat generation in a battery ([#4021](https://github.com/pybamm-team/PyBaMM/pull/4021))
- Added functions for normal probability density function (`pybamm.normal_pdf`) and cumulative distribution function (`pybamm.normal_cdf`) ([#3999](https://github.com/pybamm-team/PyBaMM/pull/3999))
- "Basic" models are now compatible with experiments ([#3995](https://github.com/pybamm-team/PyBaMM/pull/3995))
- Updates multiprocess `Pool` in `BaseSolver.solve()` to be constructed with context `fork`. Adds small example for multiprocess inputs. ([#3974](https://github.com/pybamm-team/PyBaMM/pull/3974))
- Lithium plating now works on composite electrodes ([#3919](https://github.com/pybamm-team/PyBaMM/pull/3919))
- Added lithium plating parameters to `Ecker2015` and `Ecker2015_graphite_halfcell` parameter sets ([#3919](https://github.com/pybamm-team/PyBaMM/pull/3919))
- Added custom experiment steps ([#3835](https://github.com/pybamm-team/PyBaMM/pull/3835))
- MSMR open-circuit voltage model now depends on the temperature ([#3832](https://github.com/pybamm-team/PyBaMM/pull/3832))
- Added support for macOS arm64 (M-series) platforms. ([#3789](https://github.com/pybamm-team/PyBaMM/pull/3789))
- Added the ability to specify a custom solver tolerance in `get_initial_stoichiometries` and related functions ([#3714](https://github.com/pybamm-team/PyBaMM/pull/3714))
- Added a JAX interface to the IDAKLU solver ([#3658](https://github.com/pybamm-team/PyBaMM/pull/3658))
- Modified `step` function to take an array of time `t_eval` as an argument and deprecated use of `npts`. ([#3627](https://github.com/pybamm-team/PyBaMM/pull/3627))
- Renamed "electrode diffusivity" to "particle diffusivity" as a non-breaking change with a deprecation warning ([#3624](https://github.com/pybamm-team/PyBaMM/pull/3624))
- Add support for BPX version 0.4.0 which allows for blended electrodes and user-defined parameters in BPX([#3414](https://github.com/pybamm-team/PyBaMM/pull/3414))
- Added `by_submodel` feature in `print_parameter_info` method to allow users to print parameters and types of submodels in a tabular and readable format ([#3628](https://github.com/pybamm-team/PyBaMM/pull/3628))
- Added `WyciskOpenCircuitPotential` for differential capacity hysteresis state open-circuit potential submodel ([#3593](https://github.com/pybamm-team/PyBaMM/pull/3593))
- Transport efficiency submodel has new options from the literature relating to different tortuosity factor models and also a new option called "tortuosity factor" for specifying the value or function directly as parameters ([#3437](https://github.com/pybamm-team/PyBaMM/pull/3437))
- Heat of mixing source term can now be included into thermal models ([#2837](https://github.com/pybamm-team/PyBaMM/pull/2837))

## Bug Fixes

- Fixed bug where passing deprecated `electrode diffusivity` parameter resulted in a breaking change and/or the corresponding diffusivity parameter not updating. Improved the deprecated translation around BPX. ([#4176](https://github.com/pybamm-team/PyBaMM/pull/4176))
- Fixed a bug where a factor of electrode surface area to volume ratio is missing in the rhs of the LeadingOrderDifferential conductivity model ([#4139](https://github.com/pybamm-team/PyBaMM/pull/4139))
- Fixes the breaking changes caused by [#3624](https://github.com/pybamm-team/PyBaMM/pull/3624), specifically enables the deprecated parameter `electrode diffusivity` to be used by `ParameterValues.update({name:value})` and `Solver.solve(inputs={name:value})`. Fixes parameter translation from old name to new name, with corrected tests. ([#4072](https://github.com/pybamm-team/PyBaMM/pull/4072)
- Set the `remove_independent_variables_from_rhs` to `False` by default, and moved the option from `Discretisation.process_model` to `Discretisation.__init__`. This fixes a bug related to the discharge capacity, but may make the simulation slower in some cases. To set the option to `True`, use `Simulation(..., discretisation_kwargs={"remove_independent_variables_from_rhs": True})`. ([#4020](https://github.com/pybamm-team/PyBaMM/pull/4020))
- Fixed a bug where independent variables were removed from models even if they appeared in events ([#4019](https://github.com/pybamm-team/PyBaMM/pull/4019))
- Fix bug with upwind and downwind schemes producing the wrong discretised system ([#3979](https://github.com/pybamm-team/PyBaMM/pull/3979))
- Allow evaluation of an `Interpolant` object with a number ([#3932](https://github.com/pybamm-team/PyBaMM/pull/3932))
- Added scale to dead lithium variable ([#3919](https://github.com/pybamm-team/PyBaMM/pull/3919))
- `plot_voltage_components` now works even if the time does not start at 0 ([#3915](https://github.com/pybamm-team/PyBaMM/pull/3915))
- Fixed bug where separator porosity was used in calculation instead of transport efficiency ([#3905](https://github.com/pybamm-team/PyBaMM/pull/3905))
- Initial voltage can now match upper or lower cut-offs exactly ([#3842](https://github.com/pybamm-team/PyBaMM/pull/3842))
- Fixed a bug where 1+1D and 2+1D models would not work with voltage or power controlled experiments([#3829](https://github.com/pybamm-team/PyBaMM/pull/3829))
- Update IDAKLU solver to fail gracefully when a variable is requested that was not in the solves `output_variables` list ([#3803](https://github.com/pybamm-team/PyBaMM/pull/3803))
- Updated `_steps_util.py` to throw a specific exception when drive cycle starts at t>0 ([#3756](https://github.com/pybamm-team/PyBaMM/pull/3756))
- Updated `plot_voltage_components.py` to support both `Simulation` and `Solution` objects. Added new methods in both `Simulation` and `Solution` classes for allow the syntax `simulation.plot_voltage_components` and `solution.plot_voltage_components`. Updated `test_plot_voltage_components.py` to reflect these changes ([#3723](https://github.com/pybamm-team/PyBaMM/pull/3723)).
- The SEI thickness decreased at some intervals when the 'electron-migration limited' model was used. It has been corrected ([#3622](https://github.com/pybamm-team/PyBaMM/pull/3622))
- Allow input parameters in ESOH model ([#3921](https://github.com/pybamm-team/PyBaMM/pull/3921))
- Use casadi MX.interpn_linear function instead of plugin to fix casadi_interpolant_linear.dll not found on Windows ([#4077](https://github.com/pybamm-team/PyBaMM/pull/4077))

## Optimizations

- Sped up initialization of a `ProcessedVariable` by making the internal `xarray.DataArray` initialization lazy (only gets created if interpolation is needed) ([#3862](https://github.com/pybamm-team/PyBaMM/pull/3862))

## Breaking changes

- Functions that are created using `pybamm.Function(function_object, children)` can no longer be differentiated symbolically (e.g. to compute the Jacobian). This should affect no users, since function derivatives for all "standard" functions are explicitly implemented ([#4196](https://github.com/pybamm-team/PyBaMM/pull/4196))
- Removed data files under `pybamm/input` and released them in a separate repository upstream at [pybamm-data](https://github.com/pybamm-team/pybamm-data/releases/tag/v1.0.0). Note that data files under `pybamm/input/parameters` have not been removed. ([#4098](https://github.com/pybamm-team/PyBaMM/pull/4098))
- Removed `check_model` argument from `Simulation.solve`. To change the `check_model` option, use `Simulation(..., discretisation_kwargs={"check_model": False})`. ([#4020](https://github.com/pybamm-team/PyBaMM/pull/4020))
- Removed multiple Docker images. Here on, a single Docker image tagged `pybamm/pybamm:latest` will be provided with both solvers (`IDAKLU` and `JAX`) pre-installed. ([#3992](https://github.com/pybamm-team/PyBaMM/pull/3992))
- Removed support for Python 3.8 ([#3961](https://github.com/pybamm-team/PyBaMM/pull/3961))
- Renamed "ocp_soc_0_dimensional" to "ocp_soc_0" and "ocp_soc_100_dimensional" to "ocp_soc_100" ([#3942](https://github.com/pybamm-team/PyBaMM/pull/3942))
- The ODES solver was removed due to compatibility issues. Users should use IDAKLU, Casadi, or JAX instead. ([#3932](https://github.com/pybamm-team/PyBaMM/pull/3932))
- Integrated the `[pandas]` extra into the core PyBaMM package, deprecating the `pybamm[pandas]` optional dependency. Pandas is now a required dependency and will be installed upon installing PyBaMM ([#3892](https://github.com/pybamm-team/PyBaMM/pull/3892))
- Renamed "have_optional_dependency" to "import_optional_dependency" ([#3866](https://github.com/pybamm-team/PyBaMM/pull/3866))
- Integrated the `[latexify]` extra into the core PyBaMM package, deprecating the `pybamm[latexify]` set of optional dependencies. SymPy is now a required dependency and will be installed upon installing PyBaMM ([#3848](https://github.com/pybamm-team/PyBaMM/pull/3848))
- Renamed "testing" argument for plots to "show_plot" and flipped its meaning (show_plot=True is now the default and shows the plot) ([#3842](https://github.com/pybamm-team/PyBaMM/pull/3842))
- The function `get_spatial_var` in `pybamm.QuickPlot.py` is made private. ([#3755](https://github.com/pybamm-team/PyBaMM/pull/3755))
- Dropped support for BPX version 0.3.0 and below ([#3414](https://github.com/pybamm-team/PyBaMM/pull/3414))

# [v24.1](https://github.com/pybamm-team/PyBaMM/tree/v24.1) - 2024-01-31

## Features

- The `pybamm_install_odes` command now includes support for macOS systems and can be used to set up SUNDIALS and install the `scikits.odes` solver on macOS ([#3417](https://github.com/pybamm-team/PyBaMM/pull/3417))
- Added support for Python 3.12 ([#3531](https://github.com/pybamm-team/PyBaMM/pull/3531))
- Added method to get QuickPlot axes by variable ([#3596](https://github.com/pybamm-team/PyBaMM/pull/3596))
- Added custom experiment terminations ([#3596](https://github.com/pybamm-team/PyBaMM/pull/3596))
- Mechanical parameters are now a function of stoichiometry and temperature ([#3576](https://github.com/pybamm-team/PyBaMM/pull/3576))
- Added a new unary operator, `EvaluateAt`, that evaluates a spatial variable at a given position ([#3573](https://github.com/pybamm-team/PyBaMM/pull/3573))
- Added a method, `insert_reference_electrode`, to `pybamm.lithium_ion.BaseModel` that insert a reference electrode to measure the electrolyte potential at a given position in space and adds new variables that mimic a 3E cell setup. ([#3573](https://github.com/pybamm-team/PyBaMM/pull/3573))
- Serialisation added so models can be written to/read from JSON ([#3397](https://github.com/pybamm-team/PyBaMM/pull/3397))
- Added a `get_parameter_info` method for models and modified "print_parameter_info" functionality to extract all parameters and their type in a tabular and readable format ([#3584](https://github.com/pybamm-team/PyBaMM/pull/3584))

## Bug fixes

- Fixed a bug that lead to a `ShapeError` when specifying "Ambient temperature [K]" as an `Interpolant` with an isothermal model ([#3761](https://github.com/pybamm-team/PyBaMM/pull/3761))
- Fixed a bug where if the first step(s) in a cycle are skipped then the cycle solution started from the model's initial conditions instead of from the last state of the previous cycle ([#3708](https://github.com/pybamm-team/PyBaMM/pull/3708))
- Fixed a bug where the lumped thermal model conflates cell volume with electrode volume ([#3707](https://github.com/pybamm-team/PyBaMM/pull/3707))
- Reverted a change to the coupled degradation example notebook that caused it to be unstable for large numbers of cycles ([#3691](https://github.com/pybamm-team/PyBaMM/pull/3691))
- Fixed a bug where simulations using the CasADi-based solvers would fail randomly with the half-cell model ([#3494](https://github.com/pybamm-team/PyBaMM/pull/3494))
- Fixed bug that made identical Experiment steps with different end times crash ([#3516](https://github.com/pybamm-team/PyBaMM/pull/3516))
- Fixed bug in calculation of theoretical energy that made it very slow ([#3506](https://github.com/pybamm-team/PyBaMM/pull/3506))
- The irreversible plating model now increments `f"{Domain} dead lithium concentration [mol.m-3]"`, not `f"{Domain} lithium plating concentration [mol.m-3]"` as it did previously. ([#3485](https://github.com/pybamm-team/PyBaMM/pull/3485))

## Optimizations

- Updated `jax` and `jaxlib` to the latest available versions and added Windows (Python 3.9+) support for the Jax solver ([#3550](https://github.com/pybamm-team/PyBaMM/pull/3550))

## Breaking changes

- The parameters `GeometricParameters.A_cooling` and `GeometricParameters.V_cell` are now automatically computed from the electrode heights, widths and thicknesses if the "cell geometry" option is "pouch" and from the parameters "Cell cooling surface area [m2]" and "Cell volume [m3]", respectively, otherwise. When using the lumped thermal model we recommend using the "arbitrary" cell geometry and specifying the parameters "Cell cooling surface area [m2]", "Cell volume [m3]" and "Total heat transfer coefficient [W.m-2.K-1]" directly. ([#3707](https://github.com/pybamm-team/PyBaMM/pull/3707))
- Dropped support for the `[jax]` extra, i.e., the Jax solver when running on Python 3.8. The Jax solver is now available on Python 3.9 and above ([#3550](https://github.com/pybamm-team/PyBaMM/pull/3550))

# [v23.9](https://github.com/pybamm-team/PyBaMM/tree/v23.9) - 2023-10-31

## Features

- The parameter "Ambient temperature [K]" can now be given as a function of position `(y,z)` and time `t`. The "edge" and "current collector" heat transfer coefficient parameters can also depend on `(y,z)` ([#3257](https://github.com/pybamm-team/PyBaMM/pull/3257))
- Spherical and cylindrical shell domains can now be solved with any boundary conditions ([#3237](https://github.com/pybamm-team/PyBaMM/pull/3237))
- Processed variables now get the spatial variables automatically, allowing plotting of more generic models ([#3234](https://github.com/pybamm-team/PyBaMM/pull/3234))
- Numpy functions now work with PyBaMM symbols (e.g. `np.exp(pybamm.Symbol("a"))` returns `pybamm.Exp(pybamm.Symbol("a"))`). This means that parameter functions can be specified using numpy functions instead of pybamm functions. Additionally, combining numpy arrays with pybamm objects now works (the numpy array is converted to a pybamm array) ([#3205](https://github.com/pybamm-team/PyBaMM/pull/3205))
- Half-cell models where graphite - or other negative electrode material of choice - is treated as the positive electrode ([#3198](https://github.com/pybamm-team/PyBaMM/pull/3198))
- Degradation mechanisms `SEI`, `SEI on cracks` and `lithium plating` can be made to work on the positive electrode by specifying the relevant options as a 2-tuple. If a tuple is not given and `working electrode` is set to `both`, they will be applied on the negative electrode only. ([#3198](https://github.com/pybamm-team/PyBaMM/pull/3198))
- Added an example notebook to demonstrate how to use half-cell models ([#3198](https://github.com/pybamm-team/PyBaMM/pull/3198))
- Added option to use an empirical hysteresis model for the diffusivity and exchange-current density ([#3194](https://github.com/pybamm-team/PyBaMM/pull/3194))
- Double-layer capacity can now be provided as a function of temperature ([#3174](https://github.com/pybamm-team/PyBaMM/pull/3174))
- `pybamm_install_jax` is deprecated. It is now replaced with `pip install pybamm[jax]` ([#3163](https://github.com/pybamm-team/PyBaMM/pull/3163))
- Implement the MSMR model ([#3116](https://github.com/pybamm-team/PyBaMM/pull/3116))
- Added new example notebook `rpt-experiment` to demonstrate how to set up degradation experiments with RPTs ([#2851](https://github.com/pybamm-team/PyBaMM/pull/2851))

## Bug fixes

- Fixed a bug where the JaxSolver would fails when using GPU support with no input parameters ([#3423](https://github.com/pybamm-team/PyBaMM/pull/3423))
- Make pybamm importable with minimal dependencies ([#3044](https://github.com/pybamm-team/PyBaMM/pull/3044), [#3475](https://github.com/pybamm-team/PyBaMM/pull/3475))
- Fixed a bug where supplying an initial soc did not work with half cell models ([#3456](https://github.com/pybamm-team/PyBaMM/pull/3456))
- Fixed a bug where empty lists passed to QuickPlot resulted in an IndexError and did not return a meaningful error message ([#3359](https://github.com/pybamm-team/PyBaMM/pull/3359))
- Fixed a bug where there was a missing thermal conductivity in the thermal pouch cell models ([#3330](https://github.com/pybamm-team/PyBaMM/pull/3330))
- Fixed a bug that caused incorrect results of “{Domain} electrode thickness change [m]” due to the absence of dimension for the variable `electrode_thickness_change`([#3329](https://github.com/pybamm-team/PyBaMM/pull/3329)).
- Fixed a bug that occured in `check_ys_are_not_too_large` when trying to reference `y-slice` where the referenced variable was not a `pybamm.StateVector` ([#3313](https://github.com/pybamm-team/PyBaMM/pull/3313)
- Fixed a bug with `_Heaviside._evaluate_for_shape` which meant some expressions involving heaviside function and subtractions did not work ([#3306](https://github.com/pybamm-team/PyBaMM/pull/3306))
- Attributes of `pybamm.Simulation` objects (models, parameter values, geometries, choice of solver, and output variables) are now private and as such cannot be edited in-place after the simulation has been created ([#3267](https://github.com/pybamm-team/PyBaMM/pull/3267)
- Fixed bug causing incorrect activation energies using `create_from_bpx()` ([#3242](https://github.com/pybamm-team/PyBaMM/pull/3242))
- Fixed a bug where the "basic" lithium-ion models gave incorrect results when using nonlinear particle diffusivity ([#3207](https://github.com/pybamm-team/PyBaMM/pull/3207))
- Particle size distributions now work with SPMe and NewmanTobias models ([#3207](https://github.com/pybamm-team/PyBaMM/pull/3207))
- Attempting to set `working electrode` to `negative` now triggers an `OptionError`. Instead, set it to `positive` and use what would normally be the negative electrode as the positive electrode. ([#3198](https://github.com/pybamm-team/PyBaMM/pull/3198))
- Fix to simulate c_rate steps with drive cycles ([#3186](https://github.com/pybamm-team/PyBaMM/pull/3186))
- Always save last cycle in experiment, to fix issues with `starting_solution` and `last_state` ([#3177](https://github.com/pybamm-team/PyBaMM/pull/3177))
- Fix simulations with `starting_solution` to work with `start_time` experiments ([#3177](https://github.com/pybamm-team/PyBaMM/pull/3177))
- Fix SEI Example Notebook ([#3166](https://github.com/pybamm-team/PyBaMM/pull/3166))
- Thevenin() model is now constructed with standard variables: `Time [s]`, `Time [min]`, `Time [h]` ([#3143](https://github.com/pybamm-team/PyBaMM/pull/3143))
- Error generated when invalid parameter values are passed ([#3132](https://github.com/pybamm-team/PyBaMM/pull/3132))
- Parameters in `Prada2013` have been updated to better match those given in the paper, which is a 2.3 Ah cell, instead of the mix-and-match with the 1.1 Ah cell from Lain2019 ([#3096](https://github.com/pybamm-team/PyBaMM/pull/3096))
- The `OneDimensionalX` thermal model has been updated to account for edge/tab cooling and account for the current collector volumetric heat capacity. It now gives the correct behaviour compared with a lumped model with the correct total heat transfer coefficient and surface area for cooling. ([#3042](https://github.com/pybamm-team/PyBaMM/pull/3042))

## Optimizations

- Improved how steps are processed in simulations to reduce memory usage ([#3261](https://github.com/pybamm-team/PyBaMM/pull/3261))
- Added parameter list support to JAX solver, permitting multithreading / GPU execution ([#3121](https://github.com/pybamm-team/PyBaMM/pull/3121))

## Breaking changes

- The parameter "Exchange-current density for lithium plating [A.m-2]" has been renamed to "Exchange-current density for lithium metal electrode [A.m-2]" when referring to the lithium plating reaction on the surface of a lithium metal electrode ([#3445](https://github.com/pybamm-team/PyBaMM/pull/3445))
- Dropped support for i686 (32-bit) architectures on GNU/Linux distributions ([#3412](https://github.com/pybamm-team/PyBaMM/pull/3412))
- The class `pybamm.thermal.OneDimensionalX` has been moved to `pybamm.thermal.pouch_cell.OneDimensionalX` to reflect the fact that the model formulation implicitly assumes a pouch cell geometry ([#3257](https://github.com/pybamm-team/PyBaMM/pull/3257))
- The "lumped" thermal option now always used the parameters "Cell cooling surface area [m2]", "Cell volume [m3]" and "Total heat transfer coefficient [W.m-2.K-1]" to compute the cell cooling regardless of the chosen "cell geometry" option. The user must now specify the correct values for these parameters instead of them being calculated based on e.g. a pouch cell. An `OptionWarning` is raised to let users know to update their parameters ([#3257](https://github.com/pybamm-team/PyBaMM/pull/3257))
- Numpy functions now work with PyBaMM symbols (e.g. `np.exp(pybamm.Symbol("a"))` returns `pybamm.Exp(pybamm.Symbol("a"))`). This means that parameter functions can be specified using numpy functions instead of pybamm functions. Additionally, combining numpy arrays with pybamm objects now works (the numpy array is converted to a pybamm array) ([#3205](https://github.com/pybamm-team/PyBaMM/pull/3205))
- The `SEI`, `SEI on cracks` and `lithium plating` submodels can now be used on either electrode, which means the `__init__` functions for the relevant classes now have `domain` as a required argument ([#3198](https://github.com/pybamm-team/PyBaMM/pull/3198))
- Likewise, the names of all variables corresponding to those submodels now have domains. For example, instead of `SEI thickness [m]`, use `Negative SEI thickness [m]` or `Positive SEI thickness [m]`. ([#3198](https://github.com/pybamm-team/PyBaMM/pull/3198))
- If `options["working electrode"] == "both"` and either `SEI`, `SEI on cracks` or `lithium plating` are not provided as tuples, they are automatically made into tuples. This directly modifies `extra_options`, not `default_options` to ensure the other changes to `default_options` still happen when required. ([#3198](https://github.com/pybamm-team/PyBaMM/pull/3198))
- Added option to use an empirical hysteresis model for the diffusivity and exchange-current density ([#3194](https://github.com/pybamm-team/PyBaMM/pull/3194))
- Double-layer capacity can now be provided as a function of temperature ([#3174](https://github.com/pybamm-team/PyBaMM/pull/3174))
- `pybamm_install_jax` is deprecated. It is now replaced with `pip install pybamm[jax]` ([#3163](https://github.com/pybamm-team/PyBaMM/pull/3163))
- PyBaMM now has optional dependencies that can be installed with the pattern `pip install pybamm[option]` e.g. `pybamm[plot]` ([#3044](https://github.com/pybamm-team/PyBaMM/pull/3044), [#3475](https://github.com/pybamm-team/PyBaMM/pull/3475))

# [v23.5](https://github.com/pybamm-team/PyBaMM/tree/v23.5) - 2023-06-18

## Features

- Idaklu solver can be given a list of variables to calculate during the solve ([#3217](https://github.com/pybamm-team/PyBaMM/pull/3217))
- Enable multithreading in IDAKLU solver ([#2947](https://github.com/pybamm-team/PyBaMM/pull/2947))
- If a solution contains cycles and steps, the cycle number and step number are now saved when `solution.save_data()` is called ([#2931](https://github.com/pybamm-team/PyBaMM/pull/2931))
- Experiments can now be given a `start_time` to define when each step should be triggered ([#2616](https://github.com/pybamm-team/PyBaMM/pull/2616))

## Optimizations

- Test `JaxSolver`'s compatibility with Python `3.8`, `3.9`, `3.10`, and `3.11` ([#2958](https://github.com/pybamm-team/PyBaMM/pull/2958))
- Update Jax (0.4.8) and JaxLib (0.4.7) compatibility ([#2927](https://github.com/pybamm-team/PyBaMM/pull/2927))
- Migrate from `tox=3.28` to `nox` ([#3005](https://github.com/pybamm-team/PyBaMM/pull/3005))
- Removed `importlib_metadata` as a required dependency for user installations ([#3050](https://github.com/pybamm-team/PyBaMM/pull/3050))

## Bug fixes

- Realign 'count' increment in CasadiSolver.\_integrate() ([#2986](https://github.com/pybamm-team/PyBaMM/pull/2986))
- Fix `pybamm_install_odes` and update the required SUNDIALS version ([#2958](https://github.com/pybamm-team/PyBaMM/pull/2958))
- Fixed a bug where all data included in a BPX was incorrectly assumed to be given as a function of time.([#2957](https://github.com/pybamm-team/PyBaMM/pull/2957))
- Remove brew install for Mac from the recommended developer installation options for SUNDIALS ([#2925](https://github.com/pybamm-team/PyBaMM/pull/2925))
- Fix `bpx.py` to correctly generate parameters for "lumped" thermal model ([#2860](https://github.com/pybamm-team/PyBaMM/issues/2860))

## Breaking changes

- Deprecate functionality to load parameter set from a csv file. Parameter sets must now be provided as python dictionaries ([#2959](https://github.com/pybamm-team/PyBaMM/pull/2959))
- Tox support for Installation & testing has now been replaced by Nox ([#3005](https://github.com/pybamm-team/PyBaMM/pull/3005))

# [v23.4.1](https://github.com/pybamm-team/PyBaMM/tree/v23.4) - 2023-05-01

## Bug fixes

- Fixed a performance regression introduced by citation tags ([#2862](https://github.com/pybamm-team/PyBaMM/pull/2862)). Citations tags functionality is removed for now.

# [v23.4](https://github.com/pybamm-team/PyBaMM/tree/v23.4) - 2023-04-30

## Features

- Added verbose logging to `pybamm.print_citations()` and citation tags for the `pybamm.Citations` class so that users can now see where the citations were registered when running simulations ([#2862](https://github.com/pybamm-team/PyBaMM/pull/2862))
- Updated to casadi 3.6, which required some changes to the casadi integrator ([#2859](https://github.com/pybamm-team/PyBaMM/pull/2859))
- PyBaMM is now natively supported on Apple silicon chips (`M1/M2`) ([#2435](https://github.com/pybamm-team/PyBaMM/pull/2435))
- PyBaMM is now supported on Python `3.10` and `3.11` ([#2435](https://github.com/pybamm-team/PyBaMM/pull/2435))

## Optimizations

- Fixed deprecated `interp2d` method by switching to `xarray.DataArray` as the backend for `ProcessedVariable` ([#2907](https://github.com/pybamm-team/PyBaMM/pull/2907))

## Bug fixes

- Initial conditions for sensitivity equations calculated correctly ([#2920](https://github.com/pybamm-team/PyBaMM/pull/2920))
- Parameter sets can now contain the key "chemistry", and will ignore its value (this previously would give errors in some cases) ([#2901](https://github.com/pybamm-team/PyBaMM/pull/2901))
- Fixed keyerror on "all" when getting sensitivities from IDAKLU solver([#2883](https://github.com/pybamm-team/PyBaMM/pull/2883))
- Fixed a bug in the discretisation of initial conditions of a scaled variable ([#2856](https://github.com/pybamm-team/PyBaMM/pull/2856))

## Breaking changes

- Made `Jupyter` a development only dependency. Now `Jupyter` would not be a required dependency for users while installing `PyBaMM`. ([#2846](https://github.com/pybamm-team/PyBaMM/pull/2846))

# [v23.3](https://github.com/pybamm-team/PyBaMM/tree/v23.3) - 2023-03-31

## Features

- Added option to limit the number of integrators stored in CasadiSolver, which is particularly relevant when running simulations back-to-back [#2823](https://github.com/pybamm-team/PyBaMM/pull/2823)
- Added new variables, related to electrode balance, for the `ElectrodeSOH` model ([#2807](https://github.com/pybamm-team/PyBaMM/pull/2807))
- Added method to calculate maximum theoretical energy. ([#2777](https://github.com/pybamm-team/PyBaMM/pull/2777)) and add to summary variables ([#2781](https://github.com/pybamm-team/PyBaMM/pull/2781))
- Renamed "Terminal voltage [V]" to just "Voltage [V]". "Terminal voltage [V]" can still be used and will return the same value as "Voltage [V]". ([#2740](https://github.com/pybamm-team/PyBaMM/pull/2740))
- Added "Negative electrode surface potential difference at separator interface [V]", which is the value of the surface potential difference (`phi_s - phi_e`) at the anode/separator interface, commonly controlled in fast-charging algorithms to avoid plating. Also added "Positive electrode surface potential difference at separator interface [V]". ([#2740](https://github.com/pybamm-team/PyBaMM/pull/2740))
- Added "Bulk open-circuit voltage [V]", which is the open-circuit voltage as calculated from the bulk particle concentrations. The old variable "Measured open circuit voltage [V]", which referred to the open-circuit potential as calculated from the surface particle concentrations, has been renamed to "Surface open-circuit voltage [V]". ([#2740](https://github.com/pybamm-team/PyBaMM/pull/2740)) "Bulk open-circuit voltage [V]" was briefly named "Open-circuit voltage [V]", but this was changed in ([#2845](https://github.com/pybamm-team/PyBaMM/pull/2845))
- Added an example for `plot_voltage_components`, explaining what the different voltage components are. ([#2740](https://github.com/pybamm-team/PyBaMM/pull/2740))

## Bug fixes

- Fix non-deteministic outcome of some tests in the test suite ([#2844](https://github.com/pybamm-team/PyBaMM/pull/2844))
- Fixed excessive RAM consumption when running multiple simulations ([#2823](https://github.com/pybamm-team/PyBaMM/pull/2823))
- Fixed use of `last_state` as `starting_solution` in `Simulation.solve()` ([#2822](https://github.com/pybamm-team/PyBaMM/pull/2822))
- Fixed a bug where variable bounds could not contain `InputParameters` ([#2795](https://github.com/pybamm-team/PyBaMM/pull/2795))
- Improved `model.latexify()` to have a cleaner and more readable output ([#2764](https://github.com/pybamm-team/PyBaMM/pull/2764))
- Fixed electrolyte conservation in the case of concentration-dependent transference number ([#2758](https://github.com/pybamm-team/PyBaMM/pull/2758))
- Fixed `plot_voltage_components` so that the sum of overpotentials is now equal to the voltage ([#2740](https://github.com/pybamm-team/PyBaMM/pull/2740))

## Optimizations

- Migrated to [Lychee](https://github.com/lycheeverse/lychee-action) workflow for checking URLs ([#2734](https://github.com/pybamm-team/PyBaMM/pull/2734))

## Breaking changes

- `ElectrodeSOH.solve` now returns a `{str: float}` dict instead of a `pybamm.Solution` object (to avoid having to do `.data[0]` every time). In any code that uses `sol = ElectrodeSOH.solve()`, `sol[key].data[0]` should be replaced with `sol[key]`. ([#2779](https://github.com/pybamm-team/PyBaMM/pull/2779))
- Removed "... cation signed stoichiometry" and "... electrons in reaction" parameters, they are now hardcoded. ([#2778](https://github.com/pybamm-team/PyBaMM/pull/2778))
- When using `solver.step()`, the first time point in the step is shifted by `pybamm.settings.step_start_offset` (default 1 ns) to avoid having duplicate times in the solution steps from the end of one step and the start of the next. ([#2773](https://github.com/pybamm-team/PyBaMM/pull/2773))
- Renamed "Measured open circuit voltage [V]" to "Surface open-circuit voltage [V]". This variable was calculated from surface particle concentrations, and hence "hid" the overpotential from particle gradients. The new variable "Bulk open-circuit voltage [V]" is calculated from bulk particle concentrations instead. ([#2740](https://github.com/pybamm-team/PyBaMM/pull/2740))
- Renamed all references to "open circuit" to be "open-circuit" instead. ([#2740](https://github.com/pybamm-team/PyBaMM/pull/2740))
- Renamed parameter "1 + dlnf/dlnc" to "Thermodynamic factor". ([#2727](https://github.com/pybamm-team/PyBaMM/pull/2727))
- All PyBaMM models are now dimensional. This has been benchmarked against dimensionless models and found to give around the same solve time. Implementing dimensional models greatly reduces the barrier to entry for adding new models. However, this comes with several breaking changes: (i) the `timescale` and `length_scales` attributes of a model have been removed (they are no longer needed) (ii) several dimensionless variables are no longer defined, but the corresponding dimensional variables can still be accessed by adding the units to the name (iii) some parameters used only for non-dimensionalization, such as "Typical current [A]", have been removed ([#2419](https://github.com/pybamm-team/PyBaMM/pull/2419))

# [v23.2](https://github.com/pybamm-team/PyBaMM/tree/v23.2) - 2023-02-28

## Features

- Added an option for using a banded jacobian and sundials banded solvers for the IDAKLU solve ([#2677](https://github.com/pybamm-team/PyBaMM/pull/2677))
- The "particle size" option can now be a tuple to allow different behaviour in each electrode ([#2672](https://github.com/pybamm-team/PyBaMM/pull/2672)).
- Added temperature control to experiment class. ([#2518](https://github.com/pybamm-team/PyBaMM/pull/2518))

## Bug fixes

- Fixed current_sigmoid_ocp to be valid for both electrodes ([#2719](https://github.com/pybamm-team/PyBaMM/pull/2719)).
- Fixed the length scaling for the first dimension of r-R plots ([#2663](https://github.com/pybamm-team/PyBaMM/pull/2663)).

# [v23.1](https://github.com/pybamm-team/PyBaMM/tree/v23.1) - 2023-01-31

## Features

- Changed linting from `flake8` to `ruff` ([#2630](https://github.com/pybamm-team/PyBaMM/pull/2630)).
- Changed docs theme to pydata theme and start to improve docs in general ([#2618](https://github.com/pybamm-team/PyBaMM/pull/2618)).
- New `contact resistance` option, new parameter `Contact resistance [Ohm]` and new variable `Contact overpotential [V]` ([#2598](https://github.com/pybamm-team/PyBaMM/pull/2598)).
- Steps in `Experiment` can now be tagged and cycle numbers be searched based on those tags ([#2593](https://github.com/pybamm-team/PyBaMM/pull/2593)).

## Bug fixes

- Fixed a bug where the solid phase conductivity was double-corrected for tortuosity when loading parameters from a BPX file ([#2638](https://github.com/pybamm-team/PyBaMM/pull/2638)).
- Changed termination from "success" to "final time" for algebraic solvers to match ODE/DAE solvers ([#2613](https://github.com/pybamm-team/PyBaMM/pull/2613)).

# [v22.12](https://github.com/pybamm-team/PyBaMM/tree/v22.12) - 2022-12-31

## Features

- Added functionality to create `pybamm.ParameterValues` from a [BPX standard](https://github.com/pybamm-team/BPX) JSON file ([#2555](https://github.com/pybamm-team/PyBaMM/pull/2555)).
- Allow the option "surface form" to be "differential" in the `MPM` ([#2533](https://github.com/pybamm-team/PyBaMM/pull/2533))
- Added variables "Loss of lithium due to loss of active material in negative/positive electrode [mol]". These should be included in the calculation of "total lithium in system" to make sure that lithium is truly conserved. ([#2529](https://github.com/pybamm-team/PyBaMM/pull/2529))
- `initial_soc` can now be a string "x V", in which case the simulation is initialized to start from that voltage ([#2508](https://github.com/pybamm-team/PyBaMM/pull/2508))
- The `ElectrodeSOH` solver can now calculate electrode balance based on a target "cell capacity" (requires cell capacity "Q" as input), as well as the default "cyclable cell capacity" (requires cyclable lithium capacity "Q_Li" as input). Use the keyword argument `known_value` to control which is used. ([#2508](https://github.com/pybamm-team/PyBaMM/pull/2508))

## Bug fixes

- Allow models that subclass `BaseBatteryModel` to use custom options classes ([#2571](https://github.com/pybamm-team/PyBaMM/pull/2571))
- Fixed bug with `EntryPoints` in Spyder IDE ([#2584](https://github.com/pybamm-team/PyBaMM/pull/2584))
- Fixed electrolyte conservation when options {"surface form": "algebraic"} are used
- Fixed "constant concentration" electrolyte model so that "porosity times concentration" is conserved when porosity changes ([#2529](https://github.com/pybamm-team/PyBaMM/pull/2529))
- Fix installation on `Google Colab` (`pybtex` and `Colab` issue) ([#2526](https://github.com/pybamm-team/PyBaMM/pull/2526))

## Breaking changes

- Renamed "Negative/Positive electrode SOC" to "Negative/Positive electrode stoichiometry" to avoid confusion with cell SOC ([#2529](https://github.com/pybamm-team/PyBaMM/pull/2529))
- Removed external variables and submodels. InputParameter should now be used in all cases ([#2502](https://github.com/pybamm-team/PyBaMM/pull/2502))
- Trying to use a solver to solve multiple models results in a RuntimeError exception ([#2481](https://github.com/pybamm-team/PyBaMM/pull/2481))
- Inputs for the `ElectrodeSOH` solver are now (i) "Q_Li", the total cyclable capacity of lithium in the electrodes (previously "n_Li", the total number of moles, n_Li = 3600/F \* Q_Li) (ii) "Q_n", the capacity of the negative electrode (previously "C_n"), and "Q_p", the capacity of the positive electrode (previously "C_p") ([#2508](https://github.com/pybamm-team/PyBaMM/pull/2508))

# [v22.11.1](https://github.com/pybamm-team/PyBaMM/tree/v22.11.1) - 2022-12-13

## Bug fixes

- Fixed installation on Google Colab (`pybtex` issues) ([#2547](https://github.com/pybamm-team/PyBaMM/pull/2547/files))

# [v22.11](https://github.com/pybamm-team/PyBaMM/tree/v22.11) - 2022-11-30

## Features

- Updated parameter sets so that interpolants are created explicitly in the parameter set python file. This does not change functionality but allows finer control, e.g. specifying a "cubic" interpolator instead of the default "linear" ([#2510](https://github.com/pybamm-team/PyBaMM/pull/2510))
- Equivalent circuit models ([#2478](https://github.com/pybamm-team/PyBaMM/pull/2478))
- New Idaklu solver options for jacobian type and linear solver, support Sundials v6 ([#2444](https://github.com/pybamm-team/PyBaMM/pull/2444))
- Added `scale` and `reference` attributes to `Variable` objects, which can be use to make the ODE/DAE solver better conditioned ([#2440](https://github.com/pybamm-team/PyBaMM/pull/2440))
- SEI reactions can now be asymmetric ([#2425](https://github.com/pybamm-team/PyBaMM/pull/2425))

## Bug fixes

- Switched from `pkg_resources` to `importlib_metadata` for handling entry points ([#2500](https://github.com/pybamm-team/PyBaMM/pull/2500))
- Fixed some bugs related to processing `FunctionParameter` to `Interpolant` ([#2494](https://github.com/pybamm-team/PyBaMM/pull/2494))

## Optimizations

- `ParameterValues` now avoids trying to process children if a function parameter is an object that doesn't depend on its children ([#2477](https://github.com/pybamm-team/PyBaMM/pull/2477))
- Implemented memoization via `cache` and `cached_property` from functools ([#2465](https://github.com/pybamm-team/PyBaMM/pull/2465))
- Added more rules for simplifying expressions, especially around Concatenations. Also, meshes constructed from multiple domains are now cached ([#2443](https://github.com/pybamm-team/PyBaMM/pull/2443))
- Added more rules for simplifying expressions. Constants in binary operators are now moved to the left by default (e.g. `x*2` returns `2*x`) ([#2424](https://github.com/pybamm-team/PyBaMM/pull/2424))

## Breaking changes

- Interpolants created from parameter data are now "linear" by default (was "cubic") ([#2494](https://github.com/pybamm-team/PyBaMM/pull/2494))
- Renamed entry point for parameter sets to `pybamm_parameter_sets` ([#2475](https://github.com/pybamm-team/PyBaMM/pull/2475))
- Removed code for generating `ModelingToolkit` problems ([#2432](https://github.com/pybamm-team/PyBaMM/pull/2432))
- Removed `FirstOrder` and `Composite` lead-acid models, and some submodels specific to those models ([#2431](https://github.com/pybamm-team/PyBaMM/pull/2431))

# [v22.10.post1](https://github.com/pybamm-team/PyBaMM/tree/v22.10.post1) - 2022-10-31

## Breaking changes

- Removed all julia generation code ([#2453](https://github.com/pybamm-team/PyBaMM/pull/2453)). Julia code will be hosted at [PyBaMM.jl](https://github.com/tinosulzer/PyBaMM.jl) from now on.

# [v22.10](https://github.com/pybamm-team/PyBaMM/tree/v22.10) - 2022-10-31

## Features

- Third-party parameter sets can be added by registering entry points to ~~`pybamm_parameter_set`~~`pybamm_parameter_sets` ([#2396](https://github.com/pybamm-team/PyBaMM/pull/2396), changed in [#2475](https://github.com/pybamm-team/PyBaMM/pull/2475))
- Added three-dimensional interpolation ([#2380](https://github.com/pybamm-team/PyBaMM/pull/2380))

## Bug fixes

- `pybamm.have_julia()` now checks that julia is properly configured ([#2402](https://github.com/pybamm-team/PyBaMM/pull/2402))
- For simulations with events that cause the simulation to stop early, the sensitivities could be evaluated incorrectly to zero ([#2337](https://github.com/pybamm-team/PyBaMM/pull/2337))

## Optimizations

- Reformatted how simulations with experiments are built ([#2395](https://github.com/pybamm-team/PyBaMM/pull/2395))
- Added small perturbation to initial conditions for casadi solver. This seems to help the solver converge better in some cases ([#2356](https://github.com/pybamm-team/PyBaMM/pull/2356))
- Added `ExplicitTimeIntegral` functionality to move variables which do not appear anywhere on the rhs to a new location, and to integrate those variables explicitly when `get` is called by the solution object. ([#2348](https://github.com/pybamm-team/PyBaMM/pull/2348))
- Added more rules for simplifying expressions ([#2211](https://github.com/pybamm-team/PyBaMM/pull/2211))
- Sped up calculations of Electrode SOH variables for summary variables ([#2210](https://github.com/pybamm-team/PyBaMM/pull/2210))

## Breaking change

- Removed `pybamm.SymbolReplacer` as it is no longer needed to set up simulations with experiments, which is the only place where it was being used ([#2395](https://github.com/pybamm-team/PyBaMM/pull/2395))
- Removed `get_infinite_nested_dict`, `BaseModel.check_default_variables_dictionaries`, and `Discretisation.create_jacobian` methods, which were not used by any other functionality in the repository ([#2384](https://github.com/pybamm-team/PyBaMM/pull/2384))
- Dropped support for Python 3.7 after the release of Numpy v1.22.0 ([#2379](https://github.com/pybamm-team/PyBaMM/pull/2379))
- Removed parameter cli tools (add/edit/remove parameters). Parameter sets can now more easily be added via python scripts. ([#2342](https://github.com/pybamm-team/PyBaMM/pull/2342))
- Parameter sets should now be provided as single python files containing all parameters and functions. Parameters provided as "data" (e.g. OCP vs SOC) can still be csv files, but must be either in the same folder as the parameter file or in a subfolder called "data/". See for example [Ai2020](https://github.com/pybamm-team/PyBaMM/tree/develop/pybamm/input/parameters/lithium_ion/Ai2020.py) ([#2342](https://github.com/pybamm-team/PyBaMM/pull/2342))

# [v22.9](https://github.com/pybamm-team/PyBaMM/tree/v22.9) - 2022-09-30

## Features

- Added function `pybamm.get_git_commit_info()`, which returns information about the last git commit, useful for reproducibility ([#2293](https://github.com/pybamm-team/PyBaMM/pull/2293))
- Added SEI model for composite electrodes ([#2290](https://github.com/pybamm-team/PyBaMM/pull/2290))
- For experiments, the simulation now automatically checks and skips steps that cannot be performed (e.g. "Charge at 1C until 4.2V" from 100% SOC) ([#2212](https://github.com/pybamm-team/PyBaMM/pull/2212))

## Bug fixes

- Arrhenius function for `nmc_OKane2022` positive electrode actually gets used now ([#2309](https://github.com/pybamm-team/PyBaMM/pull/2309))
- Added `SEI on cracks` to loop over all interfacial reactions ([#2262](https://github.com/pybamm-team/PyBaMM/pull/2262))
- Fixed `X-averaged SEI on cracks concentration` so it's an average over x only, not y and z ([#2262](https://github.com/pybamm-team/PyBaMM/pull/2262))
- Corrected initial state for SEI on cracks ([#2262](https://github.com/pybamm-team/PyBaMM/pull/2262))

## Optimizations

- Default options for `particle mechanics` now dealt with differently in each electrode ([#2262](https://github.com/pybamm-team/PyBaMM/pull/2262))
- Sped up calculations of Electrode SOH variables for summary variables ([#2210](https://github.com/pybamm-team/PyBaMM/pull/2210))

## Breaking changes

- When creating a `pybamm.Interpolant` the default interpolator is now "linear". Passing data directly to `ParameterValues` using the `[data]` tag will be still used to create a cubic spline interpolant, as before ([#2258](https://github.com/pybamm-team/PyBaMM/pull/2258))
- Events must now be defined in such a way that they are positive at the initial conditions (events will be triggered when they become negative, instead of when they change sign in either direction) ([#2212](https://github.com/pybamm-team/PyBaMM/pull/2212))

# [v22.8](https://github.com/pybamm-team/PyBaMM/tree/v22.8) - 2022-08-31

## Features

- Added `CurrentSigmoidOpenCircuitPotential` model to model voltage hysteresis for charge/discharge ([#2256](https://github.com/pybamm-team/PyBaMM/pull/2256))
- Added "Chen2020_composite" parameter set for a composite graphite/silicon electrode. ([#2256](https://github.com/pybamm-team/PyBaMM/pull/2256))
- Added new cumulative variables `Throughput capacity [A.h]` and `Throughput energy [W.h]` to standard variables and summary variables, to assist with degradation studies. Throughput variables are only calculated if `calculate discharge energy` is set to `true`. `Time [s]` and `Time [h]` also added to summary variables. ([#2249](https://github.com/pybamm-team/PyBaMM/pull/2249))
- Added `lipf6_OKane2022` electrolyte to `OKane2022` parameter set ([#2249](https://github.com/pybamm-team/PyBaMM/pull/2249))
- Reformated submodel structure to allow composite electrodes. Composite positive electrode is now also possible. With current implementation, electrodes can have at most two phases. ([#2248](https://github.com/pybamm-team/PyBaMM/pull/2248))

## Bug fixes

- Added new parameter `Ratio of lithium moles to SEI moles` (short name z_sei) to fix a bug where this number was incorrectly hardcoded to 1. ([#2222](https://github.com/pybamm-team/PyBaMM/pull/2222))
- Changed short name of parameter `Inner SEI reaction proportion` from alpha_SEI to inner_sei_proportion, to avoid confusion with transfer coefficients. ([#2222](https://github.com/pybamm-team/PyBaMM/pull/2222))
- Deleted legacy parameters with short names beta_sei and beta_plating. ([#2222](https://github.com/pybamm-team/PyBaMM/pull/2222))
- Corrected initial SEI thickness for OKane2022 parameter set. ([#2218](https://github.com/pybamm-team/PyBaMM/pull/2218))

## Optimizations

- Simplified scaling for the exchange-current density. The dimensionless parameter `C_r` is kept, but no longer used anywhere ([#2238](https://github.com/pybamm-team/PyBaMM/pull/2238))
- Added limits for variables in some functions to avoid division by zero, sqrt(negative number), etc ([#2213](https://github.com/pybamm-team/PyBaMM/pull/2213))

## Breaking changes

- Parameters specific to a (primary/secondary) phase in a domain are doubly nested. e.g. `param.c_n_max` is now `param.n.prim.c_max` ([#2248](https://github.com/pybamm-team/PyBaMM/pull/2248))

# [v22.7](https://github.com/pybamm-team/PyBaMM/tree/v22.7) - 2022-07-31

## Features

- Moved general code about submodels to `BaseModel` instead of `BaseBatteryModel`, making it easier to build custom models from submodels. ([#2169](https://github.com/pybamm-team/PyBaMM/pull/2169))
- Events can now be plotted as a regular variable (under the name "Event: event_name", e.g. "Event: Minimum voltage [V]") ([#2158](https://github.com/pybamm-team/PyBaMM/pull/2158))
- Added example showing how to print whether a model is compatible with a parameter set ([#2112](https://github.com/pybamm-team/PyBaMM/pull/2112))
- Added SEI growth on cracks ([#2104](https://github.com/pybamm-team/PyBaMM/pull/2104))
- Added Arrhenius temperature dependence of SEI growth ([#2104](https://github.com/pybamm-team/PyBaMM/pull/2104))
- The "Inner SEI reaction proportion" parameter actually gets used now ([#2104](https://github.com/pybamm-team/PyBaMM/pull/2104))
- New OKane2022 parameter set replaces Chen2020_plating ([#2104](https://github.com/pybamm-team/PyBaMM/pull/2104))
- SEI growth, lithium plating and porosity change can now be set to distributed in `SPMe`. There is an additional option called `x-average side reactions` which allows to set this (note that for `SPM` it is always x-averaged). ([#2099](https://github.com/pybamm-team/PyBaMM/pull/2099))

## Optimizations

- Improved eSOH calculations to be more robust ([#2192](https://github.com/pybamm-team/PyBaMM/pull/2192),[#2199](https://github.com/pybamm-team/PyBaMM/pull/2199))
- The (2x2x2=8) particle diffusion submodels have been consolidated into just three submodels (Fickian diffusion, polynomial profile, and x-averaged polynomial profile) with optional x-averaging and size distribution. Polynomial profile and x-averaged polynomial profile are still two separate submodels, since they deal with surface concentration differently.
- Added error for when solution vector gets too large, to help debug solver errors ([#2138](https://github.com/pybamm-team/PyBaMM/pull/2138))

## Bug fixes

- Fixed error reporting for simulation with experiment ([#2213](https://github.com/pybamm-team/PyBaMM/pull/2213))
- Fixed a bug in `Simulation` that caused initial conditions to change when solving an experiment multiple times ([#2204](https://github.com/pybamm-team/PyBaMM/pull/2204))
- Fixed labels and ylims in `plot_voltage_components`([#2183](https://github.com/pybamm-team/PyBaMM/pull/2183))
- Fixed 2D interpolant ([#2180](https://github.com/pybamm-team/PyBaMM/pull/2180))
- Fixes a bug where the SPMe always builds even when `build=False` ([#2169](https://github.com/pybamm-team/PyBaMM/pull/2169))
- Some events have been removed in the case where they are constant, i.e. can never be reached ([#2158](https://github.com/pybamm-team/PyBaMM/pull/2158))
- Raise explicit `NotImplementedError` if trying to call `bool()` on a pybamm Symbol (e.g. in an if statement condition) ([#2141](https://github.com/pybamm-team/PyBaMM/pull/2141))
- Fixed bug causing cut-off voltage to change after setting up a simulation with a model ([#2138](https://github.com/pybamm-team/PyBaMM/pull/2138))
- A single solution cycle can now be used as a starting solution for a simulation ([#2138](https://github.com/pybamm-team/PyBaMM/pull/2138))

## Breaking changes

- Exchange-current density functions (and some other functions) now take an additional argument, the maximum particle concentration for that phase ([#2134](https://github.com/pybamm-team/PyBaMM/pull/2134))
- Loss of lithium to SEI on cracks is now a degradation variable, so setting a particle mechanics submodel is now compulsory (NoMechanics will suffice) ([#2104](https://github.com/pybamm-team/PyBaMM/pull/2104))

# [v22.6](https://github.com/pybamm-team/PyBaMM/tree/v22.6) - 2022-06-30

## Features

- Added open-circuit potential as a separate submodel ([#2094](https://github.com/pybamm-team/PyBaMM/pull/2094))
- Added partially reversible lithium plating model and new `OKane2022` parameter set to go with it ([#2043](https://github.com/pybamm-team/PyBaMM/pull/2043))
- Added `__eq__` and `__hash__` methods for `Symbol` objects, using `.id` ([#1978](https://github.com/pybamm-team/PyBaMM/pull/1978))

## Optimizations

- Stoichiometry inputs to OCP functions are now bounded between 1e-10 and 1-1e-10, with singularities at 0 and 1 so that OCP goes to +- infinity ([#2095](https://github.com/pybamm-team/PyBaMM/pull/2095))

## Breaking changes

- Changed some dictionary keys to `Symbol` instead of `Symbol.id` (internal change only, should not affect external facing functions) ([#1978](https://github.com/pybamm-team/PyBaMM/pull/1978))

# [v22.5](https://github.com/pybamm-team/PyBaMM/tree/v22.5) - 2022-05-31

## Features

- Added a casadi version of the IDKLU solver, which is used for `model.convert_to_format = "casadi"` ([#2002](https://github.com/pybamm-team/PyBaMM/pull/2002))
- Added functionality to generate Julia expressions from a model. See [PyBaMM.jl](https://github.com/tinosulzer/PyBaMM.jl) for how to use these ([#1942](https://github.com/pybamm-team/PyBaMM/pull/1942)))
- Added basic callbacks to the Simulation class, and a LoggingCallback ([#1880](https://github.com/pybamm-team/PyBaMM/pull/1880)))

## Bug fixes

- Corrected legend order in "plot_voltage_components.py", so each entry refers to the correct overpotential. ([#2061](https://github.com/pybamm-team/PyBaMM/pull/2061))

## Breaking changes

- Changed domain-specific parameter names to a nested attribute. `param.n.l_n` is now `param.n.l` ([#2063](https://github.com/pybamm-team/PyBaMM/pull/2063))

# [v22.4](https://github.com/pybamm-team/PyBaMM/tree/v22.4) - 2022-04-30

## Features

- Added a casadi version of the IDKLU solver, which is used for `model.convert_to_format = "casadi"` ([#2002](https://github.com/pybamm-team/PyBaMM/pull/2002))

## Bug fixes

- Remove old deprecation errors, including those in `parameter_values.py` that caused the simulation if, for example, the reaction rate is re-introduced manually ([#2022](https://github.com/pybamm-team/PyBaMM/pull/2022))

# [v22.3](https://github.com/pybamm-team/PyBaMM/tree/v22.3) - 2022-03-31

## Features

- Added "Discharge energy [W.h]", which is the integral of the power in Watts, as an optional output. Set the option "calculate discharge energy" to "true" to get this output ("false" by default, since it can slow down some of the simple models) ([#1969](https://github.com/pybamm-team/PyBaMM/pull/1969)))
- Added an option "calculate heat source for isothermal models" to choose whether or not the heat generation terms are computed when running models with the option `thermal="isothermal"` ([#1958](https://github.com/pybamm-team/PyBaMM/pull/1958))

## Optimizations

- Simplified `model.new_copy()` ([#1977](https://github.com/pybamm-team/PyBaMM/pull/1977))

## Bug fixes

- Fix bug where sensitivity calculation failed if len of `calculate_sensitivities` was less than `inputs` ([#1897](https://github.com/pybamm-team/PyBaMM/pull/1897))
- Fixed a bug in the eSOH variable calculation when OCV is given as data ([#1975](https://github.com/pybamm-team/PyBaMM/pull/1975))
- Fixed a bug where isothermal models did not compute any heat source terms ([#1958](https://github.com/pybamm-team/PyBaMM/pull/1958))

## Breaking changes

- Removed `model.new_empty_copy()` (use `model.new_copy()` instead) ([#1977](https://github.com/pybamm-team/PyBaMM/pull/1977))
- Dropped support for Windows 32-bit architecture ([#1964](https://github.com/pybamm-team/PyBaMM/pull/1964))

# [v22.2](https://github.com/pybamm-team/PyBaMM/tree/v22.2) - 2022-02-28

## Features

- Isothermal models now calculate heat source terms (but the temperature remains constant). The models now also account for current collector heating when `dimensionality=0` ([#1929](https://github.com/pybamm-team/PyBaMM/pull/1929))
- Added new models for power control and resistance control ([#1917](https://github.com/pybamm-team/PyBaMM/pull/1917))
- Initial concentrations can now be provided as a function of `r` as well as `x` ([#1866](https://github.com/pybamm-team/PyBaMM/pull/1866))

## Bug fixes

- Fixed a bug where thermal submodels could not be used with half-cells ([#1929](https://github.com/pybamm-team/PyBaMM/pull/1929))
- Parameters can now be imported from a directory having "pybamm" in its name ([#1919](https://github.com/pybamm-team/PyBaMM/pull/1919))
- `scikit.odes` and `SUNDIALS` can now be installed using `pybamm_install_odes` ([#1916](https://github.com/pybamm-team/PyBaMM/pull/1916))

## Breaking changes

- The `domain` setter and `auxiliary_domains` getter have been deprecated, `domains` setter/getter should be used instead. The `domain` getter is still active. We now recommend creating symbols with `domains={...}` instead of `domain=..., auxiliary_domains={...}`, but the latter is not yet deprecated ([#1866](https://github.com/pybamm-team/PyBaMM/pull/1866))

# [v22.1](https://github.com/pybamm-team/PyBaMM/tree/v22.1) - 2022-01-31

## Features

- Half-cell models can now be run with "surface form" ([#1913](https://github.com/pybamm-team/PyBaMM/pull/1913))
- Added option for different kinetics on anode and cathode ([#1913](https://github.com/pybamm-team/PyBaMM/pull/1913))
- Allow `pybamm.Solution.save_data()` to return a string if filename is None, and added json to_format option ([#1909](https://github.com/pybamm-team/PyBaMM/pull/1909))
- Added an option to force install compatible versions of jax and jaxlib if already installed using CLI ([#1881](https://github.com/pybamm-team/PyBaMM/pull/1881))

## Optimizations

- The `Symbol` nodes no longer subclasses `anytree.NodeMixIn`. This removes some checks that were not really needed ([#1912](https://github.com/pybamm-team/PyBaMM/pull/1912))

## Bug fixes

- Parameters can now be imported from any given path in `Windows` ([#1900](https://github.com/pybamm-team/PyBaMM/pull/1900))
- Fixed initial conditions for the EC SEI model ([#1895](https://github.com/pybamm-team/PyBaMM/pull/1895))
- Fixed issue in extraction of sensitivites ([#1894](https://github.com/pybamm-team/PyBaMM/pull/1894))

# [v21.12](https://github.com/pybamm-team/PyBaMM/tree/v21.11) - 2021-12-29

## Features

- Added new kinetics models for asymmetric Butler-Volmer, linear kinetics, and Marcus-Hush-Chidsey ([#1858](https://github.com/pybamm-team/PyBaMM/pull/1858))
- Experiments can be set to terminate when a voltage is reached (across all steps) ([#1832](https://github.com/pybamm-team/PyBaMM/pull/1832))
- Added cylindrical geometry and finite volume method ([#1824](https://github.com/pybamm-team/PyBaMM/pull/1824))

## Bug fixes

- `PyBaMM` is now importable in `Linux` systems where `jax` is already installed ([#1874](https://github.com/pybamm-team/PyBaMM/pull/1874))
- Simulations with drive cycles now support `initial_soc` ([#1842](https://github.com/pybamm-team/PyBaMM/pull/1842))
- Fixed bug in expression tree simplification ([#1831](https://github.com/pybamm-team/PyBaMM/pull/1831))
- Solid tortuosity is now correctly calculated with Bruggeman coefficient of the respective electrode ([#1773](https://github.com/pybamm-team/PyBaMM/pull/1773))

# [v21.11](https://github.com/pybamm-team/PyBaMM/tree/v21.11) - 2021-11-30

## Features

- The name of a parameter set can be passed to `ParameterValues` as a string, e.g. `ParameterValues("Chen2020")` ([#1822](https://github.com/pybamm-team/PyBaMM/pull/1822))
- Added submodels for interface utilisation ([#1821](https://github.com/pybamm-team/PyBaMM/pull/1821))
- Reformatted SEI growth models into a single submodel with conditionals ([#1808](https://github.com/pybamm-team/PyBaMM/pull/1808))
- Stress-induced diffusion is now a separate model option instead of being automatically included when using the particle mechanics submodels ([#1797](https://github.com/pybamm-team/PyBaMM/pull/1797))
- `Experiment`s with drive cycles can be solved ([#1793](https://github.com/pybamm-team/PyBaMM/pull/1793))
- Added surface area to volume ratio as a factor to the SEI equations ([#1790](https://github.com/pybamm-team/PyBaMM/pull/1790))
- Half-cell SPM and SPMe have been implemented ([#1731](https://github.com/pybamm-team/PyBaMM/pull/1731))

## Bug fixes

- Fixed `sympy` operators for `Arctan` and `Exponential` ([#1786](https://github.com/pybamm-team/PyBaMM/pull/1786))
- Fixed finite volume discretization in spherical polar coordinates ([#1782](https://github.com/pybamm-team/PyBaMM/pull/1782))
- Fixed bug when using `Experiment` with a pouch cell model ([#1707](https://github.com/pybamm-team/PyBaMM/pull/1707))
- Fixed bug when using `Experiment` with a plating model ([#1707](https://github.com/pybamm-team/PyBaMM/pull/1707))
- Fixed hack for potentials in the SPMe model ([#1707](https://github.com/pybamm-team/PyBaMM/pull/1707))

## Breaking changes

- The `chemistry` keyword argument in `ParameterValues` has been deprecated. Use `ParameterValues(chem)` instead of `ParameterValues(chemistry=chem)` ([#1822](https://github.com/pybamm-team/PyBaMM/pull/1822))
- Raise error when trying to convert an `Interpolant` with the "pchip" interpolator to CasADI ([#1791](https://github.com/pybamm-team/PyBaMM/pull/1791))
- Raise error if `Concatenation` is used directly with `Variable` objects (`concatenation` should be used instead) ([#1789](https://github.com/pybamm-team/PyBaMM/pull/1789))
- Made jax, jaxlib and the PyBaMM JaxSolver optional ([#1767](https://github.com/pybamm-team/PyBaMM/pull/1767), [#1803](https://github.com/pybamm-team/PyBaMM/pull/1803))

# [v21.10](https://github.com/pybamm-team/PyBaMM/tree/v21.10) - 2021-10-31

## Features

- Summary variables can now be user-determined ([#1760](https://github.com/pybamm-team/PyBaMM/pull/1760))
- Added `all_first_states` to the `Solution` object for a simulation with experiment ([#1759](https://github.com/pybamm-team/PyBaMM/pull/1759))
- Added a new method (`create_gif`) in `QuickPlot`, `Simulation` and `BatchStudy` to create a GIF of a simulation ([#1754](https://github.com/pybamm-team/PyBaMM/pull/1754))
- Added more examples for the `BatchStudy` class ([#1747](https://github.com/pybamm-team/PyBaMM/pull/1747))
- SEI models can now be included in the half-cell model ([#1705](https://github.com/pybamm-team/PyBaMM/pull/1705))

## Bug fixes

- Half-cell model and lead-acid models can now be simulated with `Experiment`s ([#1759](https://github.com/pybamm-team/PyBaMM/pull/1759))
- Removed in-place modification of the solution objects by `QuickPlot` ([#1747](https://github.com/pybamm-team/PyBaMM/pull/1747))
- Fixed vector-vector multiplication bug that was causing errors in the SPM with constant voltage or power ([#1735](https://github.com/pybamm-team/PyBaMM/pull/1735))

# [v21.9](https://github.com/pybamm-team/PyBaMM/tree/v21.9) - 2021-09-30

## Features

- Added thermal parameters (thermal conductivity, specific heat, etc.) to the `Ecker2015` parameter set from Zhao et al. (2018) and Hales et al. (2019) ([#1683](https://github.com/pybamm-team/PyBaMM/pull/1683))
- Added `plot_summary_variables` to plot and compare summary variables ([#1678](https://github.com/pybamm-team/PyBaMM/pull/1678))
- The DFN model can now be used directly (instead of `BasicDFNHalfCell`) to simulate a half-cell ([#1600](https://github.com/pybamm-team/PyBaMM/pull/1600))

## Breaking changes

- Dropped support for Python 3.6 ([#1696](https://github.com/pybamm-team/PyBaMM/pull/1696))
- The substring 'negative electrode' has been removed from variables related to SEI and lithium plating (e.g. 'Total negative electrode SEI thickness [m]' replaced by 'Total SEI thickness [m]') ([#1654](https://github.com/pybamm-team/PyBaMM/pull/1654))

# [v21.08](https://github.com/pybamm-team/PyBaMM/tree/v21.08) - 2021-08-26

This release introduces:

- the switch to calendar versioning: from now on we will use year.month version number
- sensitivity analysis of solutions with respect to input parameters
- several new models, including many-particle and state-of-health models
- improvement on how CasADI solver's handle events, including a new "fast with events" mode
- several other new features, optimizations, and bug fixes, summarized below

## Features

- Added submodels and functionality for particle-size distributions in the DFN model, including an
  example notebook ([#1602](https://github.com/pybamm-team/PyBaMM/pull/1602))
- Added UDDS and WLTC drive cycles ([#1601](https://github.com/pybamm-team/PyBaMM/pull/1601))
- Added LG M50 (NMC811 and graphite + SiOx) parameter set from O'Regan 2022 ([#1594](https://github.com/pybamm-team/PyBaMM/pull/1594))
- `pybamm.base_solver.solve` function can take a list of input parameters to calculate the sensitivities of the solution with respect to. Alternatively, it can be set to `True` to calculate the sensitivities for all input parameters ([#1552](https://github.com/pybamm-team/PyBaMM/pull/1552))
- Added capability for `quaternary` domains (in addition to `primary`, `secondary` and `tertiary`), increasing the maximum number of domains that a `Symbol` can have to 4. ([#1580](https://github.com/pybamm-team/PyBaMM/pull/1580))
- Tabs can now be placed at the bottom of the cell in 1+1D thermal models ([#1581](https://github.com/pybamm-team/PyBaMM/pull/1581))
- Added temperature dependence on electrode electronic conductivity ([#1570](https://github.com/pybamm-team/PyBaMM/pull/1570))
- `pybamm.base_solver.solve` function can take a list of input parameters to calculate the sensitivities of the solution with respect to. Alternatively, it can be set to `True` to calculate the sensitivities for all input parameters ([#1552](https://github.com/pybamm-team/PyBaMM/pull/1552))
- Added a new lithium-ion model `MPM` or Many-Particle Model, with a distribution of particle sizes in each electrode. ([#1529](https://github.com/pybamm-team/PyBaMM/pull/1529))
- Added 2 new submodels for lithium transport in a size distribution of electrode particles: Fickian diffusion (`FickianSingleSizeDistribution`) and uniform concentration profile (`FastSingleSizeDistribution`). ([#1529](https://github.com/pybamm-team/PyBaMM/pull/1529))
- Added a "particle size" domain to the default lithium-ion geometry, including plotting capabilities (`QuickPlot`) and processing of variables (`ProcessedVariable`). ([#1529](https://github.com/pybamm-team/PyBaMM/pull/1529))
- Added fitted expressions for OCPs for the Chen2020 parameter set ([#1526](https://github.com/pybamm-team/PyBaMM/pull/1497))
- Added `initial_soc` argument to `Simualtion.solve` for specifying the initial SOC when solving a model ([#1512](https://github.com/pybamm-team/PyBaMM/pull/1512))
- Added `print_name` to some symbols ([#1495](https://github.com/pybamm-team/PyBaMM/pull/1495), [#1497](https://github.com/pybamm-team/PyBaMM/pull/1497))
- Added Base Parameters class and SymPy in dependencies ([#1495](https://github.com/pybamm-team/PyBaMM/pull/1495))
- Added a new "reaction-driven" model for LAM from Reniers et al (2019) ([#1490](https://github.com/pybamm-team/PyBaMM/pull/1490))
- Some features ("loss of active material" and "particle mechanics") can now be specified separately for the negative electrode and positive electrode by passing a 2-tuple ([#1490](https://github.com/pybamm-team/PyBaMM/pull/1490))
- `plot` and `plot2D` now take and return a matplotlib Axis to allow for easier customization ([#1472](https://github.com/pybamm-team/PyBaMM/pull/1472))
- `ParameterValues.evaluate` can now return arrays to allow function parameters to be easily evaluated ([#1472](https://github.com/pybamm-team/PyBaMM/pull/1472))
- Added option to save only specific cycle numbers when simulating an `Experiment` ([#1459](https://github.com/pybamm-team/PyBaMM/pull/1459))
- Added capacity-based termination conditions when simulating an `Experiment` ([#1459](https://github.com/pybamm-team/PyBaMM/pull/1459))
- Added "summary variables" to track degradation over several cycles ([#1459](https://github.com/pybamm-team/PyBaMM/pull/1459))
- Added `ElectrodeSOH` model for calculating capacities and stoichiometric limits ([#1459](https://github.com/pybamm-team/PyBaMM/pull/1459))
- Added Batch Study class ([#1455](https://github.com/pybamm-team/PyBaMM/pull/1455))
- Added `ConcatenationVariable`, which is automatically created when variables are concatenated ([#1453](https://github.com/pybamm-team/PyBaMM/pull/1453))
- Added "fast with events" mode for the CasADi solver, which solves a model and finds events more efficiently than "safe" mode. As of PR #1450 this feature is still being tested and "safe" mode remains the default ([#1450](https://github.com/pybamm-team/PyBaMM/pull/1450))

## Optimizations

- Models that mostly use x-averaged quantities (SPM and SPMe) now use x-averaged degradation models ([#1490](https://github.com/pybamm-team/PyBaMM/pull/1490))
- Improved how the CasADi solver's "safe" mode finds events ([#1450](https://github.com/pybamm-team/PyBaMM/pull/1450))
- Perform more automatic simplifications of the expression tree ([#1449](https://github.com/pybamm-team/PyBaMM/pull/1449))
- Reduce time taken to hash a sparse `Matrix` object ([#1449](https://github.com/pybamm-team/PyBaMM/pull/1449))

## Bug fixes

- Fixed bug with `load_function` ([#1675](https://github.com/pybamm-team/PyBaMM/pull/1675))
- Updated documentation to include some previously missing functions, such as `erf` and `tanh` ([#1628](https://github.com/pybamm-team/PyBaMM/pull/1628))
- Fixed reading citation file without closing ([#1620](https://github.com/pybamm-team/PyBaMM/pull/1620))
- Porosity variation for SEI and plating models is calculated from the film thickness rather than from a separate ODE ([#1617](https://github.com/pybamm-team/PyBaMM/pull/1617))
- Fixed a bug where the order of the indexing for the entries of variables discretised using FEM was incorrect ([#1556](https://github.com/pybamm-team/PyBaMM/pull/1556))
- Fix broken module import for spyder when running a script twice ([#1555](https://github.com/pybamm-team/PyBaMM/pull/1555))
- Fixed ElectrodeSOH model for multi-dimensional simulations ([#1548](https://github.com/pybamm-team/PyBaMM/pull/1548))
- Removed the overly-restrictive check "each variable in the algebraic eqn keys must appear in the eqn" ([#1510](https://github.com/pybamm-team/PyBaMM/pull/1510))
- Made parameters importable through pybamm ([#1475](https://github.com/pybamm-team/PyBaMM/pull/1475))

## Breaking changes

- Refactored the `particle` submodel module, with the models having no size distribution now found in `particle.no_distribution`, and those with a size distribution in `particle.size_distribution`. Renamed submodels to indicate the transport model (Fickian diffusion, polynomial profile) and if they are "x-averaged". E.g., `FickianManyParticles` and `FickianSingleParticle` are now `no_distribution.FickianDiffusion` and `no_distribution.XAveragedFickianDiffusion` ([#1602](https://github.com/pybamm-team/PyBaMM/pull/1602))
- Changed sensitivity API. Removed `ProcessedSymbolicVariable`, all sensitivity now handled within the solvers and `ProcessedVariable` ([#1552](https://github.com/pybamm-team/PyBaMM/pull/1552),[#2276](https://github.com/pybamm-team/PyBaMM/pull/2276))
- The `Yang2017` parameter set has been removed as the complete parameter set is not publicly available in the literature ([#1577](https://github.com/pybamm-team/PyBaMM/pull/1577))
- Changed how options are specified for the "loss of active material" and "particle cracking" submodels. "loss of active material" can now be one of "none", "stress-driven", or "reaction-driven", or a 2-tuple for different options in negative and positive electrode. Similarly "particle cracking" (now called "particle mechanics") can now be "none", "swelling only", "swelling and cracking", or a 2-tuple ([#1490](https://github.com/pybamm-team/PyBaMM/pull/1490))
- Changed the variable in the full diffusion model from "Electrolyte concentration" to "Porosity times concentration" ([#1476](https://github.com/pybamm-team/PyBaMM/pull/1476))
- Renamed `lithium-ion` folder to `lithium_ion` and `lead-acid` folder to `lead_acid` in parameters ([#1464](https://github.com/pybamm-team/PyBaMM/pull/1464))

# [v0.4.0](https://github.com/pybamm-team/PyBaMM/tree/v0.4.0) - 2021-03-28

This release introduces:

- several new models, including reversible and irreversible plating submodels, submodels for loss of active material, Yang et al.'s (2017) coupled SEI/plating/pore clogging model, and the Newman-Tobias model
- internal optimizations for solving models, particularly for simulating experiments, with more accurate event detection and more efficient numerical methods and post-processing
- parallel solutions of a model with different inputs
- a cleaner installation process for Mac when installing from PyPI, no longer requiring a Homebrew installation of Sundials
- improved plotting functionality, including adding a new 'voltage component' plot
- several other new features, optimizations, and bug fixes, summarized below

## Features

- Added `NewmanTobias` li-ion battery model ([#1423](https://github.com/pybamm-team/PyBaMM/pull/1423))
- Added `plot_voltage_components` to easily plot the component overpotentials that make up the voltage ([#1419](https://github.com/pybamm-team/PyBaMM/pull/1419))
- Made `QuickPlot` more customizable and added an example ([#1419](https://github.com/pybamm-team/PyBaMM/pull/1419))
- `Solution` objects can now be created by stepping _different_ models ([#1408](https://github.com/pybamm-team/PyBaMM/pull/1408))
- Added Yang et al 2017 model that couples irreversible lithium plating, SEI growth and change in porosity which produces a transition from linear to nonlinear degradation pattern of lithium-ion battery over extended cycles([#1398](https://github.com/pybamm-team/PyBaMM/pull/1398))
- Added support for Python 3.9 and dropped support for Python 3.6. Python 3.6 may still work but is now untested ([#1370](https://github.com/pybamm-team/PyBaMM/pull/1370))
- Added the electrolyte overpotential and Ohmic losses for full conductivity, including surface form ([#1350](https://github.com/pybamm-team/PyBaMM/pull/1350))
- Added functionality to `Citations` to print formatted citations ([#1340](https://github.com/pybamm-team/PyBaMM/pull/1340))
- Updated the way events are handled in `CasadiSolver` for more accurate event location ([#1328](https://github.com/pybamm-team/PyBaMM/pull/1328))
- Added error message if initial conditions are outside the bounds of a variable ([#1326](https://github.com/pybamm-team/PyBaMM/pull/1326))
- Added temperature dependence to density, heat capacity and thermal conductivity ([#1323](https://github.com/pybamm-team/PyBaMM/pull/1323))
- Added temperature dependence to the transference number (`t_plus`) ([#1317](https://github.com/pybamm-team/PyBaMM/pull/1317))
- Added new functionality for `Interpolant` ([#1312](https://github.com/pybamm-team/PyBaMM/pull/1312))
- Added option to express experiments (and extract solutions) in terms of cycles of operating condition ([#1309](https://github.com/pybamm-team/PyBaMM/pull/1309))
- The event time and state are now returned as part of `Solution.t` and `Solution.y` so that the event is accurately captured in the returned solution ([#1300](https://github.com/pybamm-team/PyBaMM/pull/1300))
- Added reversible and irreversible lithium plating models ([#1287](https://github.com/pybamm-team/PyBaMM/pull/1287))
- Reformatted the `BasicDFNHalfCell` to be consistent with the other models ([#1282](https://github.com/pybamm-team/PyBaMM/pull/1282))
- Added option to make the total interfacial current density a state ([#1280](https://github.com/pybamm-team/PyBaMM/pull/1280))
- Added functionality to initialize a model using the solution from another model ([#1278](https://github.com/pybamm-team/PyBaMM/pull/1278))
- Added submodels for active material ([#1262](https://github.com/pybamm-team/PyBaMM/pull/1262))
- Updated solvers' method `solve()` so it can take a list of inputs dictionaries as the `inputs` keyword argument. In this case the model is solved for each input set in the list, and a list of solutions mapping the set of inputs to the solutions is returned. Note that `solve()` can still take a single dictionary as the `inputs` keyword argument. In this case the behaviour is unchanged compared to previous versions.([#1261](https://github.com/pybamm-team/PyBaMM/pull/1261))
- Added composite surface form electrolyte models: `CompositeDifferential` and `CompositeAlgebraic` ([#1207](https://github.com/pybamm-team/PyBaMM/issues/1207))

## Optimizations

- Improved the way an `Experiment` is simulated to reduce solve time (at the cost of slightly higher set-up time) ([#1408](https://github.com/pybamm-team/PyBaMM/pull/1408))
- Add script and workflow to automatically update parameter_sets.py docstrings ([#1371](https://github.com/pybamm-team/PyBaMM/pull/1371))
- Add URLs checker in workflows ([#1347](https://github.com/pybamm-team/PyBaMM/pull/1347))
- The `Solution` class now only creates the concatenated `y` when the user asks for it. This is an optimization step as the concatenation can be slow, especially with larger experiments ([#1331](https://github.com/pybamm-team/PyBaMM/pull/1331))
- If solver method `solve()` is passed a list of inputs as the `inputs` keyword argument, the resolution of the model for each input set is spread across several Python processes, usually running in parallel on different processors. The default number of processes is the number of processors available. `solve()` takes a new keyword argument `nproc` which can be used to set this number a manually.
- Variables are now post-processed using CasADi ([#1316](https://github.com/pybamm-team/PyBaMM/pull/1316))
- Operations such as `1*x` and `0+x` now directly return `x` ([#1252](https://github.com/pybamm-team/PyBaMM/pull/1252))

## Bug fixes

- Fixed a bug on the boundary conditions of `FickianSingleParticle` and `FickianManyParticles` to ensure mass is conserved ([#1421](https://github.com/pybamm-team/PyBaMM/pull/1421))
- Fixed a bug where the `PolynomialSingleParticle` submodel gave incorrect results with "dimensionality" equal to 2 ([#1411](https://github.com/pybamm-team/PyBaMM/pull/1411))
- Fixed a bug where volume averaging in 0D gave the wrong result ([#1411](https://github.com/pybamm-team/PyBaMM/pull/1411))
- Fixed a sign error in the positive electrode ohmic losses ([#1407](https://github.com/pybamm-team/PyBaMM/pull/1407))
- Fixed the formulation of the EC reaction SEI model ([#1397](https://github.com/pybamm-team/PyBaMM/pull/1397))
- Simulations now stop when an experiment becomes infeasible ([#1395](https://github.com/pybamm-team/PyBaMM/pull/1395))
- Added a check for domains in `Concatenation` ([#1368](https://github.com/pybamm-team/PyBaMM/pull/1368))
- Differentiation now works even when the differentiation variable is a constant ([#1294](https://github.com/pybamm-team/PyBaMM/pull/1294))
- Fixed a bug where the event time and state were no longer returned as part of the solution ([#1344](https://github.com/pybamm-team/PyBaMM/pull/1344))
- Fixed a bug in `CasadiSolver` safe mode which crashed when there were extrapolation events but no termination events ([#1321](https://github.com/pybamm-team/PyBaMM/pull/1321))
- When an `Interpolant` is extrapolated an error is raised for `CasadiSolver` (and a warning is raised for the other solvers) ([#1315](https://github.com/pybamm-team/PyBaMM/pull/1315))
- Fixed `Simulation` and `model.new_copy` to fix a bug where changes to the model were overwritten ([#1278](https://github.com/pybamm-team/PyBaMM/pull/1278))

## Breaking changes

- Removed `Simplification` class and `.simplify()` function ([#1369](https://github.com/pybamm-team/PyBaMM/pull/1369))
- All example notebooks in PyBaMM's GitHub repository must now include the command `pybamm.print_citations()`, otherwise the tests will fail. This is to encourage people to use this command to cite the relevant papers ([#1340](https://github.com/pybamm-team/PyBaMM/pull/1340))
- Notation has been homogenised to use positive and negative electrode (instead of cathode and anode). This applies to the parameter folders (now called `'positive_electrodes'` and `'negative_electrodes'`) and the options of `active_material` and `particle_cracking` submodels (now called `'positive'` and `'negative'`) ([#1337](https://github.com/pybamm-team/PyBaMM/pull/1337))
- `Interpolant` now takes `x` and `y` instead of a single `data` entry ([#1312](https://github.com/pybamm-team/PyBaMM/pull/1312))
- Boolean model options ('sei porosity change', 'convection') must now be given in string format ('true' or 'false' instead of True or False) ([#1280](https://github.com/pybamm-team/PyBaMM/pull/1280))
- Operations such as `1*x` and `0+x` now directly return `x`. This can be bypassed by explicitly creating the binary operators, e.g. `pybamm.Multiplication(1, x)` ([#1252](https://github.com/pybamm-team/PyBaMM/pull/1252))
- `'Cell capacity [A.h]'` has been renamed to `'Nominal cell capacity [A.h]'`. `'Cell capacity [A.h]'` will be deprecated in the next release. ([#1352](https://github.com/pybamm-team/PyBaMM/pull/1352))

# [v0.3.0](https://github.com/pybamm-team/PyBaMM/tree/v0.3.0) - 2020-12-01

This release introduces a new aging model for particle mechanics, a new reduced-order model (TSPMe), and a parameter set for A123 LFP cells. Additionally, there have been several backend optimizations to speed up model creation and solving, and other minor features and bug fixes.

## Features

- Added a submodel for particle mechanics ([#1232](https://github.com/pybamm-team/PyBaMM/pull/1232))
- Added a notebook on how to speed up the solver and handle instabilities ([#1223](https://github.com/pybamm-team/PyBaMM/pull/1223))
- Improve string printing of `BinaryOperator`, `Function`, and `Concatenation` objects ([#1223](https://github.com/pybamm-team/PyBaMM/pull/1223))
- Added `Solution.integration_time`, which is the time taken just by the integration subroutine, without extra setups ([#1223](https://github.com/pybamm-team/PyBaMM/pull/1223))
- Added parameter set for an A123 LFP cell ([#1209](https://github.com/pybamm-team/PyBaMM/pull/1209))
- Added variables related to equivalent circuit models ([#1204](https://github.com/pybamm-team/PyBaMM/pull/1204))
- Added the `Integrated` electrolyte conductivity submodel ([#1188](https://github.com/pybamm-team/PyBaMM/pull/1188))
- Added an example script to check conservation of lithium ([#1186](https://github.com/pybamm-team/PyBaMM/pull/1186))
- Added `erf` and `erfc` functions ([#1184](https://github.com/pybamm-team/PyBaMM/pull/1184))

## Optimizations

- Add (optional) smooth approximations for the `Minimum`, `Maximum`, `Heaviside`, and `AbsoluteValue` operators ([#1223](https://github.com/pybamm-team/PyBaMM/pull/1223))
- Avoid unnecessary repeated computations in the solvers ([#1222](https://github.com/pybamm-team/PyBaMM/pull/1222))
- Rewrite `Symbol.is_constant` to be more efficient ([#1222](https://github.com/pybamm-team/PyBaMM/pull/1222))
- Cache shape and size calculations ([#1222](https://github.com/pybamm-team/PyBaMM/pull/1222))
- Only instantiate the geometric, electrical and thermal parameter classes once ([#1222](https://github.com/pybamm-team/PyBaMM/pull/1222))

## Bug fixes

- Quickplot now works when timescale or lengthscale is a function of an input parameter ([#1234](https://github.com/pybamm-team/PyBaMM/pull/1234))
- Fix bug that was slowing down creation of the EC reaction SEI submodel ([#1227](https://github.com/pybamm-team/PyBaMM/pull/1227))
- Add missing separator thermal parameters for the Ecker parameter set ([#1226](https://github.com/pybamm-team/PyBaMM/pull/1226))
- Make sure simulation solves when evaluated timescale is a function of an input parameter ([#1218](https://github.com/pybamm-team/PyBaMM/pull/1218))
- Raise error if saving to MATLAB with variable names that MATLAB can't read, and give option of providing alternative variable names ([#1206](https://github.com/pybamm-team/PyBaMM/pull/1206))
- Raise error if the boundary condition at the origin in a spherical domain is other than no-flux ([#1175](https://github.com/pybamm-team/PyBaMM/pull/1175))
- Fix boundary conditions at r = 0 for Creating Models notebooks ([#1173](https://github.com/pybamm-team/PyBaMM/pull/1173))

## Breaking changes

- The parameters "Positive/Negative particle distribution in x" and "Positive/Negative surface area to volume ratio distribution in x" have been deprecated. Instead, users can provide "Positive/Negative particle radius [m]" and "Positive/Negative surface area to volume ratio [m-1]" directly as functions of through-cell position (x [m]) ([#1237](https://github.com/pybamm-team/PyBaMM/pull/1237))

# [v0.2.4](https://github.com/pybamm-team/PyBaMM/tree/v0.2.4) - 2020-09-07

This release adds new operators for more complex models, some basic sensitivity analysis, and a spectral volumes spatial method, as well as some small bug fixes.

## Features

- Added variables which track the total amount of lithium in the system ([#1136](https://github.com/pybamm-team/PyBaMM/pull/1136))
- Added `Upwind` and `Downwind` operators for convection ([#1134](https://github.com/pybamm-team/PyBaMM/pull/1134))
- Added Getting Started notebook on solver options and changing the mesh. Also added a notebook detailing the different thermal options, and a notebook explaining the steps that occur behind the scenes in the `Simulation` class ([#1131](https://github.com/pybamm-team/PyBaMM/pull/1131))
- Added particle submodel that use a polynomial approximation to the concentration within the electrode particles ([#1130](https://github.com/pybamm-team/PyBaMM/pull/1130))
- Added `Modulo`, `Floor` and `Ceiling` operators ([#1121](https://github.com/pybamm-team/PyBaMM/pull/1121))
- Added DFN model for a half cell ([#1121](https://github.com/pybamm-team/PyBaMM/pull/1121))
- Automatically compute surface area to volume ratio based on particle shape for li-ion models ([#1120](https://github.com/pybamm-team/PyBaMM/pull/1120))
- Added "R-averaged particle concentration" variables ([#1118](https://github.com/pybamm-team/PyBaMM/pull/1118))
- Added support for sensitivity calculations to the casadi solver ([#1109](https://github.com/pybamm-team/PyBaMM/pull/1109))
- Added support for index 1 semi-explicit dae equations and sensitivity calculations to JAX BDF solver ([#1107](https://github.com/pybamm-team/PyBaMM/pull/1107))
- Allowed keyword arguments to be passed to `Simulation.plot()` ([#1099](https://github.com/pybamm-team/PyBaMM/pull/1099))
- Added the Spectral Volumes spatial method and the submesh that it works with ([#900](https://github.com/pybamm-team/PyBaMM/pull/900))

## Bug fixes

- Fixed bug where some parameters were not being set by the `EcReactionLimited` SEI model ([#1136](https://github.com/pybamm-team/PyBaMM/pull/1136))
- Fixed bug on electrolyte potential for `BasicDFNHalfCell` ([#1133](https://github.com/pybamm-team/PyBaMM/pull/1133))
- Fixed `r_average` to work with `SecondaryBroadcast` ([#1118](https://github.com/pybamm-team/PyBaMM/pull/1118))
- Fixed finite volume discretisation of spherical integrals ([#1118](https://github.com/pybamm-team/PyBaMM/pull/1118))
- `t_eval` now gets changed to a `linspace` if a list of length 2 is passed ([#1113](https://github.com/pybamm-team/PyBaMM/pull/1113))
- Fixed bug when setting a function with an `InputParameter` ([#1111](https://github.com/pybamm-team/PyBaMM/pull/1111))

## Breaking changes

- The "fast diffusion" particle option has been renamed "uniform profile" ([#1130](https://github.com/pybamm-team/PyBaMM/pull/1130))
- The modules containing standard parameters are now classes so they can take options
  (e.g. `standard_parameters_lithium_ion` is now `LithiumIonParameters`) ([#1120](https://github.com/pybamm-team/PyBaMM/pull/1120))
- Renamed `quick_plot_vars` to `output_variables` in `Simulation` to be consistent with `QuickPlot`. Passing `quick_plot_vars` to `Simulation.plot()` has been deprecated and `output_variables` should be passed instead ([#1099](https://github.com/pybamm-team/PyBaMM/pull/1099))

# [v0.2.3](https://github.com/pybamm-team/PyBaMM/tree/v0.2.3) - 2020-07-01

This release enables the use of [Google Colab](https://colab.research.google.com/github/pybamm-team/PyBaMM/blob/main/) for running example notebooks, and adds some small new features and bug fixes.

## Features

- Added JAX evaluator, and ODE solver ([#1038](https://github.com/pybamm-team/PyBaMM/pull/1038))
- Reformatted Getting Started notebooks ([#1083](https://github.com/pybamm-team/PyBaMM/pull/1083))
- Reformatted Landesfeind electrolytes ([#1064](https://github.com/pybamm-team/PyBaMM/pull/1064))
- Adapted examples to be run in Google Colab ([#1061](https://github.com/pybamm-team/PyBaMM/pull/1061))
- Added some new solvers for algebraic models ([#1059](https://github.com/pybamm-team/PyBaMM/pull/1059))
- Added `length_scales` attribute to models ([#1058](https://github.com/pybamm-team/PyBaMM/pull/1058))
- Added averaging in secondary dimensions ([#1057](https://github.com/pybamm-team/PyBaMM/pull/1057))
- Added SEI reaction based on Yang et. al. 2017 and reduction in porosity ([#1009](https://github.com/pybamm-team/PyBaMM/issues/1009))

## Optimizations

- Reformatted CasADi "safe" mode to deal with events better ([#1089](https://github.com/pybamm-team/PyBaMM/pull/1089))

## Bug fixes

- Fixed a bug in `InterstitialDiffusionLimited` ([#1097](https://github.com/pybamm-team/PyBaMM/pull/1097))
- Fixed `Simulation` to keep different copies of the model so that parameters can be changed between simulations ([#1090](https://github.com/pybamm-team/PyBaMM/pull/1090))
- Fixed `model.new_copy()` to keep custom submodels ([#1090](https://github.com/pybamm-team/PyBaMM/pull/1090))
- 2D processed variables can now be evaluated at the domain boundaries ([#1088](https://github.com/pybamm-team/PyBaMM/pull/1088))
- Update the default variable points to better capture behaviour in the solid particles in li-ion models ([#1081](https://github.com/pybamm-team/PyBaMM/pull/1081))
- Fix `QuickPlot` to display variables discretised by FEM (in y-z) properly ([#1078](https://github.com/pybamm-team/PyBaMM/pull/1078))
- Add length scales to `EffectiveResistance` models ([#1071](https://github.com/pybamm-team/PyBaMM/pull/1071))
- Allowed for pybamm functions exp, sin, cos, sqrt to be used in expression trees that
  are converted to casadi format ([#1067](https://github.com/pybamm-team/PyBaMM/pull/1067))
- Fix a bug where variables that depend on y and z were transposed in `QuickPlot` ([#1055](https://github.com/pybamm-team/PyBaMM/pull/1055))

## Breaking changes

- `Simulation.specs` and `Simulation.set_defaults` have been deprecated. Users should create a new `Simulation` object for each different case instead ([#1090](https://github.com/pybamm-team/PyBaMM/pull/1090))
- The solution times `t_eval` must now be provided to `Simulation.solve()` when not using an experiment or prescribing the current using drive cycle data ([#1086](https://github.com/pybamm-team/PyBaMM/pull/1086))

# [v0.2.2](https://github.com/pybamm-team/PyBaMM/tree/v0.2.2) - 2020-06-01

New SEI models, simplification of submodel structure, as well as optimisations and general bug fixes.

## Features

- Reformatted `Geometry` and `Mesh` classes ([#1032](https://github.com/pybamm-team/PyBaMM/pull/1032))
- Added arbitrary geometry to the lumped thermal model ([#718](https://github.com/pybamm-team/PyBaMM/issues/718))
- Allowed `ProcessedVariable` to handle cases where `len(solution.t)=1` ([#1020](https://github.com/pybamm-team/PyBaMM/pull/1020))
- Added `BackwardIndefiniteIntegral` symbol ([#1014](https://github.com/pybamm-team/PyBaMM/pull/1014))
- Added `plot` and `plot2D` to enable easy plotting of `pybamm.Array` objects ([#1008](https://github.com/pybamm-team/PyBaMM/pull/1008))
- Updated effective current collector models and added example notebook ([#1007](https://github.com/pybamm-team/PyBaMM/pull/1007))
- Added SEI film resistance as an option ([#994](https://github.com/pybamm-team/PyBaMM/pull/994))
- Added `parameters` attribute to `pybamm.BaseModel` and `pybamm.Geometry` that lists all of the required parameters ([#993](https://github.com/pybamm-team/PyBaMM/pull/993))
- Added tab, edge, and surface cooling ([#965](https://github.com/pybamm-team/PyBaMM/pull/965))
- Added functionality to solver to automatically discretise a 0D model ([#947](https://github.com/pybamm-team/PyBaMM/pull/947))
- Added sensitivity to `CasadiAlgebraicSolver` ([#940](https://github.com/pybamm-team/PyBaMM/pull/940))
- Added `ProcessedSymbolicVariable` class, which can handle symbolic variables (i.e. variables for which the inputs are symbolic) ([#940](https://github.com/pybamm-team/PyBaMM/pull/940))
- Made `QuickPlot` compatible with Google Colab ([#935](https://github.com/pybamm-team/PyBaMM/pull/935))
- Added `BasicFull` model for lead-acid ([#932](https://github.com/pybamm-team/PyBaMM/pull/932))
- Added 'arctan' function ([#973](https://github.com/pybamm-team/PyBaMM/pull/973))

## Optimizations

- Implementing the use of GitHub Actions for CI ([#855](https://github.com/pybamm-team/PyBaMM/pull/855))
- Changed default solver for DAE models to `CasadiSolver` ([#978](https://github.com/pybamm-team/PyBaMM/pull/978))
- Added some extra simplifications to the expression tree ([#971](https://github.com/pybamm-team/PyBaMM/pull/971))
- Changed the behaviour of "safe" mode in `CasadiSolver` ([#956](https://github.com/pybamm-team/PyBaMM/pull/956))
- Sped up model building ([#927](https://github.com/pybamm-team/PyBaMM/pull/927))
- Changed default solver for lead-acid to `CasadiSolver` ([#927](https://github.com/pybamm-team/PyBaMM/pull/927))

## Bug fixes

- Fix a bug where slider plots do not update properly in notebooks ([#1041](https://github.com/pybamm-team/PyBaMM/pull/1041))
- Fix storing and plotting external variables in the solution ([#1026](https://github.com/pybamm-team/PyBaMM/pull/1026))
- Fix running a simulation with a model that is already discretized ([#1025](https://github.com/pybamm-team/PyBaMM/pull/1025))
- Fix CI not triggering for PR. ([#1013](https://github.com/pybamm-team/PyBaMM/pull/1013))
- Fix schedule testing running too often. ([#1010](https://github.com/pybamm-team/PyBaMM/pull/1010))
- Fix doctests failing due to mismatch in unsorted output.([#990](https://github.com/pybamm-team/PyBaMM/pull/990))
- Added extra checks when creating a model, for clearer errors ([#971](https://github.com/pybamm-team/PyBaMM/pull/971))
- Fixed `Interpolant` ids to allow processing ([#962](https://github.com/pybamm-team/PyBaMM/pull/962))
- Fixed a bug in the initial conditions of the potential pair model ([#954](https://github.com/pybamm-team/PyBaMM/pull/954))
- Changed simulation attributes to assign copies rather than the objects themselves ([#952](https://github.com/pybamm-team/PyBaMM/pull/952))
- Added default values to base model so that it works with the `Simulation` class ([#952](https://github.com/pybamm-team/PyBaMM/pull/952))
- Fixed solver to recompute initial conditions when inputs are changed ([#951](https://github.com/pybamm-team/PyBaMM/pull/951))
- Reformatted thermal submodels ([#938](https://github.com/pybamm-team/PyBaMM/pull/938))
- Reformatted electrolyte submodels ([#927](https://github.com/pybamm-team/PyBaMM/pull/927))
- Reformatted convection submodels ([#635](https://github.com/pybamm-team/PyBaMM/pull/635))

## Breaking changes

- Geometry should no longer be given keys 'primary' or 'secondary' ([#1032](https://github.com/pybamm-team/PyBaMM/pull/1032))
- Calls to `ProcessedVariable` objects are now made using dimensional time and space ([#1028](https://github.com/pybamm-team/PyBaMM/pull/1028))
- For variables discretised using finite elements the result returned by calling `ProcessedVariable` is now transposed ([#1020](https://github.com/pybamm-team/PyBaMM/pull/1020))
- Renamed "surface area density" to "surface area to volume ratio" ([#975](https://github.com/pybamm-team/PyBaMM/pull/975))
- Replaced "reaction rate" with "exchange-current density" ([#975](https://github.com/pybamm-team/PyBaMM/pull/975))
- Changed the implementation of reactions in submodels ([#948](https://github.com/pybamm-team/PyBaMM/pull/948))
- Removed some inputs like `T_inf`, `R_g` and activation energies to some of the standard function parameters. This is because each of those inputs is specific to a particular function (e.g. the reference temperature at which the function was measured). To change a property such as the activation energy, users should create a new function, specifying the relevant property as a `Parameter` or `InputParameter` ([#942](https://github.com/pybamm-team/PyBaMM/pull/942))
- The thermal option 'xyz-lumped' has been removed. The option 'thermal current collector' has also been removed ([#938](https://github.com/pybamm-team/PyBaMM/pull/938))
- The 'C-rate' parameter has been deprecated. Use 'Current function [A]' instead. The cell capacity can be accessed as 'Cell capacity [A.h]', and used to calculate current from C-rate ([#952](https://github.com/pybamm-team/PyBaMM/pull/952))

# [v0.2.1](https://github.com/pybamm-team/PyBaMM/tree/v0.2.1) - 2020-03-31

New expression tree node types, models, parameter sets and solvers, as well as general bug fixes and new examples.

## Features

- Store variable slices in model for inspection ([#925](https://github.com/pybamm-team/PyBaMM/pull/925))
- Added LiNiCoO2 parameter set from Ecker et. al. ([#922](https://github.com/pybamm-team/PyBaMM/pull/922))
- Made t_plus (optionally) a function of electrolyte concentration, and added (1 + dlnf/dlnc) to models ([#921](https://github.com/pybamm-team/PyBaMM/pull/921))
- Added `DummySolver` for empty models ([#915](https://github.com/pybamm-team/PyBaMM/pull/915))
- Added functionality to broadcast to edges ([#891](https://github.com/pybamm-team/PyBaMM/pull/891))
- Reformatted and cleaned up `QuickPlot` ([#886](https://github.com/pybamm-team/PyBaMM/pull/886))
- Added thermal effects to lead-acid models ([#885](https://github.com/pybamm-team/PyBaMM/pull/885))
- Added a helper function for info on function parameters ([#881](https://github.com/pybamm-team/PyBaMM/pull/881))
- Added additional notebooks showing how to create and compare models ([#877](https://github.com/pybamm-team/PyBaMM/pull/877))
- Added `Minimum`, `Maximum` and `Sign` operators
  ([#876](https://github.com/pybamm-team/PyBaMM/pull/876))
- Added a search feature to `FuzzyDict` ([#875](https://github.com/pybamm-team/PyBaMM/pull/875))
- Add ambient temperature as a function of time ([#872](https://github.com/pybamm-team/PyBaMM/pull/872))
- Added `CasadiAlgebraicSolver` for solving algebraic systems with CasADi ([#868](https://github.com/pybamm-team/PyBaMM/pull/868))
- Added electrolyte functions from Landesfeind ([#860](https://github.com/pybamm-team/PyBaMM/pull/860))
- Add new symbols `VariableDot`, representing the derivative of a variable wrt time,
  and `StateVectorDot`, representing the derivative of a state vector wrt time
  ([#858](https://github.com/pybamm-team/PyBaMM/issues/858))

## Bug fixes

- Filter out discontinuities that occur after solve times
  ([#941](https://github.com/pybamm-team/PyBaMM/pull/945))
- Fixed tight layout for QuickPlot in jupyter notebooks ([#930](https://github.com/pybamm-team/PyBaMM/pull/930))
- Fixed bug raised if function returns a scalar ([#919](https://github.com/pybamm-team/PyBaMM/pull/919))
- Fixed event handling in `ScipySolver` ([#905](https://github.com/pybamm-team/PyBaMM/pull/905))
- Made input handling clearer in solvers ([#905](https://github.com/pybamm-team/PyBaMM/pull/905))
- Updated Getting started notebook 2 ([#903](https://github.com/pybamm-team/PyBaMM/pull/903))
- Reformatted external circuit submodels ([#879](https://github.com/pybamm-team/PyBaMM/pull/879))
- Some bug fixes to generalize specifying models that aren't battery models, see [#846](https://github.com/pybamm-team/PyBaMM/issues/846)
- Reformatted interface submodels to be more readable ([#866](https://github.com/pybamm-team/PyBaMM/pull/866))
- Removed double-counted "number of electrodes connected in parallel" from simulation ([#864](https://github.com/pybamm-team/PyBaMM/pull/864))

## Breaking changes

- Changed keyword argument `u` for inputs (when evaluating an object) to `inputs` ([#905](https://github.com/pybamm-team/PyBaMM/pull/905))
- Removed "set external temperature" and "set external potential" options. Use "external submodels" option instead ([#862](https://github.com/pybamm-team/PyBaMM/pull/862))

# [v0.2.0](https://github.com/pybamm-team/PyBaMM/tree/v0.2.0) - 2020-02-26

This release introduces many new features and optimizations. All models can now be solved using the pip installation - in particular, the DFN can be solved in around 0.1s. Other highlights include an improved user interface, simulations of experimental protocols (GITT, CCCV, etc), new parameter sets for NCA and LGM50, drive cycles, "input parameters" and "external variables" for quickly solving models with different parameter values and coupling with external software, and general bug fixes and optimizations.

## Features

- Added LG M50 parameter set from Chen 2020 ([#854](https://github.com/pybamm-team/PyBaMM/pull/854))
- Changed rootfinding algorithm to CasADi, scipy.optimize.root still accessible as an option ([#844](https://github.com/pybamm-team/PyBaMM/pull/844))
- Added capacitance effects to lithium-ion models ([#842](https://github.com/pybamm-team/PyBaMM/pull/842))
- Added NCA parameter set ([#824](https://github.com/pybamm-team/PyBaMM/pull/824))
- Added functionality to `Solution` that automatically gets `t_eval` from the data when simulating drive cycles and performs checks to ensure the output has the required resolution to accurately capture the input current ([#819](https://github.com/pybamm-team/PyBaMM/pull/819))
- Added `Citations` object to print references when specific functionality is used ([#818](https://github.com/pybamm-team/PyBaMM/pull/818))
- Updated `Solution` to allow exporting to matlab and csv formats ([#811](https://github.com/pybamm-team/PyBaMM/pull/811))
- Allow porosity to vary in space ([#809](https://github.com/pybamm-team/PyBaMM/pull/809))
- Added functionality to solve DAE models with non-smooth current inputs ([#808](https://github.com/pybamm-team/PyBaMM/pull/808))
- Added functionality to simulate experiments and testing protocols ([#807](https://github.com/pybamm-team/PyBaMM/pull/807))
- Added fuzzy string matching for parameters and variables ([#796](https://github.com/pybamm-team/PyBaMM/pull/796))
- Changed ParameterValues to raise an error when a parameter that wasn't previously defined is updated ([#796](https://github.com/pybamm-team/PyBaMM/pull/796))
- Added some basic models (BasicSPM and BasicDFN) in order to clearly demonstrate the PyBaMM model structure for battery models ([#795](https://github.com/pybamm-team/PyBaMM/pull/795))
- Allow initial conditions in the particle to depend on x ([#786](https://github.com/pybamm-team/PyBaMM/pull/786))
- Added the harmonic mean to the Finite Volume method, which is now used when computing fluxes ([#783](https://github.com/pybamm-team/PyBaMM/pull/783))
- Refactored `Solution` to make it a dictionary that contains all of the solution variables. This automatically creates `ProcessedVariable` objects when required, so that the solution can be obtained much more easily. ([#781](https://github.com/pybamm-team/PyBaMM/pull/781))
- Added notebook to explain broadcasts ([#776](https://github.com/pybamm-team/PyBaMM/pull/776))
- Added a step to discretisation that automatically compute the inverse of the mass matrix of the differential part of the problem so that the underlying DAEs can be provided in semi-explicit form, as required by the CasADi solver ([#769](https://github.com/pybamm-team/PyBaMM/pull/769))
- Added the gradient operation for the Finite Element Method ([#767](https://github.com/pybamm-team/PyBaMM/pull/767))
- Added `InputParameter` node for quickly changing parameter values ([#752](https://github.com/pybamm-team/PyBaMM/pull/752))
- Added submodels for operating modes other than current-controlled ([#751](https://github.com/pybamm-team/PyBaMM/pull/751))
- Changed finite volume discretisation to use exact values provided by Neumann boundary conditions when computing the gradient instead of adding ghost nodes([#748](https://github.com/pybamm-team/PyBaMM/pull/748))
- Added optional R(x) distribution in particle models ([#745](https://github.com/pybamm-team/PyBaMM/pull/745))
- Generalized importing of external variables ([#728](https://github.com/pybamm-team/PyBaMM/pull/728))
- Separated active and inactive material volume fractions ([#726](https://github.com/pybamm-team/PyBaMM/pull/726))
- Added submodels for tortuosity ([#726](https://github.com/pybamm-team/PyBaMM/pull/726))
- Simplified the interface for setting current functions ([#723](https://github.com/pybamm-team/PyBaMM/pull/723))
- Added Heaviside operator ([#723](https://github.com/pybamm-team/PyBaMM/pull/723))
- New extrapolation methods ([#707](https://github.com/pybamm-team/PyBaMM/pull/707))
- Added some "Getting Started" documentation ([#703](https://github.com/pybamm-team/PyBaMM/pull/703))
- Allow abs tolerance to be set by variable for IDA KLU solver ([#700](https://github.com/pybamm-team/PyBaMM/pull/700))
- Added Simulation class ([#693](https://github.com/pybamm-team/PyBaMM/pull/693)) with load/save functionality ([#732](https://github.com/pybamm-team/PyBaMM/pull/732))
- Added interface to CasADi solver ([#687](https://github.com/pybamm-team/PyBaMM/pull/687), [#691](https://github.com/pybamm-team/PyBaMM/pull/691), [#714](https://github.com/pybamm-team/PyBaMM/pull/714)). This makes the SUNDIALS DAE solvers (Scikits and KLU) truly optional (though IDA KLU is recommended for solving the DFN).
- Added option to use CasADi's Algorithmic Differentiation framework to calculate Jacobians ([#687](https://github.com/pybamm-team/PyBaMM/pull/687))
- Added method to evaluate parameters more easily ([#669](https://github.com/pybamm-team/PyBaMM/pull/669))
- Added `Jacobian` class to reuse known Jacobians of expressions ([#665](https://github.com/pybamm-team/PyBaMM/pull/670))
- Added `Interpolant` class to interpolate experimental data (e.g. OCP curves) ([#661](https://github.com/pybamm-team/PyBaMM/pull/661))
- Added interface (via pybind11) to sundials with the IDA KLU sparse linear solver ([#657](https://github.com/pybamm-team/PyBaMM/pull/657))
- Allowed parameters to be set by material or by specifying a particular paper ([#647](https://github.com/pybamm-team/PyBaMM/pull/647))
- Set relative and absolute tolerances independently in solvers ([#645](https://github.com/pybamm-team/PyBaMM/pull/645))
- Added basic method to allow (a part of) the State Vector to be updated with results obtained from another solution or package ([#624](https://github.com/pybamm-team/PyBaMM/pull/624))
- Added some non-uniform meshes in 1D and 2D ([#617](https://github.com/pybamm-team/PyBaMM/pull/617))

## Optimizations

- Now simplifying objects that are constant as soon as they are created ([#801](https://github.com/pybamm-team/PyBaMM/pull/801))
- Simplified solver interface ([#800](https://github.com/pybamm-team/PyBaMM/pull/800))
- Added caching for shape evaluation, used during discretisation ([#780](https://github.com/pybamm-team/PyBaMM/pull/780))
- Added an option to skip model checks during discretisation, which could be slow for large models ([#739](https://github.com/pybamm-team/PyBaMM/pull/739))
- Use CasADi's automatic differentation algorithms by default when solving a model ([#714](https://github.com/pybamm-team/PyBaMM/pull/714))
- Avoid re-checking size when making a copy of an `Index` object ([#656](https://github.com/pybamm-team/PyBaMM/pull/656))
- Avoid recalculating `_evaluation_array` when making a copy of a `StateVector` object ([#653](https://github.com/pybamm-team/PyBaMM/pull/653))

## Bug fixes

- Fixed a bug where current loaded from data was incorrectly scaled with the cell capacity ([#852](https://github.com/pybamm-team/PyBaMM/pull/852))
- Moved evaluation of initial conditions to solver ([#839](https://github.com/pybamm-team/PyBaMM/pull/839))
- Fixed a bug where the first line of the data wasn't loaded when parameters are loaded from data ([#819](https://github.com/pybamm-team/PyBaMM/pull/819))
- Made `graphviz` an optional dependency ([#810](https://github.com/pybamm-team/PyBaMM/pull/810))
- Fixed examples to run with basic pip installation ([#800](https://github.com/pybamm-team/PyBaMM/pull/800))
- Added events for CasADi solver when stepping ([#800](https://github.com/pybamm-team/PyBaMM/pull/800))
- Improved implementation of broadcasts ([#776](https://github.com/pybamm-team/PyBaMM/pull/776))
- Fixed a bug which meant that the Ohmic heating in the current collectors was incorrect if using the Finite Element Method ([#767](https://github.com/pybamm-team/PyBaMM/pull/767))
- Improved automatic broadcasting ([#747](https://github.com/pybamm-team/PyBaMM/pull/747))
- Fixed bug with wrong temperature in initial conditions ([#737](https://github.com/pybamm-team/PyBaMM/pull/737))
- Improved flexibility of parameter values so that parameters (such as diffusivity or current) can be set as functions or scalars ([#723](https://github.com/pybamm-team/PyBaMM/pull/723))
- Fixed a bug where boundary conditions were sometimes handled incorrectly in 1+1D models ([#713](https://github.com/pybamm-team/PyBaMM/pull/713))
- Corrected a sign error in Dirichlet boundary conditions in the Finite Element Method ([#706](https://github.com/pybamm-team/PyBaMM/pull/706))
- Passed the correct dimensional temperature to open circuit potential ([#702](https://github.com/pybamm-team/PyBaMM/pull/702))
- Added missing temperature dependence in electrolyte and interface submodels ([#698](https://github.com/pybamm-team/PyBaMM/pull/698))
- Fixed differentiation of functions that have more than one argument ([#687](https://github.com/pybamm-team/PyBaMM/pull/687))
- Added warning if `ProcessedVariable` is called outside its interpolation range ([#681](https://github.com/pybamm-team/PyBaMM/pull/681))
- Updated installation instructions for Mac OS ([#680](https://github.com/pybamm-team/PyBaMM/pull/680))
- Improved the way `ProcessedVariable` objects are created in higher dimensions ([#581](https://github.com/pybamm-team/PyBaMM/pull/581))

## Breaking changes

- Time for solver should now be given in seconds ([#832](https://github.com/pybamm-team/PyBaMM/pull/832))
- Model events are now represented as a list of `pybamm.Event` ([#759](https://github.com/pybamm-team/PyBaMM/issues/759)
- Removed `ParameterValues.update_model`, whose functionality is now replaced by `InputParameter` ([#801](https://github.com/pybamm-team/PyBaMM/pull/801))
- Removed `Outer` and `Kron` nodes as no longer used ([#777](https://github.com/pybamm-team/PyBaMM/pull/777))
- Moved `results` to separate repositories ([#761](https://github.com/pybamm-team/PyBaMM/pull/761))
- The parameters "Bruggeman coefficient" must now be specified separately as "Bruggeman coefficient (electrolyte)" and "Bruggeman coefficient (electrode)"
- The current classes (`GetConstantCurrent`, `GetUserCurrent` and `GetUserData`) have now been removed. Please refer to the [`change-input-current` notebook](https://github.com/pybamm-team/PyBaMM/blob/develop/docs/source/examples/notebooks/change-input-current.ipynb) for information on how to specify an input current
- Parameter functions must now use pybamm functions instead of numpy functions (e.g. `pybamm.exp` instead of `numpy.exp`), as these are then used to construct the expression tree directly. Generally, pybamm syntax follows numpy syntax; please get in touch if a function you need is missing.
- The current must now be updated by changing "Current function [A]" or "C-rate" instead of "Typical current [A]"

# [v0.1.0](https://github.com/pybamm-team/PyBaMM/tree/v0.1.0) - 2019-10-08

This is the first official version of PyBaMM.
Please note that PyBaMM in still under active development, and so the API may change in the future.

## Features

### Models

#### Lithium-ion

- Single Particle Model (SPM)
- Single Particle Model with electrolyte (SPMe)
- Doyle-Fuller-Newman (DFN) model

with the following optional physics:

- Thermal effects
- Fast diffusion in particles
- 2+1D (pouch cell)

#### Lead-acid

- Leading-Order Quasi-Static model
- First-Order Quasi-Static model
- Composite model
- Full model

with the following optional physics:

- Hydrolysis side reaction
- Capacitance effects
- 2+1D

### Spatial discretisations

- Finite Volume (1D only)
- Finite Element (scikit, 2D only)

### Solvers

- Scipy
- Scikits ODE
- Scikits DAE
- IDA KLU sparse linear solver (Sundials)
- Algebraic (root-finding)<|MERGE_RESOLUTION|>--- conflicted
+++ resolved
@@ -2,11 +2,8 @@
 
 ## Features
 
-<<<<<<< HEAD
 - Added support for Python 3.13 ([#4552](https://github.com/pybamm-team/PyBaMM/pull/4552))
-=======
 - Added `CoupledVariable` which provides a placeholder variable whose equation can be elsewhere in the model. ([#4556](https://github.com/pybamm-team/PyBaMM/pull/4556))
->>>>>>> bcdd0b5c
 - Adds support to `pybamm.Experiment` for the `output_variables` option in the `IDAKLUSolver`. ([#4534](https://github.com/pybamm-team/PyBaMM/pull/4534))
 - Adds an option "voltage as a state" that can be "false" (default) or "true". If "true" adds an explicit algebraic equation for the voltage. ([#4507](https://github.com/pybamm-team/PyBaMM/pull/4507))
 - Improved `QuickPlot` accuracy for simulations with Hermite interpolation. ([#4483](https://github.com/pybamm-team/PyBaMM/pull/4483))
