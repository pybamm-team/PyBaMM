{
 "cells": [
  {
   "attachments": {},
   "cell_type": "markdown",
   "metadata": {},
   "source": [
    "# Tutorial 4 - Setting parameter values"
   ]
  },
  {
   "attachments": {},
   "cell_type": "markdown",
   "metadata": {},
   "source": [
    "In [Tutorial 1](./tutorial-1-how-to-run-a-model.ipynb) and [Tutorial 2](./tutorial-2-compare-models.ipynb), we saw how to run a PyBaMM model with all the default settings. However, PyBaMM also allows you to tweak these settings for your application. In this tutorial, we will see how to change the parameters in PyBaMM."
   ]
  },
  {
   "cell_type": "code",
   "execution_count": 1,
   "metadata": {},
   "outputs": [
    {
     "name": "stdout",
     "output_type": "stream",
     "text": [
<<<<<<< HEAD
      "\n",
      "\u001b[1m[\u001b[0m\u001b[34;49mnotice\u001b[0m\u001b[1;39;49m]\u001b[0m\u001b[39;49m A new release of pip is available: \u001b[0m\u001b[31;49m23.3.1\u001b[0m\u001b[39;49m -> \u001b[0m\u001b[32;49m24.0\u001b[0m\n",
      "\u001b[1m[\u001b[0m\u001b[34;49mnotice\u001b[0m\u001b[1;39;49m]\u001b[0m\u001b[39;49m To update, run: \u001b[0m\u001b[32;49mpip install --upgrade pip\u001b[0m\n",
=======
>>>>>>> 103e94f2
      "Note: you may need to restart the kernel to use updated packages.\n"
     ]
    }
   ],
   "source": [
    "%pip install \"pybamm[plot,cite]\" -q    # install PyBaMM if it is not installed\n",
    "import pybamm"
   ]
  },
  {
   "attachments": {},
   "cell_type": "markdown",
   "metadata": {},
   "source": [
    "## Change the whole parameter set"
   ]
  },
  {
   "attachments": {},
   "cell_type": "markdown",
   "metadata": {},
   "source": [
    "PyBaMM has a number of in-built parameter sets (check the list [here](https://docs.pybamm.org/en/latest/source/api/parameters/parameter_sets.html)), which can be selected doing"
   ]
  },
  {
   "cell_type": "code",
   "execution_count": 2,
   "metadata": {},
   "outputs": [],
   "source": [
    "parameter_values = pybamm.ParameterValues(\"Chen2020\")"
   ]
  },
  {
   "attachments": {},
   "cell_type": "markdown",
   "metadata": {},
   "source": [
    "The parameter values are stored in a dictionary-like object of class [`pybamm.ParameterValues`](https://docs.pybamm.org/en/latest/source/api/parameters/parameter_values.html). "
   ]
  },
  {
   "cell_type": "code",
   "execution_count": 3,
   "metadata": {},
   "outputs": [
    {
     "data": {
      "text/plain": [
       "{'Ambient temperature [K]': 298.15,\n",
       " 'Boltzmann constant [J.K-1]': 1.380649e-23,\n",
       " 'Bulk solvent concentration [mol.m-3]': 2636.0,\n",
       " 'Cation transference number': 0.2594,\n",
       " 'Cell cooling surface area [m2]': 0.00531,\n",
       " 'Cell thermal expansion coefficient [m.K-1]': 1.1e-06,\n",
       " 'Cell volume [m3]': 2.42e-05,\n",
       " 'Contact resistance [Ohm]': 0,\n",
       " 'Current function [A]': 5.0,\n",
       " 'EC diffusivity [m2.s-1]': 2e-18,\n",
       " 'EC initial concentration in electrolyte [mol.m-3]': 4541.0,\n",
       " 'Electrode height [m]': 0.065,\n",
       " 'Electrode width [m]': 1.58,\n",
       " 'Electrolyte conductivity [S.m-1]': <function electrolyte_conductivity_Nyman2008 at 0x778d30999090>,\n",
       " 'Electrolyte diffusivity [m2.s-1]': <function electrolyte_diffusivity_Nyman2008 at 0x778d30999000>,\n",
       " 'Electron charge [C]': 1.602176634e-19,\n",
       " 'Faraday constant [C.mol-1]': 96485.33212,\n",
       " 'Ideal gas constant [J.K-1.mol-1]': 8.314462618,\n",
       " 'Initial concentration in electrolyte [mol.m-3]': 1000.0,\n",
       " 'Initial concentration in negative electrode [mol.m-3]': 29866.0,\n",
       " 'Initial concentration in positive electrode [mol.m-3]': 17038.0,\n",
       " 'Initial inner SEI thickness [m]': 2.5e-09,\n",
       " 'Initial outer SEI thickness [m]': 2.5e-09,\n",
       " 'Initial temperature [K]': 298.15,\n",
       " 'Inner SEI electron conductivity [S.m-1]': 8.95e-14,\n",
       " 'Inner SEI lithium interstitial diffusivity [m2.s-1]': 1e-20,\n",
       " 'Inner SEI open-circuit potential [V]': 0.1,\n",
       " 'Inner SEI partial molar volume [m3.mol-1]': 9.585e-05,\n",
       " 'Inner SEI reaction proportion': 0.5,\n",
       " 'Lithium interstitial reference concentration [mol.m-3]': 15.0,\n",
       " 'Lower voltage cut-off [V]': 2.5,\n",
       " 'Maximum concentration in negative electrode [mol.m-3]': 33133.0,\n",
       " 'Maximum concentration in positive electrode [mol.m-3]': 63104.0,\n",
       " 'Negative current collector conductivity [S.m-1]': 58411000.0,\n",
       " 'Negative current collector density [kg.m-3]': 8960.0,\n",
       " 'Negative current collector specific heat capacity [J.kg-1.K-1]': 385.0,\n",
       " 'Negative current collector thermal conductivity [W.m-1.K-1]': 401.0,\n",
       " 'Negative current collector thickness [m]': 1.2e-05,\n",
       " 'Negative electrode Bruggeman coefficient (electrode)': 0,\n",
       " 'Negative electrode Bruggeman coefficient (electrolyte)': 1.5,\n",
       " 'Negative electrode OCP [V]': <function graphite_LGM50_ocp_Chen2020 at 0x778dca12dfc0>,\n",
       " 'Negative electrode OCP entropic change [V.K-1]': 0.0,\n",
       " 'Negative electrode active material volume fraction': 0.75,\n",
       " 'Negative electrode charge transfer coefficient': 0.5,\n",
       " 'Negative electrode conductivity [S.m-1]': 215.0,\n",
       " 'Negative electrode density [kg.m-3]': 1657.0,\n",
       " 'Negative electrode double-layer capacity [F.m-2]': 0.2,\n",
       " 'Negative electrode exchange-current density [A.m-2]': <function graphite_LGM50_electrolyte_exchange_current_density_Chen2020 at 0x778dca12e0e0>,\n",
       " 'Negative electrode porosity': 0.25,\n",
       " 'Negative electrode reaction-driven LAM factor [m3.mol-1]': 0.0,\n",
       " 'Negative electrode specific heat capacity [J.kg-1.K-1]': 700.0,\n",
       " 'Negative electrode thermal conductivity [W.m-1.K-1]': 1.7,\n",
       " 'Negative electrode thickness [m]': 8.52e-05,\n",
       " 'Negative particle diffusivity [m2.s-1]': 3.3e-14,\n",
       " 'Negative particle radius [m]': 5.86e-06,\n",
       " 'Nominal cell capacity [A.h]': 5.0,\n",
       " 'Number of cells connected in series to make a battery': 1.0,\n",
       " 'Number of electrodes connected in parallel to make a cell': 1.0,\n",
       " 'Open-circuit voltage at 0% SOC [V]': 2.5,\n",
       " 'Open-circuit voltage at 100% SOC [V]': 4.2,\n",
       " 'Outer SEI open-circuit potential [V]': 0.8,\n",
       " 'Outer SEI partial molar volume [m3.mol-1]': 9.585e-05,\n",
       " 'Outer SEI solvent diffusivity [m2.s-1]': 2.5000000000000002e-22,\n",
       " 'Positive current collector conductivity [S.m-1]': 36914000.0,\n",
       " 'Positive current collector density [kg.m-3]': 2700.0,\n",
       " 'Positive current collector specific heat capacity [J.kg-1.K-1]': 897.0,\n",
       " 'Positive current collector thermal conductivity [W.m-1.K-1]': 237.0,\n",
       " 'Positive current collector thickness [m]': 1.6e-05,\n",
       " 'Positive electrode Bruggeman coefficient (electrode)': 0,\n",
       " 'Positive electrode Bruggeman coefficient (electrolyte)': 1.5,\n",
       " 'Positive electrode OCP [V]': <function nmc_LGM50_ocp_Chen2020 at 0x778dca12dcf0>,\n",
       " 'Positive electrode OCP entropic change [V.K-1]': 0.0,\n",
       " 'Positive electrode active material volume fraction': 0.665,\n",
       " 'Positive electrode charge transfer coefficient': 0.5,\n",
       " 'Positive electrode conductivity [S.m-1]': 0.18,\n",
       " 'Positive electrode density [kg.m-3]': 3262.0,\n",
       " 'Positive electrode double-layer capacity [F.m-2]': 0.2,\n",
       " 'Positive electrode exchange-current density [A.m-2]': <function nmc_LGM50_electrolyte_exchange_current_density_Chen2020 at 0x778dca12dbd0>,\n",
       " 'Positive electrode porosity': 0.335,\n",
       " 'Positive electrode reaction-driven LAM factor [m3.mol-1]': 0.0,\n",
       " 'Positive electrode specific heat capacity [J.kg-1.K-1]': 700.0,\n",
       " 'Positive electrode thermal conductivity [W.m-1.K-1]': 2.1,\n",
       " 'Positive electrode thickness [m]': 7.56e-05,\n",
       " 'Positive particle diffusivity [m2.s-1]': 4e-15,\n",
       " 'Positive particle radius [m]': 5.22e-06,\n",
       " 'Ratio of lithium moles to SEI moles': 2.0,\n",
       " 'Reference temperature [K]': 298.15,\n",
       " 'SEI growth activation energy [J.mol-1]': 0.0,\n",
       " 'SEI kinetic rate constant [m.s-1]': 1e-12,\n",
       " 'SEI open-circuit potential [V]': 0.4,\n",
       " 'SEI reaction exchange current density [A.m-2]': 1.5e-07,\n",
       " 'SEI resistivity [Ohm.m]': 200000.0,\n",
       " 'Separator Bruggeman coefficient (electrolyte)': 1.5,\n",
       " 'Separator density [kg.m-3]': 397.0,\n",
       " 'Separator porosity': 0.47,\n",
       " 'Separator specific heat capacity [J.kg-1.K-1]': 700.0,\n",
       " 'Separator thermal conductivity [W.m-1.K-1]': 0.16,\n",
       " 'Separator thickness [m]': 1.2e-05,\n",
       " 'Thermodynamic factor': 1.0,\n",
       " 'Total heat transfer coefficient [W.m-2.K-1]': 10.0,\n",
       " 'Upper voltage cut-off [V]': 4.2,\n",
       " 'citations': ['Chen2020']}"
      ]
     },
     "execution_count": 3,
     "metadata": {},
     "output_type": "execute_result"
    }
   ],
   "source": [
    "parameter_values"
   ]
  },
  {
   "attachments": {},
   "cell_type": "markdown",
   "metadata": {},
   "source": [
    "and the specific values can be accessed using standard dictionary syntax:"
   ]
  },
  {
   "cell_type": "code",
   "execution_count": 4,
   "metadata": {},
   "outputs": [
    {
     "data": {
      "text/plain": [
       "0.065"
      ]
     },
     "execution_count": 4,
     "metadata": {},
     "output_type": "execute_result"
    }
   ],
   "source": [
    "parameter_values[\"Electrode height [m]\"]"
   ]
  },
  {
   "cell_type": "markdown",
   "metadata": {},
   "source": [
    "We can also search parameter values with a given keyword using the `search` command:"
   ]
  },
  {
   "cell_type": "code",
   "execution_count": 5,
   "metadata": {},
   "outputs": [
    {
     "name": "stdout",
     "output_type": "stream",
     "text": [
      "EC initial concentration in electrolyte [mol.m-3]\t4541.0\n",
      "Electrolyte conductivity [S.m-1]\t<function electrolyte_conductivity_Nyman2008 at 0x778d30999090>\n",
      "Electrolyte diffusivity [m2.s-1]\t<function electrolyte_diffusivity_Nyman2008 at 0x778d30999000>\n",
      "Initial concentration in electrolyte [mol.m-3]\t1000.0\n",
      "Negative electrode Bruggeman coefficient (electrolyte)\t1.5\n",
      "Positive electrode Bruggeman coefficient (electrolyte)\t1.5\n",
      "Separator Bruggeman coefficient (electrolyte)\t1.5\n"
     ]
    }
   ],
   "source": [
    "parameter_values.search(\"electrolyte\")"
   ]
  },
  {
   "attachments": {},
   "cell_type": "markdown",
   "metadata": {},
   "source": [
    "To run a simulation with a given parameter set, we can proceed as usual but passing the parameters as the `parameter_values` keyword argument"
   ]
  },
  {
   "cell_type": "code",
   "execution_count": 6,
   "metadata": {
    "scrolled": true
   },
   "outputs": [
    {
     "data": {
      "application/vnd.jupyter.widget-view+json": {
       "model_id": "5dd5facebda342afa83dca4f0838788c",
       "version_major": 2,
       "version_minor": 0
      },
      "text/plain": [
       "interactive(children=(FloatSlider(value=0.0, description='t', max=3555.448018679505, step=35.55448018679505), …"
      ]
     },
     "metadata": {},
     "output_type": "display_data"
    },
    {
     "data": {
      "text/plain": [
       "<pybamm.plotting.quick_plot.QuickPlot at 0x778d2b53d9f0>"
      ]
     },
     "execution_count": 6,
     "metadata": {},
     "output_type": "execute_result"
    }
   ],
   "source": [
    "model = pybamm.lithium_ion.DFN()\n",
    "sim = pybamm.Simulation(model, parameter_values=parameter_values)\n",
    "sim.solve([0, 3600])\n",
    "sim.plot()"
   ]
  },
  {
   "attachments": {},
   "cell_type": "markdown",
   "metadata": {},
   "source": [
    "## Change individual parameters\n",
    "\n",
    "We often want to quickly change a small number of parameter values to investigate how the behaviour or the battery changes. In such cases, we can change parameter values directly in notebook or script we are working in as we demonstrate in this section.\n",
    "\n",
    "Parameters can either have a constant value or be a function of a model variable. These dependencies are hardcoded into the PyBaMM models. In order to check what are the specific parameters that a model requires, and whether they must be constants or they can be functions, we can call the `print_parameter_info` method."
   ]
  },
  {
   "cell_type": "code",
   "execution_count": 7,
   "metadata": {},
   "outputs": [
    {
     "name": "stdout",
     "output_type": "stream",
     "text": [
      "┌───────────────────────────────────────────────────────────┬─────────────────────────────────────────────────────────────────────────────────────────────────────────────────────────────────────────────────────────────────────────────────────────────────────────────┐\n",
      "│ Parameter                                                 │ Type of parameter                                                                                                                                                                                           │\n",
      "├───────────────────────────────────────────────────────────┼─────────────────────────────────────────────────────────────────────────────────────────────────────────────────────────────────────────────────────────────────────────────────────────────────────────────┤\n",
      "│ Positive electrode Bruggeman coefficient (electrode)      │ Parameter                                                                                                                                                                                                   │\n",
      "│ Faraday constant [C.mol-1]                                │ Parameter                                                                                                                                                                                                   │\n",
      "│ Separator Bruggeman coefficient (electrolyte)             │ Parameter                                                                                                                                                                                                   │\n",
      "│ Reference temperature [K]                                 │ Parameter                                                                                                                                                                                                   │\n",
      "│ Upper voltage cut-off [V]                                 │ Parameter                                                                                                                                                                                                   │\n",
      "│ Lower voltage cut-off [V]                                 │ Parameter                                                                                                                                                                                                   │\n",
      "│ Negative electrode thickness [m]                          │ Parameter                                                                                                                                                                                                   │\n",
      "│ Initial concentration in electrolyte [mol.m-3]            │ Parameter                                                                                                                                                                                                   │\n",
      "│ Nominal cell capacity [A.h]                               │ Parameter                                                                                                                                                                                                   │\n",
      "│ Number of electrodes connected in parallel to make a cell │ Parameter                                                                                                                                                                                                   │\n",
      "│ Negative electrode Bruggeman coefficient (electrolyte)    │ Parameter                                                                                                                                                                                                   │\n",
      "│ Separator thickness [m]                                   │ Parameter                                                                                                                                                                                                   │\n",
      "│ Initial temperature [K]                                   │ Parameter                                                                                                                                                                                                   │\n",
      "│ Maximum concentration in negative electrode [mol.m-3]     │ Parameter                                                                                                                                                                                                   │\n",
      "│ Positive electrode Bruggeman coefficient (electrolyte)    │ Parameter                                                                                                                                                                                                   │\n",
      "│ Positive electrode thickness [m]                          │ Parameter                                                                                                                                                                                                   │\n",
      "│ Ideal gas constant [J.K-1.mol-1]                          │ Parameter                                                                                                                                                                                                   │\n",
      "│ Maximum concentration in positive electrode [mol.m-3]     │ Parameter                                                                                                                                                                                                   │\n",
      "│ Electrode height [m]                                      │ Parameter                                                                                                                                                                                                   │\n",
      "│ Electrode width [m]                                       │ Parameter                                                                                                                                                                                                   │\n",
      "│ Negative electrode Bruggeman coefficient (electrode)      │ Parameter                                                                                                                                                                                                   │\n",
      "│ Number of cells connected in series to make a battery     │ Parameter                                                                                                                                                                                                   │\n",
      "│ Negative electrode porosity                               │ FunctionParameter with inputs(s) 'Through-cell distance (x) [m]'                                                                                                                                            │\n",
      "│ Positive particle radius [m]                              │ FunctionParameter with inputs(s) 'Through-cell distance (x) [m]'                                                                                                                                            │\n",
      "│ Positive electrode OCP [V]                                │ FunctionParameter with inputs(s) 'Positive particle stoichiometry'                                                                                                                                          │\n",
      "│ Negative electrode OCP entropic change [V.K-1]            │ FunctionParameter with inputs(s) 'Negative particle stoichiometry'                                                                                                                                          │\n",
      "│ Initial concentration in positive electrode [mol.m-3]     │ FunctionParameter with inputs(s) 'Radial distance (r) [m]', 'Through-cell distance (x) [m]'                                                                                                                 │\n",
      "│ Positive electrode conductivity [S.m-1]                   │ FunctionParameter with inputs(s) 'Temperature [K]'                                                                                                                                                          │\n",
      "│ Negative electrode active material volume fraction        │ FunctionParameter with inputs(s) 'Through-cell distance (x) [m]'                                                                                                                                            │\n",
      "│ Negative particle diffusivity [m2.s-1]                    │ FunctionParameter with inputs(s) 'Negative particle stoichiometry', 'Temperature [K]'                                                                                                                       │\n",
      "│ Initial concentration in negative electrode [mol.m-3]     │ FunctionParameter with inputs(s) 'Radial distance (r) [m]', 'Through-cell distance (x) [m]'                                                                                                                 │\n",
      "│ Positive electrode porosity                               │ FunctionParameter with inputs(s) 'Through-cell distance (x) [m]'                                                                                                                                            │\n",
      "│ Positive electrode OCP entropic change [V.K-1]            │ FunctionParameter with inputs(s) 'Positive particle stoichiometry'                                                                                                                                          │\n",
      "│ Electrolyte conductivity [S.m-1]                          │ FunctionParameter with inputs(s) 'Electrolyte concentration [mol.m-3]', 'Temperature [K]'                                                                                                                   │\n",
      "│ Thermodynamic factor                                      │ FunctionParameter with inputs(s) 'Electrolyte concentration [mol.m-3]', 'Temperature [K]'                                                                                                                   │\n",
      "│ Electrolyte diffusivity [m2.s-1]                          │ FunctionParameter with inputs(s) 'Electrolyte concentration [mol.m-3]', 'Temperature [K]'                                                                                                                   │\n",
      "│ Negative particle radius [m]                              │ FunctionParameter with inputs(s) 'Through-cell distance (x) [m]'                                                                                                                                            │\n",
      "│ Negative electrode OCP [V]                                │ FunctionParameter with inputs(s) 'Negative particle stoichiometry'                                                                                                                                          │\n",
      "│ Cation transference number                                │ FunctionParameter with inputs(s) 'Electrolyte concentration [mol.m-3]', 'Temperature [K]'                                                                                                                   │\n",
      "│ Ambient temperature [K]                                   │ FunctionParameter with inputs(s) 'Distance across electrode width [m]', 'Distance across electrode height [m]', 'Time [s]'                                                                                  │\n",
      "│ Current function [A]                                      │ FunctionParameter with inputs(s) 'Time [s]'                                                                                                                                                                 │\n",
      "│ Negative electrode exchange-current density [A.m-2]       │ FunctionParameter with inputs(s) 'Electrolyte concentration [mol.m-3]', 'Negative particle surface concentration [mol.m-3]', 'Maximum negative particle surface concentration [mol.m-3]', 'Temperature [K]' │\n",
      "│ Negative electrode conductivity [S.m-1]                   │ FunctionParameter with inputs(s) 'Temperature [K]'                                                                                                                                                          │\n",
      "│ Positive electrode exchange-current density [A.m-2]       │ FunctionParameter with inputs(s) 'Electrolyte concentration [mol.m-3]', 'Positive particle surface concentration [mol.m-3]', 'Maximum positive particle surface concentration [mol.m-3]', 'Temperature [K]' │\n",
      "│ Separator porosity                                        │ FunctionParameter with inputs(s) 'Through-cell distance (x) [m]'                                                                                                                                            │\n",
      "│ Positive electrode active material volume fraction        │ FunctionParameter with inputs(s) 'Through-cell distance (x) [m]'                                                                                                                                            │\n",
      "│ Positive particle diffusivity [m2.s-1]                    │ FunctionParameter with inputs(s) 'Positive particle stoichiometry', 'Temperature [K]'                                                                                                                       │\n",
      "└───────────────────────────────────────────────────────────┴─────────────────────────────────────────────────────────────────────────────────────────────────────────────────────────────────────────────────────────────────────────────────────────────────────────────┘\n",
      "\n"
     ]
    }
   ],
   "source": [
    "model.print_parameter_info()"
   ]
  },
  {
   "cell_type": "markdown",
   "metadata": {},
   "source": [
    "The table shows all the parameters that need to be provided to the `model` (in this case DFN). For example, we see that we need to define (amongst others) the `Negative electrode thickness [m]`, which is defined to be a `Parameter`. This means it can only have a constant value. In contrast, other parameters are defined to be a `FunctionParameter`, which means that they can depend on model variables. For example, the `Current function [A]` is a `FunctionParameter` that can depend on `Time [s]`.\n",
    "\n",
    "Note that a `FunctionParameter` can always be defined to be a constant (i.e. like if it was a `Parameter`), but a `Parameter` cannot be defined to be a function. This is because these dependencies are hardcoded in the model definitions."
   ]
  },
  {
   "cell_type": "markdown",
   "metadata": {},
   "source": [
    "### Constant parameters\n",
    "Let's start with a simple example: change the `Current function [A]` to be 10 A. To do this, we can simply update the value in the dictionary:"
   ]
  },
  {
   "cell_type": "code",
   "execution_count": 8,
   "metadata": {},
   "outputs": [],
   "source": [
    "parameter_values[\"Current function [A]\"] = 10"
   ]
  },
  {
   "attachments": {},
   "cell_type": "markdown",
   "metadata": {},
   "source": [
    "Note that, as we mentioned above, even though `Current function [A]` could depend on time, we can always define it to be a function. \n",
    "\n",
    "Now we just need to run the simulation with the new parameter values"
   ]
  },
  {
   "cell_type": "code",
   "execution_count": 9,
   "metadata": {},
   "outputs": [
    {
     "data": {
      "application/vnd.jupyter.widget-view+json": {
       "model_id": "48c0f7150c154399b1d56dadd90a41ad",
       "version_major": 2,
       "version_minor": 0
      },
      "text/plain": [
       "interactive(children=(FloatSlider(value=0.0, description='t', max=1703.0716533945217, step=17.030716533945217)…"
      ]
     },
     "metadata": {},
     "output_type": "display_data"
    },
    {
     "data": {
      "text/plain": [
       "<pybamm.plotting.quick_plot.QuickPlot at 0x778d26b25630>"
      ]
     },
     "execution_count": 9,
     "metadata": {},
     "output_type": "execute_result"
    }
   ],
   "source": [
    "sim = pybamm.Simulation(model, parameter_values=parameter_values)\n",
    "sim.solve([0, 3600])\n",
    "sim.plot()"
   ]
  },
  {
   "attachments": {},
   "cell_type": "markdown",
   "metadata": {},
   "source": [
    "and we observe in the plot that now the applied current is indeed 10 A. Note that we still passed the interval `[0, 3600]` to `sim.solve()`, but the simulation terminated early as the lower voltage cut-off was reached."
   ]
  },
  {
   "attachments": {},
   "cell_type": "markdown",
   "metadata": {},
   "source": [
    "### Function parameters"
   ]
  },
  {
   "attachments": {},
   "cell_type": "markdown",
   "metadata": {},
   "source": [
    "Let's now illustrate how to change the `Current function [A]` to be a given time-dependent function. In this case we will set the current to be sinusoidal. To do this, we need to define the relevant function and pass it as a parameter."
   ]
  },
  {
   "cell_type": "code",
   "execution_count": 10,
   "metadata": {},
   "outputs": [],
   "source": [
    "import numpy as np\n",
    "\n",
    "\n",
    "def my_current(t):\n",
    "    return pybamm.sin(2 * np.pi * t / 60)\n",
    "\n",
    "\n",
    "parameter_values[\"Current function [A]\"] = my_current"
   ]
  },
  {
   "attachments": {},
   "cell_type": "markdown",
   "metadata": {},
   "source": [
    "Note that the `my_current` function takes an argument `t`, which is time. PyBaMM will assume that the arguments are defined exactly as in the `print_parameter_info` table above, so the actual name given to the arguments does not matter, but the order does. For example, for the `Electrolyte conductivity [S.m-1]`, it will assume that the first argument is `Electrolyte concentration [mol.m-3]` and the second is `Temperature [K]`.\n",
    "\n",
    "We can now solve the model again. In this case, we will pass `t_eval` to be an array of the points we want to evaluate our solution to the solver (rather than the start and end points only) to make sure we have enough time points to resolve the sinusoidal function in our output."
   ]
  },
  {
   "cell_type": "code",
   "execution_count": 11,
   "metadata": {},
   "outputs": [
    {
     "data": {
      "application/vnd.jupyter.widget-view+json": {
       "model_id": "b8992b55090149ea932deb091190b655",
       "version_major": 2,
       "version_minor": 0
      },
      "text/plain": [
       "interactive(children=(FloatSlider(value=0.0, description='t', max=120.0, step=1.2), Output()), _dom_classes=('…"
      ]
     },
     "metadata": {},
     "output_type": "display_data"
    },
    {
     "data": {
      "text/plain": [
       "<pybamm.plotting.quick_plot.QuickPlot at 0x778cf0217ee0>"
      ]
     },
     "execution_count": 11,
     "metadata": {},
     "output_type": "execute_result"
    }
   ],
   "source": [
    "sim = pybamm.Simulation(model, parameter_values=parameter_values)\n",
    "t_eval = np.arange(0, 121, 1)\n",
    "sim.solve(t_eval=t_eval)\n",
    "sim.plot([\"Current [A]\", \"Voltage [V]\"])"
   ]
  },
  {
   "cell_type": "markdown",
   "metadata": {},
   "source": [
    "# Input parameters\n",
    "\n",
    "If the value of a parameter is expected to change often (e.g. running a parameter sweep) is is more convenient to set a parameter as an \"input parameter\". This is a placeholder that can be filled in with a numerical value when the model is solved.\n",
    "\n",
    "To set a parameter as an input parameter, we can set its value to the string `[input]` in the parameter values dictionary. For example, we can set the `Current function [A]` to be an input parameter and then run a parameter sweep over different current values like so:"
   ]
  },
  {
   "cell_type": "code",
   "execution_count": 12,
   "metadata": {},
   "outputs": [
    {
     "data": {
      "image/png": "iVBORw0KGgoAAAANSUhEUgAAAkAAAAGzCAYAAADHdKgcAAAAOXRFWHRTb2Z0d2FyZQBNYXRwbG90bGliIHZlcnNpb24zLjguNCwgaHR0cHM6Ly9tYXRwbG90bGliLm9yZy8fJSN1AAAACXBIWXMAAA9hAAAPYQGoP6dpAACGbklEQVR4nOzdd1xW5f/H8dd9s5fsqSjLPVEU9yRHNrQsLXfbLHNUZkNbps2vv7KdpqWllTmytMw9cCJucSBDlC1L9n2f3x9HMcoB3sBhfJ6PB4/kOuc+9+eIwZvrXEOnKIqCEEIIIUQdote6ACGEEEKIqiYBSAghhBB1jgQgIYQQQtQ5EoCEEEIIUedIABJCCCFEnSMBSAghhBB1jgQgIYQQQtQ5EoCEEEIIUedIABJCCCFEnSMBSAghhBB1jrnWBVw1d+5cZsyYwXPPPce8efOue86xY8eYOXMmBw4cIDY2lv/9739Mnjy51DkGg4HXX3+dJUuWkJiYiI+PD+PGjePVV19Fp9OVqRaj0ciFCxdwcHAo82uEEEIIoS1FUcjOzsbHxwe9/uZ9PNUiAO3bt48vv/ySNm3a3PS83NxcAgICeOCBB5gyZcp1z3n33Xf5/PPPWbx4MS1btmT//v2MHz8eR0dHJk2aVKZ6Lly4gK+vb7nvQwghhBDai4+Pp0GDBjc9R/MAlJOTw8iRI/n66695++23b3pux44d6dixIwAvvfTSdc/ZtWsX9957L4MHDwbAz8+PH3/8kb1795a5JgcHB0D9C6xXr16ZXyeEEEII7WRlZeHr61vyc/xmNA9AEydOZPDgwYSFhd0yAJVF165d+eqrrzh16hRNmjTh0KFD7Nixg48++uiGrykoKKCgoKDk8+zsbADq1asnAUgIIYSoYcoyfEXTALRs2TIiIiLYt29fhV3zpZdeIisri2bNmmFmZobBYGD27NmMHDnyhq+ZM2cOb7zxRoXVIIQQQojqTbNZYPHx8Tz33HMsXboUa2vrCrvuTz/9xNKlS/nhhx+IiIhg8eLFfPDBByxevPiGr5kxYwaZmZklH/Hx8RVWjxBCCCGqH816gA4cOEBycjLt27cvaTMYDGzbto358+dTUFCAmZlZua/7wgsv8NJLLzFixAgAWrduTWxsLHPmzGHs2LHXfY2VlRVWVla3dyNCCCGEqHE0C0D9+vXjyJEjpdrGjx9Ps2bNmD59+m2FH1Bniv176puZmRlGo/G2axVCCCFMYTAYKCoq0rqMGs/CwuK288G/aRaAHBwcaNWqVak2Ozs7XF1dS9rHjBlD/fr1mTNnDgCFhYUcP3685M8JCQlERkZib29PUFAQAHfffTezZ8+mYcOGtGzZkoMHD/LRRx/xyCOPVOHdCSGEEOq6NImJiWRkZGhdSq3h5OSEl5eXyev0aT4L7Gbi4uJK9eZcuHCB4ODgks8/+OADPvjgA3r16sWWLVsA+OSTT3jttdd4+umnSU5OxsfHhyeffJKZM2dWdflCCCHquKvhx8PDA1tbW1lc1wSKopCbm0tycjIA3t7eJl1PpyiKUhGF1SZZWVk4OjqSmZkp0+CFEELcFoPBwKlTp/Dw8MDV1VXrcmqNtLQ0kpOTadKkyX8eh5Xn57fsBSaEEEJUgqtjfmxtbTWupHa5+vdp6pgqCUBCCCFEJZLHXhWrov4+JQAJIYQQos6RACSEEEKIOkcCkBBCCCH+49NPP8XPzw9ra2tCQ0Nvuan4sWPHuP/++/Hz80On0zFv3rxyvV+zZs2wsrIiMTHRhKrLTgJQFTuVlE18eq7WZQghhBA3tHz5cqZOncqsWbOIiIigbdu2DBgwoGQK+vXk5uYSEBDA3Llz8fLyKtf77dixg7y8PIYNG3bTrasqkgSgKvTtznMMmLeN9/6M0roUIYQQ4oY++ugjHn/8ccaPH0+LFi344osvsLW1ZeHChTd8TceOHXn//fcZMWJEubeXWrBgAQ8//DCjR4++6XtUpGq9EGJt08nfBUWB3w5d4KleAbT0cdS6JCGEEFVIURTyigyavLeNhVmZZlAVFhZy4MABZsyYUdKm1+sJCwsjPDy8wuvKzs7m559/Zs+ePTRr1ozMzEy2b99Ojx49Kvy9/kkCUBVq6ePI3W19+O3QBd7/M4pF4ztpXZIQQogqlFdkoMXMPzV57+NvDsDW8tY/9lNTUzEYDHh6epZq9/T05OTJkxVe17Jly2jcuDEtW7YEYMSIESxYsKDSA5A8Aqti0+5ogrlex5aoFPaeS9e6HCGEEEJTCxcuZNSoUSWfjxo1ip9//pns7OxKfV/pAapifm52PNjRlx/2xPHe+pP8/FQXWSRLCCHqCBsLM46/OUCz9y4LNzc3zMzMSEpKKtWelJRU7sHNt3L8+HF2797N3r17mT59ekm7wWBg2bJlPP744xX6fv8kPUAamNS3MVbmevbHXmJz1I1H1AshhKhddDodtpbmmnyU9ZdtS0tLOnTowMaNG0vajEYjGzdupEuXLhX697FgwQJ69uzJoUOHiIyMLPmYOnUqCxYsqND3+jcJQBrwcrRmXDc/AN5bH4XRKPvRCiGEqD6mTp3K119/zeLFizlx4gQTJkzg8uXLjB8/vuScMWPGlBooXVhYWBJgCgsLSUhIIDIykjNnzlz3PYqKivj+++956KGHaNWqVamPxx57jD179nDs2LFKu0cJQBqZ0CsQB2tzTiZm89vhC1qXI4QQQpQYPnw4H3zwATNnzqRdu3ZERkayfv36UgOj4+LiuHjxYsnnFy5cIDg4mODgYC5evMgHH3xAcHAwjz322HXfY82aNaSlpTF06ND/HGvevDnNmzev1F4gnaIo0v3wL1lZWTg6OpKZmUm9evUq7X3mbzrNB3+doqGLLX9P7YWlueRRIYSoLfLz8zl37hz+/v5YW1trXU6tcbO/1/L8/JafuBoa380fN3sr4tJzeXTxPnIKirUuSQghhKgTJABpyM7KnHnD22Fracb206k8+EU4yVn5WpclhBBC1HoSgDTWvbEby57ojJu9JccvZjH0s12cSa7ctQ+EEEKIuk4CUDXQpoETv07ohr+bHQkZedz/eTi7o9O0LksIIYSotSQAVRMNXW355akutPN1IjOviIe+3s3ra45xWcYFCSGEEBVOAlA14mpvxY+Pd2ZYhwYoCizaFUP//21j26kUrUsTQgghahUJQNWMjaUZHzzQlsWPdKK+kw0JGXmMWbiXaT8dIiW7QOvyhBBCiFpBAlA11auJO39N6cm4rn7odLAi4jy93t/M/zackunyQgghhIkkAFUloxEuRKofZWBnZc7r97Tkl6e60tbXidxCA/+38TS939/M9+ExFBmMlVquEEIIUVtJAKpK4fPhq16w9b1yvaxDI2dWPd2VTx9uj5+rLak5hby2+hj9PtzKsr1xFBZLEBJCCCHKQwJQVfLrpv43ZjsYyvcYS6fTMbiNNxum9uKte1viZm9JXHouL/16hN7vb+a78BjyiwyVULQQQoi66NNPP8XPzw9ra2tCQ0PZu3fvTc//+uuv6dGjB87Ozjg7OxMWFnbL11yVl5eHi4sLbm5uFBRUzXhXCUBVybsdWDtBQRZcOHhbl7Aw0zO6ix/bXuzDq4Ob4+FgxYXMfGauPkaP9zbz6eYzZOYWVWjZQggh6pbly5czdepUZs2aRUREBG3btmXAgAEkJyff8DVbtmzhoYceYvPmzYSHh+Pr60v//v1JSEi45futWLGCli1b0qxZM1atWlWBd3JjshnqdVTqZqjLR8OJNdDnFej1osmXyy8y8PP+eL7YGk1CRh4ANhZmPBjSgEe6+9PI1c7k9xBCCFF+NXkz1NDQUDp27Mj8+fMBMBqN+Pr68uyzz/LSSy+V6RoGgwFnZ2fmz5/PmDFjbnpunz59GDFiBIqi8Ouvv/LXX3/d8NyK2gzVvEx3ISpOQG81AEVvqZAAZG1hxugufgzv2JDfDl3g6+3RnEzMZnF4LN/tjqV/C0/GdvWjS4ArOp3O5PcTQghhAkWBolxt3tvCFsrwc6CwsJADBw4wY8aMkja9Xk9YWBjh4eFlfrvc3FyKiopwcXG56Xlnz54lPDycX3/9FUVRmDJlCrGxsTRq1KjM73U7JABVtYDe6n/j90JBDljZV8hlLc313N+hAfe1r8/OM2l8vT2aradS+PNYEn8eS6Kxhz1juvpxX3B97Kzkyy6EEJooyoV3fLR575cvgOWtnwqkpqZiMBjw9PQs1e7p6cnJkyfL/HbTp0/Hx8eHsLCwm563cOFCBg0ahLOzMwADBgzg22+/5fXXXy/ze90OGQNU1VwCwKkhGIsgruxJuqx0Oh3dG7ux+JFO/DWlJ6M6N8TW0ozTyTm8tuoond/ZyMzVRzmZmFXh7y2EEEIAzJ07l2XLlrFy5cqbPv4zGAwsXryYUaNGlbSNGjWKRYsWYTRW7gxn6Qqoajqd2gsU8Z36GKzxHZX2Vk08HXh7SGteGNCMFQfO8/3uWM6lXua78Fi+C4+lfUMnHg5txODW3thYmlVaHUIIIa6wsFV7YrR67zJwc3PDzMyMpKSkUu1JSUl4eXnd8vUffPABc+fO5e+//6ZNmzY3PffPP/8kISGB4cOHl2o3GAxs3LiRO+6ovJ+R0gOkhauPwc5urpK3c7Sx4JHu/myc2ovvHunEoFZemOt1RMRl8PzPh+j0zt+8uuoIR85nImPihRCiEul06mMoLT7KOA7U0tKSDh06sHHjxpI2o9HIxo0b6dKly01f+9577/HWW2+xfv16QkJCbvleCxYsYMSIEURGRpb6GDFiBAsWLChTvbdLeoC04N9b/W/yMchOAgfPm51dYfR6HT2buNOziTvJWfn8fOA8P+6N4/ylPJbsjmPJ7jiae9djeEgDhgTXx8nWskrqEkIIUb1MnTqVsWPHEhISQqdOnZg3bx6XL19m/PjxJeeMGTOG+vXrM2fOHADeffddZs6cyQ8//ICfnx+JiYkA2NvbY2//3/GuKSkp/Pbbb6xZs4ZWrVqVOjZmzBiGDh1Kenr6LQdR3y7pAdKCnSt4XekWPLdNkxI86lkzsU8Q217ow/ePduKuNt5Ymuk5cTGL1387TsfZfzNhyQE2nkiSLTeEEKKOGT58OB988AEzZ86kXbt2REZGsn79+lIDo+Pi4rh48WLJ559//jmFhYUMGzYMb2/vko8PPvjguu/x3XffYWdnR79+/f5zrF+/ftjY2LBkyZKKv7krZB2g66jUdYCu+us12PUxtBsFQz6tnPcop4zcQlYdTOCn/ec5fvHaIGk3e0vubVefocH1aelTT6bTCyFEGdTkdYCqM1kHqKYL6K0GoOjN6roQ1SBUONlaMq6bP+O6+XP8QhYrIs6zOjKB1JxCFuw4x4Id52jiac/Q4Abc284HHycbrUsWQgghbosEIK006gpmVpCVAGlnwK2x1hWV0sKnHi18WvDSoGZsO5XCrxEJbDiRxKmkHN5df5L3/jxJqL8L97arz52tvHG0tdC6ZCGEEKLMJABpxcIGGoaqY4Cit1S7AHSVhZmefs096dfck8y8ItYfvcivEQnsOZfO7mj1Y+bqo/Ru6sG97Xzo18xTptQLIYSo9iQAaSmg97UA1Olxrau5JUcbC4Z3bMjwjg1JyMjjt0MXWB15gRMXs9hwPIkNx5OwtTTjjhae3N3Ghx5N3LAylzAkhBCi+pEApKWAPrDxTTUEGYrBrOZ8Oeo72fBUr0Ce6hXIqaRs1kReYPWhBOLT81gdqQajetbmDGjpxV1tfega6IqFmUw6FEIIUT3UnJ+4tUBcVhw7EnbgYuPCQL+B4N0WrJ0gPwNid0JAL61LvC1NPB14fkBTpvVvwqHzmfx26AJrD18gKauAnw+c5+cD53G2tWBgKy8Gt/ahc4AL5hKGhBBCaEgCUBU6kHSAOXvnEOodqgYgvRm0HAIHFqk9QX4bQF9zg4FOp6OdrxPtfJ14+c7m7D2Xzh9HLrLu6EVScwr5cW88P+6Nx8XOkgEtPRnUypsu0jMkhBBCAxKAqlAT5yYAnEo/haIo6no6vWfAkV8gYT8c+RnaDr/FVWoGM72OLoGudAl0ZdbdLdh7Lp21Ry6y/mgi6ZevhSEnWwv6t/BkUGtvugW6YWkuYUgIIUTlkwBUhQKcAtDr9FwquERafhpuNm7g4AU9pqo9QH+/Ds3vUvdsqUXMzfR0DXKja5Abb97Tkj3n0vn9yEX+PJpI2uVCftp/np/2n8fB2pw7mnsysJUXPZu4Y20hA6iFEEJUDglAVcjG3IaGDg2JyYrhVPop3Oq7qQc6T4T9iyAzDnZ+DH1maFpnZTI309MtyI1uV8LQ3nPprDuayPpjiaRkF/DrwQR+PZiAraUZfZp6MKCVF32auuNgLesMCSGEqDjyvKGKlTwGu3TqWqOFNfR/U/3zzv+DzPMaVFb1rvYMvTWkFbtn9OPnp7rwSDd/fBytyS008PuRi0z68SAd3vqbRxbtY/m+OFJzCrQuWwgh6oRPP/0UPz8/rK2tCQ0NZe/evTc9/9dffyUkJAQnJyfs7Oxo164d33//fZneKy8vDxcXF9zc3CgoqJrv8xKAqth1AxBAiyHQsCsU56mPwuoYM72Ojn4uzLy7BTtf6suaZ7rxdO9AAtzsKDQY2XQymekrjtBp9t88+EU432yPJj49V+uyhRCiVlq+fDlTp05l1qxZRERE0LZtWwYMGEBycvINX+Pi4sIrr7xCeHg4hw8fZvz48YwfP54///zzlu+3YsUKWrZsSbNmzVi1alUF3smNyWao11GZm6FujtvMpM2TaOrclF/u+aX0wQsH4as+gAKPbgDfThX63jWRoiicTs7hz6OJ/Hk8kaMJWaWON/euR/8Wngxo6UVzbwfZqFUIUW3U5M1QQ0ND6dixI/PnzwfAaDTi6+vLs88+y0svvVTm67Rv357Bgwfz1ltv3fS8Pn36MGLECBRF4ddff+Wvv/664bmyGWoN1cRF7QE6m3mWImMRFvp/jG3xCYZ2IyFyCfw+FR79W308VofpdDqaeDrQxNOBZ/s15vylXP46lsSfxxLZF5POiYtZnLiYxf9tPE0DZxvuaOHJHS086eQnaw0JIaofRVHIK87T5L1tzG3K9EtiYWEhBw4cYMaMa+NR9Xo9YWFhhIeHl+m9FEVh06ZNREVF8e6779703LNnzxIeHs6vv/6KoihMmTKF2NhYGjVqVKb3ul0SgKqYj50PdhZ2XC66zLnMcyWPxEr0ew2i/oDEI/D7NLh3frXYKb66aOBsyyPd/Xmkuz/plwvZdDKZv44lsu10Cucv5fHtzhi+3RmDk60FfZt6cEcLT3o2ccfOSv6pCyG0l1ecR+gPoZq8956H92BrYXvL81JTUzEYDHh6epZq9/T05OTJkzd9bWZmJvXr16egoAAzMzM+++wz7rjjjpu+ZuHChQwaNAhnZ2cABgwYwLfffsvrr79+y1pNIb8iVzGdTnfjcUCgTosfthB0erUn6MC3VVxhzeFiZ8mwDg34akwIB1/rz1ejOzCsQwOcbS3IyC3i14MJTFgaQfCbGxj37V6W7oklKStf67KFEKLWcnBwIDIykn379jF79mymTp3Kli1bbni+wWBg8eLFjBo1qqRt1KhRLFq0CKPRWKm1yq/FGmji3ISDyQevH4AAAvtA39dg4xvwx4vg1QYahFRtkTWMjaUZ/Vt60b+lF8UGIwdiL6kbtJ5IIjYtly1RKWyJSuGVlUdp28CRfs09CWvuKeOGhBBVysbchj0P79HsvcvCzc0NMzMzkpKSSrUnJSXh5eV109fq9XqCgoIAaNeuHSdOnGDOnDn07t37uuf/+eefJCQkMHx46UWADQYDGzduvGXvkSkkAGngpj1AV3WfAgkH4ORaWD4antwG9u5VVGHNZm6mJzTAldAAV14Z3JwzyTn8dTyJv08kcTAug0PnMzl0PpOPNpyivpMN/Zp7ENbck9AAF9m9XghRqXQ6XZkeQ2nJ0tKSDh06sHHjRoYMGQKog6A3btzIM888U65rGY3Gm05rX7BgASNGjOCVV14p1T579mwWLFggAai2uRqATqefvvFJOh0M+Ry+OQWpp+CX8TB6VY3aMb460Ol0NPZ0oLGnAxP7BJGcnc/mk8lsOJ7MjjMpJGTk8V14LN+Fx2JnaUbPJu70a+5Jn6buuNpbaV2+EEJoYurUqYwdO5aQkBA6derEvHnzuHz5MuPHjy85Z8yYMdSvX585c+YAMGfOHEJCQggMDKSgoIA//viD77//ns8///y675GSksJvv/3GmjVraNWqValjY8aMYejQoaSnp+Pi4lIp9yg/TTUQ5KR2DybnJXMp/xLO1s7XP9G6HgxfAl/3hZjt8NskuGd+jd4wVWseDtYM79iQ4R0bkldoYMeZVDaeSGLjyWRSsgtYdzSRdUcT0emgfUNn+jX3oF8zT5p42sujMiFEnTF8+HBSUlKYOXMmiYmJtGvXjvXr15caGB0XF4f+Hz+PLl++zNNPP8358+exsbGhWbNmLFmy5D+Pt6767rvvsLOzo1+/fv851q9fP2xsbFiyZAmTJk2q+BtE1gG6rspcB+iqgSsGkpCTwIL+C+jkfYv1fk7+ActHgWKA0AkwcI7MDKtgRqPCkYRMNp5I4u8TyRy/WHq9oQbONvRr5kHf5p50lkdlQogyqMnrAFVnsg5QDdfEuQkJOQmcunTq1gGo2Z1w76ew6inY87naM9Tn5aoptI7Q63W09XWira8TU/s35UJGHhtPJrPpRBI7z6Zx/lIei8NjWRwei62lGd2D3OjX3IM+TT3wqCff2IQQoqaRAKSRJs5N2By/+eYDof+p3UNQkA3rXoCt74JVPehavsFooux8nGwY3bkRozs3IrewmF1n0tRAdDKJpKwC/jqexF/H1RkSres70qeZB/2aedC6viN6vfTOCSFEdScBSCNlmgn2b6FPQEEmbHob/noFrOyhw7jKKVCUsLU0J6yFJ2EtPFGUVhy7kMXGE8lsikrm8PkMjiRkciQhk483nsbN3pJeTTzo28yDHk3cqCe72AshRLUkAUgjVwPQmYwzGIwGzPRlHFPS43nIz4JdH8Nvz4GhCDo9XomVin/S6XS0qu9Iq/qOPBfWmJTsArZEJbPpZDLbT6eSmlPIiojzrIg4j7leR4ifM32bqYEo0F0GUgshRHUhAUgjvg6+WJtZk2/IJy47Dn9H/7K9UKeDO94EQyHs+QL+eB4KL0P3yZVar7g+dwcrHgjx5YEQXwqLjeyPSWfTSbV3KDrlMruj09kdnc47f5ykgbMNfZup44a6BLpibSEDqYWoC2SuUcWqqL9PCUAaMdObEeQUxNG0o5y6dKrsAQjUEDRwLljaw/YP4O9ZUJgDfV6R2WEasjTX0zXIja5Bbrx6Vwti0y6z+WQym6JS2B2tDqS+uuaQlbmeroGu9LkSiHxdqvfCaEKI8rOwUB+B5+bmYmNTtlWYxa3l5uYC1/5+b5cEIA01cWlSEoAG+A0o34t1OnXjVEs7dcuMbe+rPUED3pEQVE00crVjXDd/xnXzJ7ewmJ1n0tgSlczmk8lcyMxnc1QKm6NSgGMEutvRp6kHfZp5EOLnLNPshagFzMzMcHJyIjk5GQBbW1t5DG4CRVHIzc0lOTkZJycnzMxM+z4pAUhDtzUQ+t96TAUrB/VR2O7PIDcd7vkEzC0rqEpREWwtzbmjhSd3tPBEURROJeWw+crYoQOxlzibcpmzKef4Zsc5bC3N6BbkRu+m7vRu6kF9J/nNUYia6ureWVdDkDCdk5PTLfckKwtZCPE6qmIhRIB9ift45M9HqG9fn/X3rzftYpE/wuqJ6mKJfj3UFaRtnCqkTlG5MvOK2Hkmlc0nk9lyKoWU7NL75jTxtKdPUw96NXUnpJELluayErgQNY3BYKCoqEjrMmo8CwuLm/b8lOfntwSg66iqAJSRn0GP5T0A2PXQLhwsHUy74Jm/4aex6ngg9+Yw8mdw8q2ASkVVMRoVjl/MYktUMluiUoiIu4TxH/+H2pX0DnnQu6k7PtI7JIQQJSQAmaiqAhBAv5/7kZybzLcDviXEK8T0C148DD88CNkXwd4LRv4E3m1Nv67QREZuIdtPp7IlKoWtp5JJzSksdbyJpz29m3rQq4m7jB0SQtR55fn5XW360ufOnYtOp2Py5Mk3POfYsWPcf//9+Pn5odPpmDdv3nXPS0hIYNSoUbi6umJjY0Pr1q3Zv39/5RRuog6eHQBYH2PiI7CrvNvAY3+DRwvISYSFg+DEbxVzbVHlnGwtubutDx8+2Ja9L4fx2zPdmXZHE9o3dEKvg1NJOXy1LZqR3+wh+M0NPLZ4H9/vjiU+PVfr0oUQolqrFoOg9+3bx5dffkmbNm1uel5ubi4BAQE88MADTJky5brnXLp0iW7dutGnTx/WrVuHu7s7p0+fxtn5Bjuua2xI0BDWnVvHH9F/8HzI81ibV8C+Uo4N4JH18NMYiN6ibqTa5xXo+YLMEKvB9HodrRs40rqBI8/2a1zSO7T1VApbr4wd+vtEMn+fUAdbBrjb0auJO72auNM5QNYdEkKIf9L8EVhOTg7t27fns88+4+2336Zdu3Y37Nn5Jz8/PyZPnvyfHqOXXnqJnTt3sn379jLXUFBQQEHBtYGnWVlZ+Pr6VskjMKNiZNCKQVy4fIE5PeZwV8BdFXdxQ7G6ZcaeL9TPWwyBIZ+pU+dFrXJ17NDWUylsjUrhQNwlDP8YPGRlrqdzgKsaiJq6E+BmJ9NxhRC1To16BDZx4kQGDx5MWFhYhVxvzZo1hISE8MADD+Dh4UFwcDBff/31TV8zZ84cHB0dSz58fatu4LBep2dI0BAAVp5eWbEXNzOHQe/C3R+D3gKOr4KFAyAjrmLfR2hOr1e36JjYJ4ifnupCxGt38NnI9ozo6ItXPWsKio1sPZXCm2uP0+/DrfR4bzOvrDzCX8cSySko1rp8IYSocpr2AC1btozZs2ezb98+rK2t6d27t8k9QNbW6iOkqVOn8sADD7Bv3z6ee+45vvjiC8aOHXvda2nZAwRwMeciA1YMQEHhj6F/4FuvEgJYbLj6KCw3FWyc4f4FENSv4t9HVDtX1x3aEpXMttMp7Dt3iUKDseS4hZmODo2c6dVEHUzd3NtBeoeEEDVSeXqANBsDFB8fz3PPPceGDRtKQktFMBqNhISE8M477wAQHBzM0aNHbxqArKyssLKyqrAaysvb3psuPl3YdWEXK8+sZFL7SRX/Jo26wBNb1BB0MRKW3K+OC+oxDfSadwSKSqTT6Wjq5UBTLwee7BXI5YJidkensfVUCluiUohLzy3Zs+zd9Sdxd7CiZ2N3ejZxo0djd1zsZFFNIUTto1kAOnDgAMnJybRv376kzWAwsG3bNubPn09BQcFtLXPt7e1NixYtSrU1b96cFStWmFxzZRraeCi7Luxi9dnVTGw3sey7w5eHky888iesexEiFsPmtyFhPwz9Qu0VEnWCnZU5/Zp70q+5JwAxqZdLBlKHn00jJbugZEd7nQ7aNHCiV2M3ejZxp52vE+ZmEpiFEDWfZgGoX79+HDlypFTb+PHjadasGdOnT7/tPT66detGVFRUqbZTp07RqFGj2661KvT17YuTlRPJucnsvLCTng16Vs4bWVjDPR+DbydYOxVOrYevesMDi8AnuHLeU1Rrfm52+LnZMbarHwXFBvbHXGLrqRS2nUrhZGI2h+IzOBSfwcebzuBgbU73IDUM9WziLtt0CCFqLM0CkIODA61atSrVZmdnh6ura0n7mDFjqF+/PnPmzAGgsLCQ48ePl/w5ISGByMhI7O3tCQoKAmDKlCl07dqVd955hwcffJC9e/fy1Vdf8dVXX1Xh3ZWfpZkldwXcxZITS1h5emXlBaCrgkeBV2tYPhouxcCC/tD/bej0hEyVr8OszNWVprsFufHync1JzMxn22k1DG0/nUpmXhHrjiay7mgiAEEe9vRsrM4sC/V3kan2QogaQ/Np8P/070HQvXv3xs/Pj0WLFgEQExODv7//f17Xq1cvtmzZUvL52rVrmTFjBqdPn8bf35+pU6fy+OOPl7mOqlwJ+p9OXTrF/Wvux1xnzsYHN+Ji7VL5b5p3CVY/AyfXqp83uwvunS+PxMR/GIwKh89nlPQORcZnlNqmw8pcTyd/F3pd6R1q7GEvg6mFEFVKtsIwkVYBCGDE2hEcSzvG8yHPM7bl9QdtVzhFgT1fwl+vgrEInBrC/QvBt2PVvL+okTJzi9h5NpVtVwLRhcz8Use9Ha3p0VgdSN09yA1nGUwthKhkEoBMpGUA+inqJ97a/RYNHRqyeshqzPVV+JQyIQJ+Ga8+EtOZQZ+XofsUqIwB2aJWURSFM8k5au/Q6VT2RKdRUHxtqv3VwdQ9/zGY2kIGUwshKpgEIBNpGYAuF11m0IpBXCq4xKwusxjWZFiVvj/5mfDbZDj2q/p5o+5w35fq9hpClFF+kYG959JLxg5FJWWXOu5gZU6XQFd6NHGnV2N3GrraalSpEKI2kQBkIi0DEMD3x7/nvX3v4WHjwe/3/V4x+4OVh6LAoR/h9+eh6DJYO6kzx1rcW7V1iFrj6mDq7adT2XE6hUu5RaWON3K1pWdjd3o0dqNrkBv2VtVim0IhRA0jAchEWgegAkMBd6+8m4uXLzKlwxQeafVIldcAQNpZWPEYXIhQP283EgbOBeuq/zsRtYfBqHA0IZPtp1PYdiqViLhLFP9jNLW5Xkf7hs70uPK4rFV9R8z0MphaCHFrEoBMpHUAAlh9ZjWv7nwVB0sH1t23DkcrR03qwFAEm9+BnfNAMYJjQ3XhRL9u2tQjap3s/CJ2R6dfCUQpxKTlljruZGtBtyA3el4ZUO0jaw8JIW5AApCJqkMAMhgNDPttGGcyzvBoq0eZ3GGyJnWUiA2HlU9CRiygg67PQt9XwVy7LURE7RSXlsv2M2oY2nUmjex/bdYa5GF/ZXaZG6H+rtjJ4zIhxBUSgExUHQIQwOa4zUzaPAlrM2t+v+93PGw9NKsFgIJsWD8DDn6vfu7RQu0N8m6rbV2i1io2GImMz2D76VS2n/7v2kNXN3LtcWX8UCsfR/TyuEyIOksCkImqSwBSFIUx68YQmRLJA00eYGaXmZrVUsrJP2DNs+rO8npz6PmCuqmqmYXWlYlaLjOviF1nUtl+Rl1/6PylvFLHna88LuvR2I3ujWWrDiHqGglAJqouAQjgQNIBxq0fh5nOjJX3rsTf8b8rYWvicir8PhWOr1Y/924LQ74AzxY3f50QFURRFGLTckvC0O6z/31cFuBuR88rCzF2DnSV2WVC1HISgExUnQIQwMSNE9l2fhuhXqF83f/r6rO9gKLA0RXwx/PqlhpmltDrReg2WXqDRJUrMhg5FJ/BtitT7f/9uOzq7LLujd3o3tiNNvUdZWd7IWoZCUAmqm4BKD4rnqFrhlJgKODNrm8ytPFQrUsqLTsJ1k6GqD/Uz73awL2fgncbTcsSdVtmXhHhZ1OvjB9KJS699OyyetbmdA1Uw1BPWYxRiFpBApCJqlsAAvj26Ld8dOAj6lnWY/WQ1bjZuGldUmmKAkd+hnUvqr1BenPoPlUdH2Que0AJ7V2dXbbjdCo7z6SSlV/6cVlDF1u6N3ajR5AbXQPdcLSVXkwhahoJQCaqjgGo2FjMw78/zIn0Ewz0G8j7vd7XuqTry06CP6bBid/Uz92bwz2fyMaqolq5urO9ujL1fxdj1OugdQMnegSpPUTtGzpjaS6Py4So7iQAmag6BiCA42nHefj3hzEoBj7p+wm9fXtrXdKNHVsFv09TZ4qhg9Cn1HWDrOy1rkyI/8gpKGZPdJoaiM6kciY5p9RxW0szQv1drswwc6eJp331GYsnhCghAchE1TUAAXy0/yO+PfYtnraerLp3FfaW1ThQ5KbDny+r+4oBOPrCXfOgcZimZQlxKxcz89hxJQztPJNKak5hqePuDlZ0D3JTPxq74VmvivfrE0JclwQgE1XnAJRXnMd9q+/jfM55hjcdzqudX9W6pFs78zf8NgUy49TPWz8AA+aAvbu2dQlRBkajwsnEbHZeWX9o77k08ouMpc5p7GGvjh9q7EYnf5luL4RWJACZqDoHIIDdF3fz+F+PA/B52Od0r99d44rKoCAHNs+GPV+oe4pZO0H/tyF4FMijBFGD5BcZiIi7VNJDdCQhE+U60+27XekdattAptsLUVUkAJmougcggNm7Z7Msahku1i6suGdF9ZsVdiMJB2DNc5B0RP28UXe4ex64Nda0LCFu16XLhew6m1byuOzf0+0drMzpHOha8rgswM1Oxg8JUUkkAJmoJgSg/OJ8Hvr9Ic5knKF7/e582u9T9Loa8lumoRh2fwZb5kBRrrqAYvcp6rR5CxlLIWq2q9Ptd55JZeeZNDLzikod93a0VnuHgtzoGuSKh4P8mxeiokgAMlFNCEAApy+d5qHfH6LAUMD0jtMZ1WKU1iWVz6UYdabYmb/Vz10CYPCHENhX07KEqCgGo8KxC5nsOKNOt98fc4lCQ+nxQ009Ha48LnOV3e2FMJEEIBPVlAAEsOzkMmbvmY2F3oIfBv9AM5dmWpdUPooCx1fBupcgJ1FtazUMBrwDDp6aliZERcsrNLA/Nr0kEB27kFXquLleR3BDJ7oHudO9sSttGjhhIeOHhCgzCUAmqkkBSFEUJm2exJb4Lfg7+rP8ruXYmNfAHbDzs9RB0nu/UgdJW9WDPq9Ax8fATH4jFrVTWk4B4dFp6gyz06n/2d3e3sqczgEuJVt2NPaQ9YeEuBkJQCaqSQEI4FL+Je5fcz8peSncE3gPb3d7u+Z+k7xwENZOUf8L4NUaBn8Evp20rUuIKhCbdpmdZ9LYeTaVXWdSuZRbevyQu4MV3QJd6RbkRrcgN3ycauAvO0JUIglAJqppAQhg78W9PL7hcYyKkVdDX2V4s+Fal3T7jAaIWAx/vwH5GWpb8CgIewPsashsNyFMZDQqHL+YVTK7bF9M+n/WHwpws7sShlzpEiD7lwkhAchENTEAwbUNU8315nw74FvaebTTuiTTXE6Fv2fBwSXq59aO0Pc1CHkE9Gba1iZEFSsoNhARm8GOMynsPJPG4fMZ/GP7MvQ6aFXfUX1cFuRGiJ8z1hby/4moWyQAmaimBiBFUZi2dRobYjfgYePB8ruX15z1gW4mbo+6wWrilbWDvFrDnR9Cw1Bt6xJCQ5l5Rey5Mn5ox5lUzqZcLnXc0lxPh4bOdG/sRtdAV1rXlwUZRe0nAchENTUAAVwuusxDvz/EucxzhHiG8HX/rzHX14JBxEYD7F8Im96C/Ey1re1D6mMxmS0mBImZ+eraQ2dT2XUmjcSs/FLHHazMCQ1wpVuQuihjkAyoFrWQBCAT1eQABBCdGc1Dax8itziXMS3G8ELHF7QuqeJcToWNb0DEd+rnlg7Q60V1t3lzS21rE6KaUBSFsymX2XVWHT8UfjaNrPziUud4OFjRNdCVrlcGVNeXAdWiFpAAZKKaHoAANsRuYOqWqQC81e0thgQN0baginb+AKx7Qd1aA8C1MQyaC0Gy07wQ/2YwKhxNyCzpHdoXk05BcekB1X6utmoYCnSjS6ArLnbyC4WoeSo8ALm4uJSrAJ1OR0REBI0aNSrX66qL2hCAAD6O+Jivj6iPwL7p/w0dPDtoXVLFMhrh0I/qQOnLKWpbk0EwYDa4BmpbmxDV2NUNXXddmXJ/+HwmBmPpHwUtvOvRLUjtIerk5yIrVIsaocIDkF6vZ968eTg6Ot7yzRVF4emnn+bo0aMEBASUvepqpLYEIKNi5Pmtz7MhdgNOVk78MPgHfB18tS6r4uVnwpZ3Ye+XYCxW9xbr/DT0fB6sHLSuTohqLyu/iL3R6SU9RFFJ2aWOm+t1tPN1omuQOqA6uKETVuYyw0xUP5USgBITE/Hw8ChTAQ4ODhw6dEgCUDWQV5zHuPXjOJ52nADHAJbcuQQHy1oaClKiYP0MOLtR/dzeE8JehzYjQC+zX4Qoq5TsAnZdCUM7z/53hWprCz0d/dQVqrsGutKqviNmehlQLbQnY4BMVJsCEEDS5SQe/v1hkvOS6ebTjfn95teOmWHXoyhwar0ahC6dU9t8gmHgXGjYWdvahKih4tNzrwyoTmPX2TRScwpKHXewNqdzgCtdr6xSLVt2CK1USgBau3Ytd955J/o68Jt0bQtAAMfSjjFu3TjyDfkMbzqcV0Jfqd3foIoLYPfnsO0DKLzSnd/qfnXavFMtfAwoRBVRFIXTyTnsOpPKzrNp7I5OI/tfM8zc7C3pEuhGt0BXuga64etiU7u/34hqo1ICkLm5OZ6enowbN47x48cTFBRUIcVWR7UxAIE6M2zalmkoKExuP5lHWz+qdUmVLztJXTvo4BJAAXNr6DoJuj0HVvZaVydEjXd1htmus2nsOnv9LTvqO9mU9A51CXTFs561RtWK2q5SAlB8fDzffvstixcvJiYmhu7du/PYY48xbNgwbGxq1/oRtTUAAXx//Hve2/ceAHN6zOGugLs0rqiKXIhUH4vF7VI/d/CGfjNlfJAQFayg2MDBuAzCrwSig3EZFP9rhlmgux1drvQOdQ6QKfei4lT6GKDNmzezaNEiVqxYgbm5OSNGjODRRx+lY8eOt110dVKbAxDA+/ve57vj32GuN+fzsM/p7F1HxsYoChxfDRtmQkas2ubdDgbOgUZdNS1NiNrqckEx+2MvsetMKuHRaRxJyOTfP3Wae9dTF2UMdKWTvwsO1rKpq7g9VTYIOjs7m2XLlrFo0SJ2795Nq1atOHTo0O1ertqo7QHIqBiZvm0662PWY2dhx+KBi2nq0lTrsqpOUT7s+aL0+KDmd6vjg2T9ICEqVWZuEbvPpZUEolNJOaWOm+l1VzZ1VQNRSCMXbCxlyr0omyqdBRYdHc3ChQv5/PPPycrKoqioyJTLVQu1PQABFBoKeXLDk+xP2o+7jTvfDfqOBg4NtC6rauWkwObZELEYFCPoLaDTE9DrBbBx1ro6IeqElOwCdkenlYwhik3LLXXcwkxHcENnulyZZdZO1iASN1HpASgvL4+ff/6ZhQsXsn37dvz9/Rk/fjzjxo2jfv36t114dVEXAhBAVmEWY9eN5UzGGXwdfPlu0He1Y/f48ko6DhtegzN/q5/bOEOv6RDyqOwvJkQVu5CRd2X8UBrhZ1O5kFl6U1drCz0hjVzoEuhK5wBX2jRwxEJ2uRdXVFoA2r17NwsXLuSnn36isLCQ++67j0cffZQ+ffqYXHR1UlcCEEBybjJj1o0hISeBJs5NWDhgIY5Wt17xu1Y68zf89RokH1c/d/aHO96A5veATOEVosopikJceu6V3qE0wq+zBpGdpRkd/V2u9BC50cKnnizKWIdVSgBq0aIFUVFRBAcH8+ijj/Lwww+XaWuMmqguBSCA+Kx4xqwfQ2peKu3c2/HlHV9ia2GrdVnaMBRD5FL10VhOktrmGwr9Z4Nv7RjkL0RNpSgKZ5JzCI9OY9eZNHafSyMjt/Swi3rW5nTyd70yy8yVpp4O6CUQ1RmVEoAmTZrEo48+Stu2bSukyOqsrgUggKj0KMb/OZ7swmy6+XTjk76fYGFWh2diFOTArk9g18dQdGVMQot7od8sGSgtRDVhNCqcSMwi/MqCjHui08kuKL0oo7OtBZ0D1EDUJcCVIFmlulaTrTBMVBcDEEBkciRPbHiCvOI87mh0B+/1fK/2bplRVlkXYfPbcHApoKgDpTs+Cj1fBDtXrasTQvxDscHIsQtZhEerj8v2xaSTW2godY6bvRWdA1xKApG/m50EolqkwgNQ+/bt2bhxI87OZZsZ0717d5YvX15jB0TX1QAEsCthF89seoYiYxGDAwYzu9tszPQy44KkY+r6QVcHSlvVg+6TIXQCWNbRx4VCVHNFBiOHz2cSfladcr8/5hIFxaVXqfasZ6X2EF3pJWroYiuBqAarlN3gN23ahIuLS5kK6Nq1K4cPH5bd4GuoTXGbmLZlGsVKMfc1vo9ZXWah18ksCwDOblZnjCUeUT938IE+L0O7h0GCohDVWkGxgci4jJIeooNxGRQaSgciH0drOge40vlKD5Gvi/yCU5NUSgDS6XSU9WmZTqfj9OnTEoBqsD9j/uTFbS9iVIx1Y/PU8jAa4cjPsOltyIxT29ybQ9jr0GSAzBgToobILzIQEXeJ3WfTCI9OIzI+gyJD6Z9z9Z1sSsYQdQ5woYGzBKLqrMIDUGxsbLmLaNCgAWZmNfM3YglAqrXRa3l5+8soKIxuMZoXQl6QEPRPRfmw72t1Ren8DLWtUTd1RWmZMSZEjZNbWExEbAbh0ansjk7nUPx/9zHzdbGhs79ryTpEPk61ay/Mmk4GQZtIAtA1K0+vZOaumQCMazmOqR2mSgj6t7xLsON/sPsLMFxZo6T5Pepmq26Nta1NCHHbLhcUcyD2Eruj1R6iw+czMfwrEDVytaWzvyudA10I9ZdApDUJQCaSAFTaT1E/8dbutwAY22Is00KmSQi6nszzsGUORP6gbq2hM4PgUdD7Jajno3V1QggT5RQUsy8mnT3R6YRHp3E0QQJRdSMByEQSgP7rnyFoTIsxPB/yvISgG0k6DhvfhFPr1M/NbaDzU9BtMtg4aVmZEKICZecXsT/mErvPpbH7rLrT/b/ykASiKiYByEQSgK7vnyFoVPNRvNjxRQlBNxMbDn/Pgvg96ufWTtB9CoQ+CRbyTVCI2uZqIAqPTmNP9PUDUUMXWzoHuNA5wJXQAFfqSyCqUBKATCQB6MZ+PvUzb4a/CcDI5iOZ3nG6hKCbURQ4tR7+fgNSTqhtDt7qZqvBo6Aur7YtRC1X0kN0ZQzR0esEoquDqq9OvZdAZJpKD0AZGRn88ssvnD17lhdeeAEXFxciIiLw9PSssYsf/pMEoJv75dQvvBH+BgAPNHmAVzu/KusE3YrRAIeXw+Y516bOuwRC31egxVDQy9+fELXdvx+ZHb2Q9Z8xRA2cbQj1dy3pJWrgbCO/ZJZDpQagw4cPExYWhqOjIzExMURFRREQEMCrr75KXFwc3333nUnFVwcSgG5t5emVzNo1CwWFewLv4c2ub8qK0WVRXAD7v4Vt70Nuqtrm1UadMRYUJmsICVGH5BQUsz8mnd3R6ey+8sjs34Ho6sKMoVcCkaxUfXOVGoDCwsJo37497733Hg4ODhw6dIiAgAB27drFww8/TExMjCm1VwsSgMrmj+g/eHnHyxgUAwP9BvJOj3ew0MsjnTIpyIbwz9QNVwuz1baGXSFsFjTsrG1tQghN5FyZdr8nWt3c9fD5zP+sQ+RVz5rQAJeSXiLZy6y0Sg1Ajo6OREREEBgYWCoAxcbG0rRpU/Lz800qvjqQAFR2G2M38vy25yk2FtPHtw8f9PoASzNLrcuqOS6nwY6PYO/X19YQatwf+r4G3m20rU0IoamrCzPujk5jz7nrr1Tt7mBFqL8LoQGudPZ3qfO73VdqAPLw8ODPP/8kODi4VADasGEDjzzyCPHx8SYVXx1IACqfbee3MWXzFAqNhXTx7sK8PvOwtZDl4sslMwG2vQcR34NyZffqlkOhzyuymKIQAoC8QgMH4y6x+5z6yCzyOnuZudpZ0snfpSQUNfV0QK+vO4GoUgPQY489RlpaGj/99BMuLi4cPnwYMzMzhgwZQs+ePZk3b54ptVcLEoDKb8/FPTy76VnyivNo696WT/t9iqOVo9Zl1TxpZ9XFFI/8Aiig00Pbh6H3dHBqqHV1QohqJL/IQGR8Bnui09lzLo0Dsf/d7d7J1oKOflcCkb8rLXzqYVaLA1GlBqDMzEyGDRvG/v37yc7OxsfHh8TERLp06cIff/yBnZ2dScVXBxKAbs/hlMNM+HsCWYVZNHFuwpd3fImbjZvWZdVMiUdh82yI+kP9XG8BHcZBj2lQz1vT0oQQ1VNBsYEj5zPZc6WH6EDsJXILDaXOcbAyp4OfM6H+rnTyd6FNA0cszGrPLNQqWQdox44dHD58mJycHNq3b09YWNhtFVsdSQC6facuneLJDU+SmpdKQ4eGfN3/a3zsZRuI23Z+v7qq9Lmt6ufm1tDpceg2Bexcta1NCFGtFRmMHE1QA9Hec+nsO5dOdkFxqXNsLMxo38iJUH9XQv1daOvrhLVFzZ3RKwshmkgCkGnisuJ4YsMTJOQk4GHrwZdhXxLkHKR1WTXbuW2w6e1rq0pb2kPnCdDlGdleQwhRJgajwomLWew5l86e6DT2xaRzKbeo1DmWZnra+ToRGuBCJ38X2jd0xs7KXKOKy69SA9DHH398/QvpdFhbWxMUFETPnj0xM6sbCVJcX9LlJJ7Y8ATRmdHUs6zHp/0+pZ1HO63LqtkUBc78DZvegouH1DZrR+jyrLrXmJWDtvUJIWoUo1HhTEqOOu3+Si9RSnZBqXPM9Tpa1Xck1F8NRCGNXHC0rb7LnVRqAPL39yclJYXc3FycnZ0BuHTpEra2ttjb25OcnExAQACbN2/G19f39u9CQxKAKkZGfgYTN03kcMphrM2s+bD3h/Rs0FPrsmo+RYETv8Hmd65tr2HjAt0nQ8fHwVJm4Akhyk9RFGLSctkTncbec+nsOZdOQkZeqXN0OmjmVa8kEHX0c8HdwUqjiv+rUgPQjz/+yFdffcU333xDYGAgAGfOnOHJJ5/kiSeeoFu3bowYMQIvLy9++eWX278LDUkAqji5RblM2zqNHQk7MNOZ8Va3t7g78G6ty6odjAY4tlINQuln1TY7D+gxFTqMBwtrbesTQtR45y/lsi8mnT3Rag9RdOrl/5wT4G5XEog6+Wu7n1mlBqDAwEBWrFhBu3btSrUfPHiQ+++/n+joaHbt2sX999/PxYsXy118dSABqGIVGYuYuXMma6PXAjCtwzTGthxbpxfrqlCGYnWfsa3vQkas2ubgrc4Yaz8GzKvPb2dCiJotOTuf/TGXSnqITiZm8e8UUd/JpqR3qJO/C4HuVbdadaUGIFtbW7Zt20ZISEip9n379tGrVy9yc3OJiYmhVatW5OTklL/6akACUMUzKkY+3P8h3x1X94ob1XwUL3R8QTZRrUiGIohcClvfh6zzalu9BtBzGrQbBeayQrcQomJl5haxPza9JBBdbz8zVzvLkjDUyd+F5t6VtxZReX5+l/unT58+fXjyySc5ePBgSdvBgweZMGECffv2BeDIkSP4+/uX67pz585Fp9MxefLkG55z7Ngx7r//fvz8/NDpdLdcdLEs1xRVQ6/T80LHF3g+5HkAlpxYwgtbX6DAUHCLV4oyM7uyVtCkCBj8odoLlHUe1k6BTzpAxHdqSBJCiAriaGtBv+aezLizOasmduPwrP58/2gnJvUNonOAC1bmetIuF7L+WCJvrj3OXZ/soN0bfzF24V6W7I7VtPZyB6AFCxbg4uJChw4dsLKywsrKipCQEFxcXFiwYAEA9vb2fPjhh2W+5r59+/jyyy9p0+bmex/l5uYSEBDA3Llz8fLyqpBriqo1tuVY3uv5HuZ6c/6K/YsnNzxJZkGm1mXVLuZW0PExmBQJA98Fe0/IjIM1z8L8EDi4RH1sJoQQFczOypwejd2Z2r8py57owuHX+/PLU114cWBTejd1x8HKnOyCYraeSmHvuXRNa73tdYBOnjzJqVOnAGjatClNmza9rQKuLqT42Wef8fbbb9OuXbsybafh5+fH5MmTr9u7c7vXvEoegVW+PRf3MHnzZHKKcgh0DOSzsM9kwcTKUpQH+xfCjv/B5RS1zdkfer4AbYaDWc1Z40MIUbNdXYtoX0w6ge729GziXqHXr9RHYFc1a9aMe+65h3vuuee2ww/AxIkTGTx4cIWuJF3eaxYUFJCVlVXqQ1SuUO9QFg1chIeNB2czzzLyj5EcSzumdVm1k4UNdJkIzx2CO94CWze4dA5WP632CEX+ID1CQogqYXZlXaHx3fwrPPyU12396nf+/HnWrFlDXFwchYWFpY599NFHZb7OsmXLiIiIYN++fbdTRoVdc86cObzxxhsVVoMom6YuTVk6eClPb3ya05dOM379eN7v+T69fHtpXVrtZGkH3SZBx0dh3zew8//UILRqAmx7H3q+CK0fkB4hIUSdUO4eoI0bN9K0aVM+//xzPvzwQzZv3sy3337LwoULiYyMLPN14uPjee6551i6dCnW1hWzXsntXnPGjBlkZmaWfMTHx1dIPeLWvOy8WDxwMV28u5BXnMekzZNYfnK51mXVbpZ20O05eO4whL0Otq6QHg2rnoJPO0Lkj9IjJISo9co9BqhTp04MGjSIN954AwcHBw4dOoSHhwcjR45k4MCBTJgwoUzXWbVqFUOHDi21ZYbBYECn06HX6ykoKLjpdhrXGwNk6jWvkjFAVa/IWMRb4W+x8sxKAMa2GMuUDlMw09fcLVVqjIIc2Pc17PwY8q4MSnQJgB7PyxghIUSNUqnrADk4OBAZGUlgYCDOzs7s2LGDli1bcujQIe69915iYmLKdJ3s7GxiY0tPgRs/fjzNmjVj+vTptGrV6qavv14AMvWaV0kA0oaiKHx1+CvmR84HoI9vH+b2mIuthWztUCUKcmDvV7Drk2tByNlPDUJtR6jT7IUQohorz8/vcv9qZ2dnVzLux9vbm7Nnz9KyZUsAUlNTy3wdBweH/wQSOzs7XF1dS9rHjBlD/fr1mTNnDgCFhYUcP3685M8JCQlERkZib29PUFBQma4pqi+dTseTbZ/E18GX13a+xub4zYxbP45P+n6Cp52n1uXVflb26jYanZ5Qxwjt+hguxcCaZ9QxQj2mQduHZEFFIUStUO4xQJ07d2bHjh0A3HnnnUybNo3Zs2fzyCOP0Llz5wotLi4urtR2GhcuXCA4OJjg4GAuXrzIBx98QHBwMI899liFvq/Q1p0Bd7JgwAJcrF04kX6Ch/94mJPpJ7Uuq+6wslc3Vp18RJ01ZueubrHx2yR1QcX9C6G48JaXEUKI6qzcj8Cio6PJycmhTZs2XL58mWnTprFr1y4aN27MRx99RKNGjSqr1iojj8Cqh/PZ55m4cSLRmdHYmNswp8cc+jXsp3VZdU9hLhz4Vp01lpOkttVroIak4NGy6aoQotqo1DFAdYEEoOojqzCL57c8T/jFcHToeK79czzS6hHZSFULRXlwYDHsnAfZV3pmHbzVGWXtx4KljNUSQmirUhdCDAgIIC0t7T/tGRkZBAQElPdyQtxUPct6fBr2KSOajkBBYV7EPF7d+SqFBnkEU+UsbKDzU+oWG3d+APXqq0Fo/Uvwf23UHqKCmrkBshCi7il3D5BerycxMREPD49S7UlJSTRs2JCCgpq/uaX0AFVPP578kXf3votBMdDWvS3z+szDzcZN67LqruICdRXp7R+pe40B2LhAl6fVgdTWjtrWJ4SocyrlEdiaNWsAGDJkCIsXL8bR8do3N4PBwMaNG9mwYQNRUVEmlF49SACqvnZd2MXzW58nuzAbLzsvPun7Cc1cmmldVt1mKILDy2H7h+qCigBWjhD6JHSeALYu2tYnhKgzKiUA6fXq0zKdTse/X2JhYYGfnx8ffvghd911122WXX1IAKrezmWe49lNzxKbFYuNuQ1vdXuLAX4DtC5LGIrh2ErY/gGkXJm1Z2mvbr3R5Rmw97j564UQwkSVOgja39+fffv24eZWex89SACq/jILMnlx24vsurALgKfaPsWEthPQ6257f19RUYxGOLFGDUKJR9Q2c2voMA66TgLH+pqWJ4SovWQWmIkkANUMxcZi/nfgf3x3/DsA+jXsx+zus7GzsNO4MgGAosCpP9VFFBP2q216C2j3sDqF3kUmTQghKlaFB6CPP/64zG8+adKkMp9bXUkAqllWnl7JW7vfoshYRJBTEB/3+Rjfer5alyWuUhSI3qIGodidaptOD62GqatLe8gYLiFExajwAOTv71+mN9bpdERHR5etympMAlDNE5kcyZQtU0jNS6WeZT3e7/U+XX26al2W+LfYcPXR2Jm/r7U1v1sNQj7B2tUlhKgV5BGYiSQA1UzJuclM2TyFw6mH0ev0TGk/hbEtx8qiidXRhYPqrLETv11rC+ynBiG/btrVJYSo0aosAF19aW37ASMBqOYqMBTw9u63WXVmFQCD/AfxRtc3sDG30bYwcX3JJ2DH/+DIL6AY1DbfzmoQanwH1LLvLUKIylWpK0EDfPfdd7Ru3RobGxtsbGxo06YN33///W0VK0RFsjKz4s2ubzKj0wzMdGasO7eOUX+MIj47XuvSxPV4NIf7voJnD0CH8WBmCfG74YcH4IsecPRXMBq0rlIIUQuVOwB99NFHTJgwgTvvvJOffvqJn376iYEDB/LUU0/xv//9rzJqFKJcdDodDzd/mG/6f4OLtQunLp1ixNoR7EzYqXVp4kZc/OHuefDcYXXNIAs7SDoCv4yH+R3VPciKa/4q80KI6uO21gF64403GDNmTKn2xYsX8/rrr3Pu3LkKLVAL8gis9ki8nMjULVM5knoEHTqeDX6Wx1o/Vuse29Y6uemw9yvY/TnkZ6htDj7QZaK6npCVvZbVCSGqqUodA2Rtbc3Ro0cJCgoq1X769Glat25Nfn5++SuuZiQA1S6FhkLe2fMOK06vAKCvb1/e7v42DpYOGlcmbqkgBw4sgvD513agt3GGTk+qW23INhtCiH+o1DFAQUFB/PTTT/9pX758OY0bNy7v5YSodJZmlrze9XVmdZmFhd6CTfGbeOj3hzh96bTWpYlbsbKHrs/Ac4fg7o/BJRDyLsHWufC/lrB+BmSe17pKIUQNVO4eoBUrVjB8+HDCwsLo1k2drrpz5042btzITz/9xNChQyul0KokPUC119HUo0zZMoXEy4nYmNvwepfXuTPgTq3LEmVlNMDx1erMscTDapveAtoMh27PgXsTbesTQmiq0qfBHzhwgP/973+cOHECgObNmzNt2jSCg2vHQmYSgGq3S/mXeHHbi+y+uBuAh5s9zPMhz2NhZqFxZaLMFAXOblKDUMz2a+3N7oJuk8G3o2alCSG0IwshmkgCUO1nMBr4NPJTvj7yNQBt3dvyQa8P8LLz0rgyUW7x+2DnPDi59lpbo25qEJK1hISoUyp1DFBYWBiLFi0iKyvrtgsUQmtmejMmtZ/Ex30+xsHCgUMph3jwtwdLdpcXNYhvRxixFCbuhXaj1EdisTvVtYQ+7waHloOhSOsqhRDVTLkDUMuWLZkxYwZeXl488MADrF69mqIi+eYiaqY+Dfuw/O7lNHdpzqWCSzy14Sm+OPQFRsWodWmivNybwpBP1QHTXZ4BS3tIPgYrn4CPg9Up9QU5WlcphKgmbusRmNFo5O+//+aHH35g5cqVmJmZMWzYMEaOHEmvXr0qo84qJY/A6p4CQwFz9swpmSrfrX435nSfg7O1s8aViduWdwn2LYA9X8DlFLXNxhk6Pg6dngB7d23rE0JUuCodA5Sfn89vv/3G7NmzOXLkCAZDzV+2XgJQ3bXqzCpm755NviEfD1sPPuj1AcEetWNwf51VlA+HfoBdn0B6tNpmbg3tHlZ7ilwDta1PCFFhqiwAJSYmsmzZMpYsWUJERASdOnVi9+7dt3u5akMCUN126tIppm2ZRkxWDGY6Mya3nyy7ytcGRoM6UHrHPLgQcaVRB83vVqfQNwjRsjohRAWo1ACUlZXFihUr+OGHH9iyZQsBAQGMHDmSkSNHEhhYO36TkgAkLhdd5o1db7AuZh0AvX1783a3t3G0ctS4MmEyRVEHSe/8Pzj917X2hl2h2yRoPAD0t7VPtBBCY5UagGxsbHB2dmb48OGMHDmSkJDa91uTBCABoCgKP5/6mbl751JkLMLbzpv3e71PW/e2WpcmKkryCfXR2OGfwHhlModbE/XRWJvhYGGtbX1CiHKp1AC0YcMG+vXrh74W/4YkAUj80/G04zy/9Xnis+Mx15nzXPvnGNNyDHpd7f1/oM7JuqDOEjuwCAquLPFh5wGhT0DIo7LnmBA1hCyEaCIJQOLfcgpzeCP8DdbHrAegZ4OezO42GydrJ20LExUrPxMivlPDUFaC2mZhC8GjofMEcPHXtj4hxE1JADKRBCBxPVcfib27910KjYV42nrybs936eDZQevSREUzFMHRX9XHY0lH1DadXh0w3eVZ2WpDiGpKApCJJACJm4lKj+L5rc8TkxWDXqdnQtsJPN76ccz0ZlqXJiqaokD0Ztg1H85uvNbuGwpdn4Wmd4J83YWoNiQAmUgCkLiV3KJcZu+ZzZqzawDo5NWJOT3m4GHroXFlotIkHYPwT0sPmHb2h85PQ/BIsLTTtj4hhAQgU0kAEmW15uwa3t79NnnFeThbOfN297fp2aCn1mWJypR1EfZ9ra4ynZ+htlk7Qcgj6grT9by1rE6IOq3CA9DHH39c5jefNGlSmc+triQAifI4l3mOF7e9yMn0kwCMaj6KKR2mYGlmqXFlolIVXobIH9ReoUvn1Da9BbQepvYKebfRtj4h6qAKD0D+/mWb+aDT6YiOji5bldWYBCBRXgWGAuYdmMeSE0sAaObSjPd6voe/o8waqvWMBoj6A8I/g7hd19r9e0LnidC4vyysKEQVkUdgJpIAJG7X1vitvLbzNS4VXMLG3IYZnWYwJGiIbKNRVyQcUIPQsZWgXNkX0TVInULf9iEZJyREJZMAZCIJQMIUybnJvLz9ZfYk7gGgf6P+zOwyU7bRqEsy4mHvV3BgMRRkqm3WThAy/so4IR9NyxOitqr0AHT+/HnWrFlDXFwchYWFpY599NFH5b1ctSMBSJjKYDTw7bFv+fTgpxQrxXjZeTGn+xxCvGrf1jHiJgqy4eBS2PM5XIpR2/Tm0HKo2itUX9aQEqIiVWoA2rhxI/fccw8BAQGcPHmSVq1aERMTg6IotG/fnk2bNplUfHUgAUhUlKOpR5m+bTpx2XHodXoebfUoE9pNwEJvoXVpoipdHSe0+3N1I9arfEPVAdPN7gIzc+3qE6KWqNQA1KlTJwYNGsQbb7yBg4MDhw4dwsPDg5EjRzJw4EAmTJhgUvHVgQQgUZFyi3KZu3cuK8+sBKC1W2vm9phLw3oNNa5MaOJCpBqEjq64tp6Qo6/6aKz9GLBx0rI6IWq0Sg1ADg4OREZGEhgYiLOzMzt27KBly5YcOnSIe++9l5iYGFNqrxYkAInKsD5mPW+Gv0l2YTY25ja81OklhgYNlQHSdVV2orqW0P4FkJumtlnYQbuHIPQpcGusbX1C1EDl+fld7rmZdnZ2JeN+vL29OXv2bMmx1NTU8l5OiDpjoN9Afr3nVzp6dSSvOI9Zu2YxdctUMq4upifqFgcv6PsKTDkG98wHj5ZQdBn2fQPzQ2DJMDjzt7odhxCiwpU7AHXu3JkdO3YAcOeddzJt2jRmz57NI488QufOnSu8QCFqEy87L77p/w1TO0zFXG/O33F/c9+a+9iZsPPWLxa1k4UNtB8NE3bCmDXq/mLo4MwGWHI/fNpJDUUFOVpXKkStUu5HYNHR0eTk5NCmTRsuX77MtGnT2LVrF40bN+ajjz6iUaNGlVVrlZFHYKIqHE87zkvbX+JcprqK8EPNHmJKhynYmNtoXJnQXHo07PkKDi6Bwmy1zcpRDUqdHgdnP03LE6K6knWATCQBSFSVvOI8/nfgf/x48kcA/B39mdtjLi1cW2hcmagW8rPU7Tb2fgXpV4cb6NReotAnwL8XyBgyIUpUSQAqLCwkOTkZo9FYqr1hw5o/s0UCkKhqOxN28trO10jJS8FcZ86EdhN4pNUjmOtlarQAjEZ1PNCeL+Dsxmvt7s3VINRmuKwyLQSVHIBOnTrFo48+yq5du0q1K4qCTqfDYDCUv+JqRgKQ0EJGfgZv7n6TDbEbAGjj3oY53efIdHlRWsoptUco8gd10DSAtSMEj4aOj4GL7D8n6q5KDUDdunXD3Nycl156CW9v7/9M4W3btm35K65mJAAJrSiKwtrotbyz5x1yinKwMbfh+ZDneaDJAzJdXpSWn6mGoD1fXtuNHp26+WroExDQVzZhFXVOpQYgOzs7Dhw4QLNmzUwqsjqTACS0djHnIq/ufJW9iXsB6Fa/G290eQNPO0+NKxPVztXHY3u/VP97lWuQurhi24fAWr6PibqhUtcBatGihaz3I0Ql87b35uv+XzO943SszKzYmbCT+9bcx+/RvyPzFkQpej006Q+jVsAz+6HTk2DpAGlnYN2L8FFz+H0apERpXakQ1Uq5e4A2bdrEq6++yjvvvEPr1q2xsCi9p1Ft6DGRHiBRnURnRPPyjpc5lnYMgDsa3cFrnV/D2dpZ48pEtVWQDYeWwd6vIfUfwce/J3R8XJ1FJnuPiVqoUh+B6a88U/73eAQZBC1E5SkyFrHgyAK+PPQlxUoxLtYuzOoyi74N+2pdmqjOFAXObVMHTUf9AcqVWbv16kOH8dBhLNh7aFujEBWoUgPQ1q1bb3q8V69e5blctSQBSFRXx9OO88qOVziTcQaAuwPuZnqn6ThaOWpcmaj2MuJh/0KI+A5yrwxj0FtAi3vVxRV9Q2VNIVHjyUKIJpIAJKqzAkMBn0V+xqJjizAqRjxsPHi96+v0aNBD69JETVBcAMdWqb1CCfuvtXu2ho6PQpsHZU0hUWNVeAA6fPgwrVq1Qq/Xc/jw4Zue26ZNm/JVWw1JABI1waGUQ7y641VismIAGBo0lBc6voCDpYO2hYma48JBdZ+xI79Acb7aZlUP2j0MIY+CexNt6xOinCo8AOn1ehITE/Hw8ECv16PT6a47E0XGAAlRtfKL8/n44McsOb4EBQVPW09e7/o63et317o0UZPkpqtrCu375h9rCgF+PdTFFZsNBjOLG79eiGqiwgNQbGwsDRs2RKfTERsbe9NzZTNUIaregaQDzNw5k7jsOEB6g8RtMhohejPsWwCn1l0bNG3vBe3HQIdx4Fhf0xKFuBkZA2QiCUCiJsorzuPjiI9ZemJpSW/QrC6zZGyQuD0Z8XBgkTpo+nKy2qbTQ5NB0PERWWlaVEuVHoAuXLjAjh07rrsZ6qRJk8p7uWpHApCoyQ4kHeC1na8Rnx0PwD2B9/Bixxdlppi4PcWFcPI32LcQYndca3f2U6fSB48COzfNyhPinyo1AC1atIgnn3wSS0tLXF1dS60HpNPpiI6Ovr2qqxEJQKKmyy3K5ZODn5T0BrnbuPNa59fo07CP1qWJmiz5pDqV/tAyKMhU28ws1an0HcZDo64ylV5oqlIDkK+vL0899RQzZswoWRSxtpEAJGqLyORIXtv5WslMsUH+g3ip00u4WLtoW5io2Qpz4egKNQxdiLjW7tYUQsZD2xFgIyuVi6pXqQHI1dWVvXv3EhgYaFKR1ZkEIFGb5Bfn89mhz1h8bDFGxYizlTMzQmcw0G+g7DAvTHfhoBqEjqyAostqm7k1tByq9gr5dpJeIVFlKjUAvfjii7i4uPDSSy+ZVGR1JgFI1EZHU4/y2s7XSlaR7u3bm1dDX5Ud5kXFyM+CIz+pY4WSj11r92ihBqE2D4KNk2blibqhUgOQwWDgrrvuIi8v77qboX700Uflr7iakQAkaqsiQxHfHP2Grw5/RbGxGAcLB6aFTOO+xvdJb5CoGIoC5/fB/m/h2K/XFlg0t4FW96lT6Rt0lF4hUSkqNQC9/fbbzJw5k6ZNm+Lp6fmfQdCbNm26vaqrEQlAorY7fek0s3bN4kjqEQA6eXViVpdZNKzXUOPKRK2SdwkO/6SGoZQT19o9WqhBqM2DMlZIVKhKDUDOzs7873//Y9y4cabUWK1JABJ1gcFoYOmJpcyPnE9ecR5WZlZMaDuBsS3HYq4317o8UZsoCsTvgQOL4dhKKM5T282tocUQdVf6hl2kV0iYrFIDkJeXF9u3b6dx48YmFVmdSQASdcn57PO8Gf4m4RfDAWju0pzXu75OC9cWGlcmaqW8DDjys9or9M+xQm5N1NWm2z4k6wqJ21apAWjOnDlcvHiRjz/+2KQiqzMJQKKuURSFNWfX8N6+98gqzEKv0zO6+Wiebvc0tha2WpcnaiNFgYQD6mrTR3+9NoNMb6HuPdZhLPj3ltWmRblUagAaOnQomzZtwtXVlZYtW/5nEPSvv/5a/oqrGQlAoq5KzUvlvb3vsS5mHQD17evzWufX6Fa/m8aViVotP0tdVyhisTqt/iqnhhA8Rt2dXvYgE2VQnp/f5Y7WTk5O3HffffTq1Qs3NzccHR1LfdyuuXPnotPpmDx58g3POXbsGPfffz9+fn7odDrmzZv3n3PmzJlDx44dcXBwwMPDgyFDhhAVFXXbdQlRl7jZuPFer/f4tN+neNt5k5CTwFN/P8X0bdNJy0vTujxRW1nXUxdQfGILPLkdOj4OVo6QEQeb34Z5rWDpA3DiNzAUaV2tqCXKNdKxuLiYPn360L9/f7y8vCqsiH379vHll1/Spk2bm56Xm5tLQEAADzzwAFOmTLnuOVu3bmXixIl07NiR4uJiXn75Zfr378/x48exs7OrsJqFqM16NujJqntX8cnBT/jh5A/8ce4PdiTsYFrINIYGDZUp86LyeLeBwR9A/7fg+Gp1M9bYnXD6L/XDzl0dJxQ8GtybaF2tqMHK/QjM1taWEydO0KhRowopICcnh/bt2/PZZ5/x9ttv065du+v27Pybn58fkydPvmmPEUBKSgoeHh5s3bqVnj17XvecgoICCgoKSj7PysrC19dXHoEJgbqA4hvhb3Ay/SQAHTw7MLPLTAIcAzSuTNQZqWfg4PcQ+cO1nekBfDtD+9HqTDIre83KE9VHpT4C69SpEwcPHrz1iWU0ceJEBg8eTFhYWIVd858yM9UN+1xcbrz30Zw5c0o9xvP19a2UWoSoiVq5teLHwT8yrcM0bMxtOJB0gGFrhjH/4HwKDAW3voAQpnILgjvegKnHYfhSaDIQdHqI3w2rJ8KHTWH1MxC3Rx1cLUQZlHuxj6effppp06Zx/vx5OnTo8J/HSrd6jPVPy5YtIyIign379pW3jDIxGo1MnjyZbt260apVqxueN2PGDKZOnVry+dUeICGEylxvzrhW47jD7w7e3v02OxJ28OXhL1l3bh2vdn6VLj5dtC5R1AVmFtD8LvUj6yIc+lHtGUqPVv978HtwbQzBo9QNWR0qbqiGqH3K/QjsejvA63Q6FEVBp9NhMBjKdJ34+HhCQkLYsGFDSWjq3bt3hT4CmzBhAuvWrWPHjh00aNCgTHWBzAIT4mYUReGv2L94d++7pOSlADA4YDDPhzyPm42s3yKqmKJAXDgcXKIusliUq7brzKDxHdBupNpjZG6pbZ2iSlTqNPjY2NibHi/r2KBVq1YxdOhQzMzMStoMBgM6nQ69Xk9BQUGpY/92qwD0zDPPsHr1arZt24a/v3+ZarpKApAQt5ZdmM0nBz9h2cllKCg4WDrwXPBzDGsyDDP9jf/fFaLSFGSrISjiezi/91q7rSu0fhCCR4JXa+3qE5WuUgNQRcnOzv5PmBo/fjzNmjVj+vTpN31kBTcOQIqi8Oyzz7Jy5Uq2bNlyWytWSwASouyOpR7jjfA3OJGu7vXU2q01r3Z+VVaSFtpKOQWRS+DQMshJutbu1UZ9RNb6AbC98dhQUTNV6iBogO+//55u3brh4+NTEmLmzZvH6tWry3wNBwcHWrVqVerDzs4OV1fXkvAzZswYZsyYUfKawsJCIiMjiYyMpLCwkISEBCIjIzlz5kzJORMnTmTJkiX88MMPODg4kJiYSGJiInl5ebdzq0KIW2jp1pIfB//IS51ews7CjiOpR3jo94eYu3cuOYU5Wpcn6ir3JnDHmzDlODz8EzS/R11lOvEwrHsRPmgCy0dD1HpZW6iOKncA+vzzz5k6dSp33nknGRkZJWN+nJycyjR2pzzi4uK4ePFiyecXLlwgODiY4OBgLl68yAcffEBwcDCPPfZYqfoyMzPp3bs33t7eJR/Lly+v0NqEENeY6c0Y2Xwkvw35jUF+gzAqRpaeWMrdq+7m9+jf0aijWQgwM4cmA2D49/D8KRj0Hni3BWMRnFgDPw6Hj5rDn69A4lGtqxVVqNyPwFq0aME777zDkCFDcHBw4NChQwQEBHD06FF69+5NampqZdVaZeQRmBCm2XVhF+/seYfYLLWHuJNXJ14JfYUAJ1k7SFQTiUfVWWSHl8PllGvtXq3VgdOtH5BNWWugSh0DZGNjw8mTJ2nUqFGpAHT69GnatGlTKx41SQASwnSFhkIWHVvEV4e/osBQgLnOnNEtR/NUm6dkg1VRfRiK4Mzf6iKLUevUniEAvTk07q+uOt1kAJhbaVunKJNKHQPk7+9PZGTkf9rXr19P8+bNy3s5IUQtZWlmyRNtnmDVvavo3aA3xUox3x79lntW3cP6mPXyWExUD2YW0HTQtUdkd34APu3BWAxRf8BPo9XxQmunQvw+WWixFilzAHrzzTfJzc1l6tSpTJw4keXLl6MoCnv37mX27NnMmDGDF198sTJrFULUQA0cGvBJv0/4pO8n1LevT1JuEi9sfYHHNzxOdEa01uUJcY2tC3R6HJ7YDE/vgW6TwcEH8jNg/wJYEAbzQ2Dr+3Dp5kvCiOqvzI/AzMzMuHjxIh4eHixdupTXX3+ds2fPAuDj48Mbb7zBo48+WqnFVhV5BCZE5cgvzufbo9/yzZFvKDQWYq4zZ1SLUTzZ5knsLWUvJ1ENGQ1wbps6XujEb9cWWgRo2FVdcbrFvWDjpFmJ4ppKGQOk1+tJTEzEw8OjpC03N5ecnJxSbbWBBCAhKld8djzv7X2PLee3AOBm48bUDlO5K+Au2WleVF8F2WoIOrRMDUVc+fFpZqU+RmszHILCZNVpDVVaAEpKSsLd3b1CiqzOJAAJUTW2nd/Gu3vfJS47DoBgj2BeDn2ZZi7NNK5MiFvITIAjP6lhKOXktXYbF2h1v9ozVL8DSKCvUpUWgBwdHW/521l6enrZK62mJAAJUXUKDYV8d/w7vjr8FXnFeeh1eoY1HsYzwc/gbO2sdXlC3JyiqIsrHloOR36Gy8nXjjn7q71CbR4E10DtaqxDKi0AzZs3D0dHx5ueN3bs2LJXWk1JABKi6iVeTuTD/R+yPmY9APUs6zGx3UQebPog5npzjasTogwMxXBuq7q20L/HC9UPUYNQy/vAvvY/SdFKlY0Bqq0kAAmhnX2J+5i7dy6nLp0CIMgpiBmdZtDJu5PGlQlRDgU56jT6w8vh7CZQjGq7zgwC+6gLLTa7C6xk8H9FqpQA9M9ZYLWdBCAhtFVsLGbFqRV8EvkJmQWZAIQ1DGNqyFR8HXw1rk6IcspJhqO/qmOGEg5caze3gWZ3qmEosJ8Mnq4A0gNkIglAQlQPmQWZzD84n59P/YxBMWCpt2RMyzE81vox7CzstC5PiPJLO6uOFTr8E6SfvdZu4wwthkDrYer0ev1t7VVe51XqVhh1gQQgIaqX05dO8+6+d9lzcQ8A7jbuTGo/iXsC70Gvkx8UogZSFLhwUA1DR1dATtK1Yw4+0Oo+tWfIu63MJCsHCUAmkgAkRPWjKAqb4zfzwf4PiM+OB6CFawte7PgiHTw7aFydECYwGiBmuxqGjv8GVx77AuAapE6rbzUM3JtoV2MNIQHIRBKAhKi+Cg2FLD2xlC8Pf8nlossA3NHoDqZ2mEoDhwYaVyeEiYoL4PQGOPoLRK2H4n9sMO7ZGlrfr84kc26kXY3VmAQgE0kAEqL6S8tL49PIT1lxegVGxYiF3oJRLUbxeOvHcbB00Lo8IUxXkK3uUH/kFzi7Ud2g9aoGHdWeoRZDoJ63ZiVWNxKATCQBSIia49SlU7y3772S8UHOVs5MbDeR+5vcL+sHidojNx1OrFHDUMwOSrbhQAeNukGrodD83jq/xpAEIBNJABKiZlEUhe0J23l/3/vEZMUAEOgYyNSQqfSo30P2FxO1S3YiHF+tDp6O33OtXacH/57qI7Lmd6u729cxEoBMJAFIiJqpyFjEz1E/8/mhz8koyAAg1DuU50Oel/3FRO2UEQfHVqrrDF2MvNauN4eAPtByqLrWkE3d2FZGApCJJAAJUbNlFWbxzeFvWHJiCUXGInTouCfwHp4JfgYvOy+tyxOicqSdVcPQsZWQdPRau94CAvuqYajpILBx0qzEyiYByEQSgISoHc5nn+fjiI9ZF7MOAGsza0a3GM0jrR7B3lK2IBC1WMopOL5KDUPJx6+16y0gqJ86eLoWhiEJQCaSACRE7XI45TAf7v+QiOQIQB0o/VTbp3igyQNYmFloXJ0QlSz55LUwlHLyWntJz9AQaHpnrQhDEoBMJAFIiNrn6kKK/zvwv5KB0g0dGjKp/ST6N+ovA6VF3ZB8Ao6tUgPRv8NQQG9ocS80G1xjB1BLADKRBCAhaq8iYxErT6/k08hPSc9PB6C1W2umdJhCR6+OGlcnRBVKPqnOJju+qvRjMp2ZOpusxT3Q7O4aNbVeApCJJAAJUftdLrrM4mOLWXRsEXlXVtvt2aAnk9tPprFzY42rE6KKpZyCE6vVQJR45Fq7Tq9uztriHnVqfT0f7WosAwlAJpIAJETdkZqXyheHvmDFqRUUK8Xo0HF34N1MbDcRH/vq/c1eiEqRdlZddPH4anXD1n9q0BGaXwlDLv7a1HcTEoBMJAFIiLonNiuWjyM+5q/YvwCw0FswvOlwHm/zOC7WNXM8hBAmy4iDE7/B8TUQv7v0Ma/W18KQe7NqsWu9BCATSQASou46mnqUeRHzSrbWsLOwY2yLsYxpOQY7CzuNqxNCQ1kX4eRaNRDF7ADFcO2YS6AahJrfDT7tQa/XpkQJQKaRACSE2HVhF/MOzONE+glAnTr/WOvHGN5sOFZmVhpXJ4TGLqfBqXVqz1D0ZjAUXjvm4KPOJGt+l7pPWRUuNSEByEQSgIQQAEbFyF+xf/HpwU9Lps572Xkxoe0E7gm8RzZbFQIgPwvObIATa+H0X1CYc+2YtRM0GaiGocC+YFm5vagSgEwkAUgI8U/FxmJWn1nN54c+Jyk3CYBG9Roxsd1EBvgNQK/TprtfiGqnKB+it6iPyqLWQW7qtWPm1moIajZYDUV2bhX+9hKATCQBSAhxPQWGApadXMaCIwu4VHAJgCbOTXim3TP09u0tiykK8U9GA8TtVsPQybXqgOqrdHpoNQzu/7pC31ICkIkkAAkhbuZy0WW+P/49i48tJqdI7e5v7daaZ9o9QxefLhKEhPg3RYGkY3DydzUMJR6G0AkwaG6Fvo0EIBNJABJClEVmQSbfHv2WH07+ULKYYnuP9jwT/IysKi3EzWTEqb1Ajg0q9LISgEwkAUgIUR6peaksPLqQ5SeXU2hUZ8OEeofyTLtnaOfRTtvihKhDJACZSAKQEOJ2JF1O4usjX7Pi9AqKjcUAdPPpxtPtnqaNexuNqxOi9pMAZCIJQEIIUyTkJPD14a9ZfWY1xYoahLrX787EdhNp5dZK4+qEqL0kAJlIApAQoiLEZ8fz1eGv+O3sbxiurJrbo34PJrSdQGv31hpXJ0TtIwHIRBKAhBAVKS4rji8Pf8na6LUYFSMgQUiIyiAByEQSgIQQlSE2K5avDn/F79G/l/QIdavfjafaPCWDpYWoABKATCQBSAhRmeKy4vjq8FesjV5bEoQ6e3fmqbZP0cGzg8bVCVFzSQAykQQgIURViM+K55uj37DmzJqSwdIhniE80eYJOnt3lgUVhSgnCUAmkgAkhKhKCTkJLDiygJVnVpZMn2/j3oYn2zxJj/o9JAgJUUYSgEwkAUgIoYXEy4l8e/RbVpxeQYGhAIDmLs15rPVj9GvYDzO9mcYVClG9SQAykQQgIYSWUvNSWXxsMcujlpdsseHv6M+jrR7lzoA7sdBbaFyhENWTBCATSQASQlQHl/IvsfTEUn44+QPZhdkA+Nj5MK7VOIYGDcXa3FrjCoWoXiQAmUgCkBCiOskpzGF51HK+O/4d6fnpALhYuzC6xWiGNx2Og6WDxhUKUT1IADKRBCAhRHWUX5zPyjMrWXR0ERcuXwDA3sKeB5s+yOgWo3GzcdO4QiG0JQHIRBKAhBDVWZGxiPXn1rPgyALOZp4FwFJvyT1B9zCu5Tga1WukcYVCaEMCkIkkAAkhagKjYmRr/FYWHF3AoZRDAOjQEdYojPEtx8s2G6LOkQBkIglAQoiaRFEUDiYfZOHRhWw9v7WkvYNnBx5p9Qjd63dHr9NrWKEQVUMCkIkkAAkhaqrTl06z6Ngi/oj+o2R16UDHQMa2HMvggMFYmllqXKEQlUcCkIkkAAkharrEy4ksPbGUn0/9zOWiywC42bjxcLOHebDpgzhaOWpcoRAVTwKQiSQACSFqi+zCbH459QtLTiwhOTcZABtzG+4NvJcxLcbgW89X4wqFqDgSgEwkAUgIUdsUGYpYH7OexccWE3UpClAHTPfx7cOYlmNo79Fe9hwTNZ4EIBNJABJC1FaKorAncQ+Ljy1mR8KOkvYWri0Y3WI0A/wGyFYbosaSAGQiCUBCiLrgbMZZlpxYwm9nfyvZfNXDxoOHmj/EsMbDcLJ20rZAIcpJApCJJAAJIeqS9Px0fo76mR9P/khafhoAVmZW3BVwF6OajyLIOUjjCoUoGwlAJpIAJISoiwoNhfwZ8yffH/+eE+knSto7e3dmZPOR9KjfAzO9mYYVCnFzEoBMJAFICFGXKYpCRHIES44vYVP8JoyKEYD69vV5qNlDDG08lHqW8r1RVD8SgEwkAUgIIVQXci6wLGoZK06tIKswC1Cn0d8VcBcjmo2giXMTjSsU4hoJQCaSACSEEKXlFefxR/QfLD25lNOXTpe0h3iG8FCzh+jTsI/MHhOakwBkIglAQghxfYqisD9pPz+e/JFNcZswKAZAnT02rOkwhjUehrutu8ZVirpKApCJJAAJIcStJV5O5OdTP/PLqV9Iz08HwFxnTt+GfRnRbAQhniGyuKKoUhKATCQBSAghyq7QUMjfsX+zPGo5EckRJe0BjgE82PRB7g68WwZNiyohAchEEoCEEOL2RKVHsSxqGb9H/05ecR4A1mbWDPIfxINNH6Sla0vpFRKVRgKQiSQACSGEaXIKc1gbvZblUcs5k3GmpL25S3OGNRnG4IDB2FnYaVihqI0kAJlIApAQQlQMRVGITInkp6if+CvmLwqNhQDYmttyZ8CdDGs8jBauLaRXSFSI8vz81ldRTbc0d+5cdDodkydPvuE5x44d4/7778fPzw+dTse8efOue96nn36Kn58f1tbWhIaGsnfv3sopWgghxE3pdDqCPYKZ02MOGx/YyAshL+BXz4/c4lx+OfULI34fwYNrH2TZyWVkF2ZrXa6oQ6pFANq3bx9ffvklbdq0uel5ubm5BAQEMHfuXLy8vK57zvLly5k6dSqzZs0iIiKCtm3bMmDAAJKTkyujdCGEEGXkZO3EmJZjWDNkDQsHLORO/zux1FtyMv0ks/fMpu9PfXllxytEJEUgDydEZdP8EVhOTg7t27fns88+4+2336Zdu3Y37Nn5Jz8/PyZPnvyfHqPQ0FA6duzI/PnzATAajfj6+vLss8/y0ksvlakmeQQmhBBVIyM/g9+if2PFqRWczTxb0u5Xz4/7Gt/H3YF342bjpmGFoiapUY/AJk6cyODBgwkLCzP5WoWFhRw4cKDUtfR6PWFhYYSHh9/wdQUFBWRlZZX6EEIIUfmcrJ0Y3WI0K+9dyfeDvmdo0FBszG2IyYrhowMfccfPdzBp0yQ2x22myFikdbmiFjHX8s2XLVtGREQE+/btq5DrpaamYjAY8PT0LNXu6enJyZMnb/i6OXPm8MYbb1RIDUIIIcpPp9PRzqMd7TzaMb3TdNafW8+vZ37lcMphNsdvZnP8ZlytXbkn8B6GBA0hwClA65JFDadZD1B8fDzPPfccS5cuxdraWqsyAJgxYwaZmZklH/Hx8ZrWI4QQdZmdhR33N7mfpXcuZdW9qxjXchwu1i6k5afx7bFvuXf1vTz8+8MsP7mczIJMrcsVNZRmPUAHDhwgOTmZ9u3bl7QZDAa2bdvG/PnzKSgowMzMrFzXdHNzw8zMjKSkpFLtSUlJNxw0DWBlZYWVlVX5bkAIIUSlC3QKZFrINCa1n8T289tZeWYlO87v4EjqEY6kHuG9fe/Rp2Ef7gm8h64+XTHXa/pgQ9Qgmv1L6devH0eOHCnVNn78eJo1a8b06dPLHX4ALC0t6dChAxs3bmTIkCGAOgh648aNPPPMMxVRthBCCA1Y6C3o27AvfRv2JS0vjd+jf2fV2VWcvnSaP2P+5M+YP3G1duXOgDu5N/Bemro01bpkUc1pFoAcHBxo1apVqTY7OztcXV1L2seMGUP9+vWZM2cOoA5yPn78eMmfExISiIyMxN7enqCgIACmTp3K2LFjCQkJoVOnTsybN4/Lly8zfvz4Krw7IYQQlcXVxpUxLccwusVoTqSf4Lezv/HHuT9Iy0/j++Pf8/3x72ns3Ji7A+7mTv878bTzvPVFRZ2j+TT4f+rdu3epafC9e/fGz8+PRYsWARATE4O/v/9/XterVy+2bNlS8vn8+fN5//33SUxMpF27dnz88ceEhoaWuQ6ZBi+EEDVLkbGInQk7WXN2DVvit5TMGNOhI9Q7lLsC7iKsUZhsv1HLyVYYJpIAJIQQNVdmQSZ/xf7F2rNrS+1Ob21mTW/f3gwOGEw3n25YmFloWKWoDBKATCQBSAghaofz2ef5Pfp31kavJSYrpqTd0cqRAY0GMMh/EO0926PXab4snqgAEoBMJAFICCFqF0VROJ52nLXRa1kfs57UvNSSY562ngzyH8Qg/0E0d2kuG7PWYBKATCQBSAghai+D0cCexD2sO7eOv2P/Jqcop+SYXz0/BvoPZKDfQAKdAjWsUtwOCUAmkgAkhBB1Q4GhgB3nd/DHuT/Yen4rBYaCkmONnRsz0E8NQw3rNdSwSlFWEoBMJAFICCHqnstFl9kcv5n159az88JOio3FJceauzSnv19/BvgNwNfBV8Mqxc1IADKRBCAhhKjbMgsy2Ri3kT9j/mTPxT0YFEPJsathqH+j/tIzVM1IADKRBCAhhBBXXcq/VBKG9ibuxagYS441c2nGHY3uIKxRGAGOskGr1iQAmUgCkBBCiOtJz09nY9xGNsRsYG/i3lI9Q4GOgYQ1CiOsURhNnZvKbDINSAAykQQgIYQQt5KRn8Gm+E1siN3A7ou7S40ZamDfgH4N+9GvUT/aureVdYaqiAQgE0kAEkIIUR5ZhVlsjd/K37F/s/PCzlKzydxs3Ojj24e+DfvSyasTlmaWGlZau0kAMpEEICGEELcrtyiXnRd28nfs32w7v63UOkN2Fnb0qN+Dvg370r1+dxwsHTSstPaRAGQiCUBCCCEqQpGhiL2Je9kUt4nN8ZtJyUspOWauMyfEK4Q+vn3o7dsbH3sfDSutHSQAmUgCkBBCiIpmVIwcTT3KprhNbIrfxLnMc6WON3VuSi/fXvRq0ItWbq1k3NBtkABkIglAQgghKltMZgxbz29lc/xmDiYfLDW93sXahZ4NetKrQS+6+HTBzsJOw0prDglAJpIAJIQQoipl5GewPWE7W+K3sPPCTi4XXS45Zq43J8QzhJ4NetKzQU8a1WukXaHVnAQgE0kAEkIIoZUiQxEHkg+wNX4r285vIy47rtTxhg4N6V6/Oz0a9CDEMwRrc2uNKq1+JACZSAKQEEKI6iImM4Zt57exLWEbB5IOlFpvyNrMmhCvELrX7073+t1p6NCwTi/AKAHIRBKAhBBCVEeXiy6z++Jutp/fzo6EHSTlJpU63sC+Ad3qd6ObTzc6eXeqc2OHJACZSAKQEEKI6k5RFE5nnGZnwk52JuzkQHLp3iFznTltPdrSzacbXX260sylGWZ6Mw0rrnwSgEwkAUgIIURNk1uUy97EvexI2MGuC7uIz44vddzRypHO3p3p4t2FLj5dauW6QxKATCQBSAghRE0XnxXPrgu72HlhJ3sT95aaWQbQqF4jQr1CCfUOpZNXJ5ysnbQptAJJADKRBCAhhBC1SZGxiKOpRwm/EE74hXCOpB4ptZO9Dh3NXJrR2bsznbw70d6jPbYWthpWfHskAJlIApAQQojaLKcwh/1J+9l9cTd7Lu7hTMaZUsfNdea0dm9NR6+OdPLqRFv3tjViur0EIBNJABJCCFGXpOSmsCdxD3sv7mXPxT1cuHyh1HFLvSVt3NvQyasTIV4htHFvg5WZlUbV3pgEIBNJABJCCFGXnc8+z56Le9ibuJd9iftKbeIK1wJRiFcIIZ5qILIxt9Go2mskAJlIApAQQgihUhSFmKwY9iXuY1/iPvYn7Sc1L7XUOeZ6c1q5tqKDZwfae7Yn2CMYB0uHKq9VApCJJAAJIYQQ13c1EO1P2s++xH0cSDpAcm5yqXN06Gji3IT2nu1p79Ge9p7t8bD1qPTaJACZSAKQEEIIUTaKonA+5zwHkg6UfPx7DSKA+vb1CfYILvkIdApEr9NXaC0SgEwkAUgIIYS4fSm5KUQkR3Aw+SARSRFEXYrCqBhLndPFuwtf9f+qQt+3PD+/zSv0nYUQQghR57nbujPAbwAD/AYA6h5mh1IOEZkcSURyBIdTDtPUpammNUoAEkIIIUSlsrOwo6tPV7r6dAWg2FhMfnG+pjVV7MM3IYQQQohbMNebY29pr2kNEoCEEEIIUedIABJCCCFEnSMBSAghhBB1jgQgIYQQQtQ5EoCEEEIIUedIABJCCCFEnSMBSAghhBB1jgQgIYQQQtQ5EoCEEEIIUedIABJCCCFEnSMBSAghhBB1jgQgIYQQQtQ5EoCEEEIIUeeYa11AdaQoCgBZWVkaVyKEEEKIsrr6c/vqz/GbkQB0HdnZ2QD4+vpqXIkQQgghyis7OxtHR8ebnqNTyhKT6hij0ciFCxdwcHBAp9NV6LWzsrLw9fUlPj6eevXqVei1q7O6et8g914X772u3jfU3Xuvq/cN1eveFUUhOzsbHx8f9Pqbj/KRHqDr0Ov1NGjQoFLfo169epr/Q9FCXb1vkHuvi/deV+8b6u6919X7hupz77fq+blKBkELIYQQos6RACSEEEKIOkcCUBWzsrJi1qxZWFlZaV1Klaqr9w1y73Xx3uvqfUPdvfe6et9Qc+9dBkELIYQQos6RHiAhhBBC1DkSgIQQQghR50gAEkIIIUSdIwFICCGEEHWOBKAq9Omnn+Ln54e1tTWhoaHs3btX65JM8vrrr6PT6Up9NGvWrOR4fn4+EydOxNXVFXt7e+6//36SkpJKXSMuLo7Bgwdja2uLh4cHL7zwAsXFxVV9K7e0bds27r77bnx8fNDpdKxatarUcUVRmDlzJt7e3tjY2BAWFsbp06dLnZOens7IkSOpV68eTk5OPProo+Tk5JQ65/Dhw/To0QNra2t8fX157733KvvWbulW9z5u3Lj//DsYOHBgqXNq4r3PmTOHjh074uDggIeHB0OGDCEqKqrUORX1b3zLli20b98eKysrgoKCWLRoUWXf3g2V5b579+79n6/5U089VeqcmnbfAJ9//jlt2rQpWdCvS5curFu3ruR4bfx6X3Wre6+VX3NFVIlly5YplpaWysKFC5Vjx44pjz/+uOLk5KQkJSVpXdptmzVrltKyZUvl4sWLJR8pKSklx5966inF19dX2bhxo7J//36lc+fOSteuXUuOFxcXK61atVLCwsKUgwcPKn/88Yfi5uamzJgxQ4vbuak//vhDeeWVV5Rff/1VAZSVK1eWOj537lzF0dFRWbVqlXLo0CHlnnvuUfz9/ZW8vLyScwYOHKi0bdtW2b17t7J9+3YlKChIeeihh0qOZ2ZmKp6ensrIkSOVo0ePKj/++KNiY2OjfPnll1V1m9d1q3sfO3asMnDgwFL/DtLT00udUxPvfcCAAcq3336rHD16VImMjFTuvPNOpWHDhkpOTk7JORXxbzw6OlqxtbVVpk6dqhw/flz55JNPFDMzM2X9+vVVer9XleW+e/XqpTz++OOlvuaZmZklx2vifSuKoqxZs0b5/ffflVOnTilRUVHKyy+/rFhYWChHjx5VFKV2fr2vutW918avuQSgKtKpUydl4sSJJZ8bDAbFx8dHmTNnjoZVmWbWrFlK27Ztr3ssIyNDsbCwUH7++eeSthMnTiiAEh4eriiK+oNVr9criYmJJed8/vnnSr169ZSCgoJKrd0U/w4BRqNR8fLyUt5///2StoyMDMXKykr58ccfFUVRlOPHjyuAsm/fvpJz1q1bp+h0OiUhIUFRFEX57LPPFGdn51L3Pn36dKVp06aVfEdld6MAdO+9997wNbXl3pOTkxVA2bp1q6IoFfdv/MUXX1RatmxZ6r2GDx+uDBgwoLJvqUz+fd+Kov4wfO655274mtpw31c5Ozsr33zzTZ35ev/T1XtXlNr5NZdHYFWgsLCQAwcOEBYWVtKm1+sJCwsjPDxcw8pMd/r0aXx8fAgICGDkyJHExcUBcODAAYqKikrdc7NmzWjYsGHJPYeHh9O6dWs8PT1LzhkwYABZWVkcO3asam/EBOfOnSMxMbHUvTo6OhIaGlrqXp2cnAgJCSk5JywsDL1ez549e0rO6dmzJ5aWliXnDBgwgKioKC5dulRFd3N7tmzZgoeHB02bNmXChAmkpaWVHKst956ZmQmAi4sLUHH/xsPDw0td4+o51eV7w7/v+6qlS5fi5uZGq1atmDFjBrm5uSXHasN9GwwGli1bxuXLl+nSpUud+XrDf+/9qtr2NZfNUKtAamoqBoOh1D8MAE9PT06ePKlRVaYLDQ1l0aJFNG3alIsXL/LGG2/Qo0cPjh49SmJiIpaWljg5OZV6jaenJ4mJiQAkJiZe9+/k6rGa4mqt17uXf96rh4dHqePm5ua4uLiUOsff3/8/17h6zNnZuVLqN9XAgQO577778Pf35+zZs7z88ssMGjSI8PBwzMzMasW9G41GJk+eTLdu3WjVqlVJXRXxb/xG52RlZZGXl4eNjU1l3FKZXO++AR5++GEaNWqEj48Phw8fZvr06URFRfHrr78CNfu+jxw5QpcuXcjPz8fe3p6VK1fSokULIiMja/3X+0b3DrXzay4BSNy2QYMGlfy5TZs2hIaG0qhRI3766SdN/ycWVWvEiBElf27dujVt2rQhMDCQLVu20K9fPw0rqzgTJ07k6NGj7NixQ+tSqtSN7vuJJ54o+XPr1q3x9vamX79+nD17lsDAwKous0I1bdqUyMhIMjMz+eWXXxg7dixbt27VuqwqcaN7b9GiRa38mssjsCrg5uaGmZnZf2YLJCUl4eXlpVFVFc/JyYkmTZpw5swZvLy8KCwsJCMjo9Q5/7xnLy+v6/6dXD1WU1yt9WZfXy8vL5KTk0sdLy4uJj09vdb9fQQEBODm5saZM2eAmn/vzzzzDGvXrmXz5s00aNCgpL2i/o3f6Jx69epp+ovEje77ekJDQwFKfc1r6n1bWloSFBREhw4dmDNnDm3btuX//u//av3XG25879dTG77mEoCqgKWlJR06dGDjxo0lbUajkY0bN5Z6vlrT5eTkcPbsWby9venQoQMWFhal7jkqKoq4uLiSe+7SpQtHjhwp9cNxw4YN1KtXr6TbtSbw9/fHy8ur1L1mZWWxZ8+eUveakZHBgQMHSs7ZtGkTRqOx5BtJly5d2LZtG0VFRSXnbNiwgaZNm2r+CKg8zp8/T1paGt7e3kDNvXdFUXjmmWdYuXIlmzZt+s8juor6N96lS5dS17h6jlbfG25139cTGRkJUOprXtPu+0aMRiMFBQW19ut9M1fv/Xpqxddck6HXddCyZcsUKysrZdGiRcrx48eVJ554QnFycio1Yr6mmTZtmrJlyxbl3Llzys6dO5WwsDDFzc1NSU5OVhRFnTLasGFDZdOmTcr+/fuVLl26KF26dCl5/dVpk/3791ciIyOV9evXK+7u7tVyGnx2drZy8OBB5eDBgwqgfPTRR8rBgweV2NhYRVHUafBOTk7K6tWrlcOHDyv33nvvdafBBwcHK3v27FF27NihNG7cuNRU8IyMDMXT01MZPXq0cvToUWXZsmWKra2t5tPgb3bv2dnZyvPPP6+Eh4cr586dU/7++2+lffv2SuPGjZX8/PySa9TEe58wYYLi6OiobNmypdTU39zc3JJzKuLf+NWpwS+88IJy4sQJ5dNPP9V0avCt7vvMmTPKm2++qezfv185d+6csnr1aiUgIEDp2bNnyTVq4n0riqK89NJLytatW5Vz584phw8fVl566SVFp9Mpf/31l6IotfPrfdXN7r22fs0lAFWhTz75RGnYsKFiaWmpdOrUSdm9e7fWJZlk+PDhire3t2JpaanUr19fGT58uHLmzJmS43l5ecrTTz+tODs7K7a2tsrQoUOVixcvlrpGTEyMMmjQIMXGxkZxc3NTpk2bphQVFVX1rdzS5s2bFeA/H2PHjlUURZ0K/9prrymenp6KlZWV0q9fPyUqKqrUNdLS0pSHHnpIsbe3V+rVq6eMHz9eyc7OLnXOoUOHlO7duytWVlZK/fr1lblz51bVLd7Qze49NzdX6d+/v+Lu7q5YWFgojRo1Uh5//PH/BPuaeO/Xu2dA+fbbb0vOqah/45s3b1batWunWFpaKgEBAaXeo6rd6r7j4uKUnj17Ki4uLoqVlZUSFBSkvPDCC6XWhFGUmnffiqIojzzyiNKoUSPF0tJScXd3V/r161cSfhSldn69r7rZvdfWr7lOURSl6vqbhBBCCCG0J2OAhBBCCFHnSAASQgghRJ0jAUgIIYQQdY4EICGEEELUORKAhBBCCFHnSAASQgghRJ0jAUgIIYQQdY4EICGEEELUORKAhBA1wrhx4xgyZEiVv++iRYvQ6XTodDomT55cpteMGzeu5DWrVq2q1PqEELfHXOsChBBCp9Pd9PisWbP4v//7P7RauL5evXpERUVhZ2dXpvP/7//+j7lz55ZsFCmEqH4kAAkhNHfx4sWSPy9fvpyZM2cSFRVV0mZvb4+9vb0WpQFqQPPy8irz+Y6Ojjg6OlZiRUIIU8kjMCGE5ry8vEo+HB0dSwLH1Q97e/v/PALr3bs3zz77LJMnT8bZ2RlPT0++/vprLl++zPjx43FwcCAoKIh169aVeq+jR48yaNAg7O3t8fT0ZPTo0aSmppa75s8++4zGjRtjbW2Np6cnw4YNM/WvQQhRhSQACSFqrMWLF+Pm5sbevXt59tlnmTBhAg888ABdu3YlIiKC/v37M3r0aHJzcwHIyMigb9++BAcHs3//ftavX09SUhIPPvhgud53//79TJo0iTfffJOoqCjWr19Pz549K+MWhRCVRB6BCSFqrLZt2/Lqq68CMGPGDObOnYubmxuPP/44ADNnzuTzzz/n8OHDdO7cmfnz5xMcHMw777xTco2FCxfi6+vLqVOnaNKkSZneNy4uDjs7O+666y4cHBxo1KgRwcHBFX+DQohKIz1AQogaq02bNiV/NjMzw9XVldatW5e0eXp6ApCcnAzAoUOH2Lx5c8mYInt7e5o1awbA2bNny/y+d9xxB40aNSIgIIDRo0ezdOnSkl4mIUTNIAFICFFjWVhYlPpcp9OVars6u8xoNAKQk5PD3XffTWRkZKmP06dPl+sRloODAxEREfz44494e3szc+ZM2rZtS0ZGhuk3JYSoEvIITAhRZ7Rv354VK1bg5+eHublp3/7Mzc0JCwsjLCyMWbNm4eTkxKZNm7jvvvsqqFohRGWSHiAhRJ0xceJE0tPTeeihh9i3bx9nz57lzz//ZPz48RgMhjJfZ+3atXz88cdERkYSGxvLd999h9FopGnTppVYvRCiIkkAEkLUGT4+PuzcuRODwUD//v1p3bo1kydPxsnJCb2+7N8OnZyc+PXXX+nbty/Nmzfniy++4Mcff6Rly5aVWL0QoiLpFK2WVhVCiBpg0aJFTJ48+bbG9+h0OlauXKnJFh5CiJuTHiAhhLiFzMxM7O3tmT59epnOf+qppzRduVoIcWvSAySEEDeRnZ1NUlISoD76cnNzu+VrkpOTycrKAsDb2/v/27tjGgAAGIZh/FmPQq89sVFE6tH5Qwz4I4AAgBwTGACQI4AAgBwBBADkCCAAIEcAAQA5AggAyBFAAECOAAIAcg6x7y2hsFLdOAAAAABJRU5ErkJggg==",
      "text/plain": [
       "<Figure size 640x480 with 1 Axes>"
      ]
     },
     "metadata": {},
     "output_type": "display_data"
    }
   ],
   "source": [
    "import matplotlib.pyplot as plt\n",
    "\n",
    "parameter_values[\"Current function [A]\"] = \"[input]\"\n",
    "sim = pybamm.Simulation(model, parameter_values=parameter_values)\n",
    "solns = []\n",
    "for c in [0.1, 0.2, 0.3]:\n",
    "    soln = sim.solve([0, 3600], inputs={\"Current function [A]\": c})\n",
    "    plt.plot(soln[\"Time [s]\"].entries, soln[\"Voltage [V]\"].entries, label=f\"{c} A\")\n",
    "    solns.append(soln[\"Terminal voltage [V]\"].entries)\n",
    "plt.xlabel(\"Time [s]\")\n",
    "plt.ylabel(\"Terminal voltage [V]\")\n",
    "plt.legend()\n",
    "plt.show()"
   ]
  },
  {
   "cell_type": "markdown",
   "metadata": {},
   "source": [
    "## Define a new parameter set\n",
    "\n",
    "We can also define a new parameter set from scratch, which is useful if there is a new battery or chemistry on which we need to run simulations repeatedly. To do so, we can initialise a `ParameterValues` object and pass as an argument a dictionary of parameter values:"
   ]
  },
  {
   "cell_type": "code",
   "execution_count": 13,
   "metadata": {},
   "outputs": [],
   "source": [
    "def cube(t):\n",
    "    return t**3\n",
    "\n",
    "\n",
    "parameter_values = pybamm.ParameterValues(\n",
    "    {\n",
    "        \"Negative electrode thickness [m]\": 1e-4,\n",
    "        \"Positive electrode thickness [m]\": 1.2e-4,\n",
    "        \"Current function [A]\": cube,\n",
    "    }\n",
    ")"
   ]
  },
  {
   "cell_type": "markdown",
   "metadata": {},
   "source": [
    "Note how, when we pass a function as a parameter, we pass the object without calling it, i.e. we pass `cube` rather than `cube(t)`. This new `parameter_values` variable could now be passed to a simulation, but note that it is incomplete as it does not include all the parameters that the model needs to run (see the parameters needed by calling `model.print_parameter_info()`, as done above). \n",
    "\n",
    "It is often convenient to define the parameter set in a separate file, and then call the parameters into your notebook or script. You can find some examples on how to do so in [PyBaMM's parameter library](https://github.com/pybamm-team/PyBaMM/tree/develop/src/pybamm/input/parameters/lithium_ion). You can copy one of the parameter sets available into a new file and modify it accordingly for the new parameter set. Then, whenever the set is needed, one can import the `get_parameter_values` method from the corresponding file and call it to obtain a copy of the parameter values."
   ]
  },
  {
   "attachments": {},
   "cell_type": "markdown",
   "metadata": {},
   "source": [
    "In this notebook we have seen how we can change the parameters of our model. In [Tutorial 5](./tutorial-5-run-experiments.ipynb) we show how can we define and run experiments."
   ]
  },
  {
   "attachments": {},
   "cell_type": "markdown",
   "metadata": {},
   "source": [
    "## References\n",
    "\n",
    "The relevant papers for this notebook are:"
   ]
  },
  {
   "cell_type": "code",
   "execution_count": 14,
   "metadata": {},
   "outputs": [
    {
     "name": "stdout",
     "output_type": "stream",
     "text": [
      "[1] Joel A. E. Andersson, Joris Gillis, Greg Horn, James B. Rawlings, and Moritz Diehl. CasADi – A software framework for nonlinear optimization and optimal control. Mathematical Programming Computation, 11(1):1–36, 2019. doi:10.1007/s12532-018-0139-4.\n",
      "[2] Von DAG Bruggeman. Berechnung verschiedener physikalischer konstanten von heterogenen substanzen. i. dielektrizitätskonstanten und leitfähigkeiten der mischkörper aus isotropen substanzen. Annalen der physik, 416(7):636–664, 1935.\n",
      "[3] Chang-Hui Chen, Ferran Brosa Planella, Kieran O'Regan, Dominika Gastol, W. Dhammika Widanage, and Emma Kendrick. Development of Experimental Techniques for Parameterization of Multi-scale Lithium-ion Battery Models. Journal of The Electrochemical Society, 167(8):080534, 2020. doi:10.1149/1945-7111/ab9050.\n",
      "[4] Marc Doyle, Thomas F. Fuller, and John Newman. Modeling of galvanostatic charge and discharge of the lithium/polymer/insertion cell. Journal of the Electrochemical society, 140(6):1526–1533, 1993. doi:10.1149/1.2221597.\n",
      "[5] Charles R. Harris, K. Jarrod Millman, Stéfan J. van der Walt, Ralf Gommers, Pauli Virtanen, David Cournapeau, Eric Wieser, Julian Taylor, Sebastian Berg, Nathaniel J. Smith, and others. Array programming with NumPy. Nature, 585(7825):357–362, 2020. doi:10.1038/s41586-020-2649-2.\n",
      "[6] Valentin Sulzer, Scott G. Marquis, Robert Timms, Martin Robinson, and S. Jon Chapman. Python Battery Mathematical Modelling (PyBaMM). Journal of Open Research Software, 9(1):14, 2021. doi:10.5334/jors.309.\n",
      "\n"
     ]
    }
   ],
   "source": [
    "pybamm.print_citations()"
   ]
  }
 ],
 "metadata": {
  "kernelspec": {
<<<<<<< HEAD
   "display_name": "venv",
=======
   "display_name": "env",
>>>>>>> 103e94f2
   "language": "python",
   "name": "python3"
  },
  "language_info": {
   "codemirror_mode": {
    "name": "ipython",
    "version": 3
   },
   "file_extension": ".py",
   "mimetype": "text/x-python",
   "name": "python",
   "nbconvert_exporter": "python",
   "pygments_lexer": "ipython3",
   "version": "3.10.12"
  },
  "toc": {
   "base_numbering": 1,
   "nav_menu": {},
   "number_sections": true,
   "sideBar": true,
   "skip_h1_title": false,
   "title_cell": "Table of Contents",
   "title_sidebar": "Contents",
   "toc_cell": false,
   "toc_position": {},
   "toc_section_display": true,
   "toc_window_display": true
  }
 },
 "nbformat": 4,
 "nbformat_minor": 2
}<|MERGE_RESOLUTION|>--- conflicted
+++ resolved
@@ -25,12 +25,6 @@
      "name": "stdout",
      "output_type": "stream",
      "text": [
-<<<<<<< HEAD
-      "\n",
-      "\u001b[1m[\u001b[0m\u001b[34;49mnotice\u001b[0m\u001b[1;39;49m]\u001b[0m\u001b[39;49m A new release of pip is available: \u001b[0m\u001b[31;49m23.3.1\u001b[0m\u001b[39;49m -> \u001b[0m\u001b[32;49m24.0\u001b[0m\n",
-      "\u001b[1m[\u001b[0m\u001b[34;49mnotice\u001b[0m\u001b[1;39;49m]\u001b[0m\u001b[39;49m To update, run: \u001b[0m\u001b[32;49mpip install --upgrade pip\u001b[0m\n",
-=======
->>>>>>> 103e94f2
       "Note: you may need to restart the kernel to use updated packages.\n"
      ]
     }
@@ -662,11 +656,7 @@
  ],
  "metadata": {
   "kernelspec": {
-<<<<<<< HEAD
    "display_name": "venv",
-=======
-   "display_name": "env",
->>>>>>> 103e94f2
    "language": "python",
    "name": "python3"
   },
@@ -680,7 +670,7 @@
    "name": "python",
    "nbconvert_exporter": "python",
    "pygments_lexer": "ipython3",
-   "version": "3.10.12"
+   "version": "3.11.6"
   },
   "toc": {
    "base_numbering": 1,
