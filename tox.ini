--- conflicted
+++ resolved
@@ -2,12 +2,6 @@
 envlist = {windows}-{tests,quick,dev},tests,quick,dev
 
 [testenv]
-<<<<<<< HEAD
-platform = !windows: [linux,darwin]
-           windows: win32
-           ubuntu: linux
-=======
->>>>>>> 1857c291
 skipsdist = true
 skip_install = flake8: true	     
 usedevelop = true
@@ -22,11 +16,7 @@
      dev: flake8
      dev,doctests: sphinx>=1.5
      dev,doctests: guzzle-sphinx-theme
-<<<<<<< HEAD
-     ubuntu: scikits.odes
-=======
      !windows-!mac: scikits.odes
->>>>>>> 1857c291
      
 commands =
 	 tests: python run-tests.py --unit --folder all
