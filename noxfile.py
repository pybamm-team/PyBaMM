import nox
import os
import sys
import warnings
import platform
from pathlib import Path


# Options to modify nox behaviour
nox.options.default_venv_backend = "virtualenv"
nox.options.reuse_existing_virtualenvs = True
if sys.platform != "win32":
    nox.options.sessions = ["pre-commit", "pybamm-requires", "unit"]
else:
    nox.options.sessions = ["pre-commit", "unit"]


def set_iree_state():
    """
    Check if IREE is enabled and set the environment variable accordingly.

    Returns
    -------
    str
        "ON" if IREE is enabled, "OFF" otherwise.

    """
    state = "ON" if os.getenv("PYBAMM_IDAKLU_EXPR_IREE", "OFF") == "ON" else "OFF"
    if state == "ON":
        if sys.platform == "win32":
            warnings.warn(
                (
                    "IREE is not enabled on Windows yet. "
                    "Setting PYBAMM_IDAKLU_EXPR_IREE=OFF."
                ),
                stacklevel=2,
            )
            return "OFF"
        if sys.platform == "darwin":
            # iree-compiler is currently only available as a wheel on macOS 13 (or
            # higher) and Python version 3.11
            mac_ver = int(platform.mac_ver()[0].split(".")[0])
            if (not sys.version_info[:2] == (3, 11)) or mac_ver < 13:
                warnings.warn(
                    (
                        "IREE is only supported on MacOS 13 (or higher) and Python"
                        "version 3.11. Setting PYBAMM_IDAKLU_EXPR_IREE=OFF."
                    ),
                    stacklevel=2,
                )
                return "OFF"
    return state


pybamm_dir = Path(__file__).parent.parent.resolve()
homedir = os.getenv("HOME")
PYBAMM_ENV = {
    "LD_LIBRARY_PATH": f"{homedir}/.local/lib",
    "PYTHONIOENCODING": "utf-8",
    "MPLBACKEND": "Agg",
    # Expression evaluators (...EXPR_CASADI cannot be fully disabled at this time)
    "PYBAMM_IDAKLU_EXPR_CASADI": os.getenv("PYBAMM_IDAKLU_EXPR_CASADI", "ON"),
    "PYBAMM_IDAKLU_EXPR_IREE": set_iree_state(),
    "IREE_INDEX_URL": os.getenv(
        "IREE_INDEX_URL", "https://iree.dev/pip-release-links.html"
    ),
}
VENV_DIR = Path("./venv").resolve()


def set_environment_variables(env_dict, session):
    """
    Sets environment variables for a nox Session object.

    Parameters
    -----------
        session : nox.Session
            The session to set the environment variables for.
        env_dict : dict
            A dictionary of environment variable names and values.

    """
    for key, value in env_dict.items():
        session.env[key] = value


@nox.session(name="pybamm-requires")
def run_pybamm_requires(session):
    """Download, compile, and install the build-time requirements for Linux and macOS. Supports --install-dir for custom installation paths and --force to force installation."""
    set_environment_variables(PYBAMM_ENV, session=session)
    if sys.platform != "win32":
        session.install("cmake", silent=False)
        session.run("python", "scripts/install_KLU_Sundials.py", *session.posargs)
        if PYBAMM_ENV.get("PYBAMM_IDAKLU_EXPR_IREE") == "ON" and not os.path.exists(
            "./iree"
        ):
            session.run(
                "git",
                "clone",
                "--depth=1",
                "--recurse-submodules",
                "--shallow-submodules",
                "--branch=candidate-20240507.886",
                "https://github.com/openxla/iree",
                "iree/",
                external=True,
            )
            with session.chdir("iree"):
                session.run(
                    "git",
                    "submodule",
                    "update",
                    "--init",
                    "--recursive",
                    external=True,
                )
    else:
        session.error("nox -s pybamm-requires is only available on Linux & macOS.")


@nox.session(name="coverage")
def run_coverage(session):
    """Run the coverage tests and generate an XML report."""
    set_environment_variables(PYBAMM_ENV, session=session)
    session.install("coverage", silent=False)
    # Using plugin here since coverage runs unit tests on linux with latest python version.
    if "CI" in os.environ:
        session.install("pytest-github-actions-annotate-failures")
    session.install("-e", ".[all,dev,jax]", silent=False)
    if PYBAMM_ENV.get("PYBAMM_IDAKLU_EXPR_IREE") == "ON":
        # See comments in 'dev' session
        session.install(
            "-e",
            ".[iree]",
            "--find-links",
            PYBAMM_ENV.get("IREE_INDEX_URL"),
            silent=False,
        )
    session.run("pytest", "--cov=pybamm", "--cov-report=xml", "tests/unit")


@nox.session(name="integration")
def run_integration(session):
    """Run the integration tests."""
    set_environment_variables(PYBAMM_ENV, session=session)
<<<<<<< HEAD
=======
    session.install("setuptools", silent=False)
    if (
        "CI" in os.environ
        and sys.version_info[:2] == (3, 12)
        and sys.platform == "linux"
    ):
        session.install("pytest-github-actions-annotate-failures")
>>>>>>> f255c389
    session.install("-e", ".[all,dev,jax]", silent=False)
    session.run("python", "-m", "pytest", "-m", "integration")


@nox.session(name="doctests")
def run_doctests(session):
    """Run the doctests and generate the output(s) in the docs/build/ directory."""
    session.install("-e", ".[all,dev,docs]", silent=False)
    session.run(
        "python",
        "-m",
        "pytest",
        "--doctest-plus",
        "pybamm",
    )


@nox.session(name="unit")
def run_unit(session):
    """Run the unit tests."""
    set_environment_variables(PYBAMM_ENV, session=session)
    session.install("-e", ".[all,dev,jax]", silent=False)
    if PYBAMM_ENV.get("PYBAMM_IDAKLU_EXPR_IREE") == "ON":
        # See comments in 'dev' session
        session.install(
            "-e",
            ".[iree]",
            "--find-links",
            PYBAMM_ENV.get("IREE_INDEX_URL"),
            silent=False,
        )
    session.run("python", "-m", "pytest", "-m", "unit")


@nox.session(name="examples")
def run_examples(session):
    """Run the examples tests for Jupyter notebooks."""
    set_environment_variables(PYBAMM_ENV, session=session)
    session.install("-e", ".[all,dev]", silent=False)
    notebooks_to_test = session.posargs if session.posargs else []
    session.run(
        "pytest", "--nbmake", *notebooks_to_test, "docs/source/examples/", external=True
    )


@nox.session(name="scripts")
def run_scripts(session):
    """Run the scripts tests for Python scripts."""
    set_environment_variables(PYBAMM_ENV, session=session)
    session.install("-e", ".[all,dev]", silent=False)
    session.run("python", "-m", "pytest", "-m", "scripts")


@nox.session(name="dev")
def set_dev(session):
    """Install PyBaMM in editable mode."""
    set_environment_variables(PYBAMM_ENV, session=session)
    session.install("virtualenv", "cmake")
    session.run("virtualenv", os.fsdecode(VENV_DIR), silent=True)
    python = os.fsdecode(VENV_DIR.joinpath("bin/python"))
    components = ["all", "dev", "jax"]
    args = []
    if PYBAMM_ENV.get("PYBAMM_IDAKLU_EXPR_IREE") == "ON":
        # Install IREE libraries for Jax-MLIR expression evaluation in the IDAKLU solver
        # (optional). IREE is currently pre-release and relies on nightly jaxlib builds.
        # When upgrading Jax/IREE ensure that the following are compatible with each other:
        #  - Jax and Jaxlib version [pyproject.toml]
        #  - IREE repository clone (use the matching nightly candidate) [noxfile.py]
        #  - IREE compiler matches Jaxlib (use the matching nightly build) [pyproject.toml]
        components.append("iree")
        args = ["--find-links", PYBAMM_ENV.get("IREE_INDEX_URL")]
    session.run(
        python,
        "-m",
        "pip",
        "install",
        "-e",
        ".[{}]".format(",".join(components)),
        *args,
        external=True,
    )


@nox.session(name="tests")
def run_tests(session):
    """Run the unit tests and integration tests sequentially."""
    set_environment_variables(PYBAMM_ENV, session=session)
    session.install("-e", ".[all,dev,jax]", silent=False)
    session.run("python", "-m", "pytest", "-m", "unit or integration")


@nox.session(name="docs")
def build_docs(session):
    """Build the documentation and load it in a browser tab, rebuilding on changes."""
    envbindir = session.bin
    session.install("-e", ".[all,docs]", silent=False)
    session.chdir("docs")
    # Local development
    if session.interactive:
        session.run(
            "sphinx-autobuild",
            "-j",
            "auto",
            "--open-browser",
            "-qT",
            ".",
            f"{envbindir}/../tmp/html",
        )
    # Runs in CI only, treating warnings as errors
    # Run in single-threaded mode, see
    # https://github.com/pydata/pydata-sphinx-theme/issues/1643
    else:
        session.run(
            "sphinx-build",
            "-b",
            "html",
            "-W",
            "--keep-going",
            ".",
            f"{envbindir}/../tmp/html",
        )


@nox.session(name="pre-commit")
def lint(session):
    """Check all files against the defined pre-commit hooks."""
    session.install("pre-commit", silent=False)
    session.run("pre-commit", "run", "--all-files")


@nox.session(name="quick", reuse_venv=True)
def run_quick(session):
    """Run integration tests, unit tests, and doctests sequentially"""
    run_tests(session)
    run_doctests(session)<|MERGE_RESOLUTION|>--- conflicted
+++ resolved
@@ -143,16 +143,12 @@
 def run_integration(session):
     """Run the integration tests."""
     set_environment_variables(PYBAMM_ENV, session=session)
-<<<<<<< HEAD
-=======
-    session.install("setuptools", silent=False)
     if (
         "CI" in os.environ
         and sys.version_info[:2] == (3, 12)
         and sys.platform == "linux"
     ):
         session.install("pytest-github-actions-annotate-failures")
->>>>>>> f255c389
     session.install("-e", ".[all,dev,jax]", silent=False)
     session.run("python", "-m", "pytest", "-m", "integration")
 
