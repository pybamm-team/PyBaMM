import nox
import os
import sys
from pathlib import Path


# Options to modify nox behaviour
nox.options.default_venv_backend = "virtualenv"
nox.options.reuse_existing_virtualenvs = True
if sys.platform != "win32":
    nox.options.sessions = ["pre-commit", "pybamm-requires", "unit"]
else:
    nox.options.sessions = ["pre-commit", "unit"]


homedir = os.getenv("HOME")
PYBAMM_ENV = {
    "LD_LIBRARY_PATH": f"{homedir}/.local/lib",
    "PYTHONIOENCODING": "utf-8",
    "MPLBACKEND": "Agg",
}
VENV_DIR = Path("./venv").resolve()


def set_environment_variables(env_dict, session):
    """
    Sets environment variables for a nox Session object.

    Parameters
    ---------
        session : nox.Session
            The session to set the environment variables for.
        env_dict : dict
            A dictionary of environment variable names and values.

    """
    for key, value in env_dict.items():
        session.env[key] = value


@nox.session(name="pybamm-requires")
def run_pybamm_requires(session):
    """Download, compile, and install the build-time requirements for Linux and macOS. Supports --install-dir for custom installation paths and --force to force installation."""
    set_environment_variables(PYBAMM_ENV, session=session)
    if sys.platform != "win32":
        session.install("cmake", silent=False)
        session.run("python", "scripts/install_KLU_Sundials.py", *session.posargs)
        if not os.path.exists("./pybind11"):
            session.run(
                "git",
                "clone",
                "--depth",
                "1",
                "--branch",
                "v2.12.0",
                "https://github.com/pybind/pybind11.git",
                "pybind11/",
                "-c",
                "advice.detachedHead=false",
                external=True,
            )
    else:
        session.error("nox -s pybamm-requires is only available on Linux & macOS.")


@nox.session(name="coverage")
def run_coverage(session):
    """Run the coverage tests and generate an XML report."""
    set_environment_variables(PYBAMM_ENV, session=session)
    session.install("setuptools", silent=False)
    session.install("coverage", silent=False)
    session.install("-e", ".[all,dev,jax]", silent=False)
    session.run("pytest", "--cov=pybamm", "--cov-report=xml", "tests/unit")


@nox.session(name="integration")
def run_integration(session):
    """Run the integration tests."""
    set_environment_variables(PYBAMM_ENV, session=session)
    session.install("setuptools", silent=False)
    session.install("-e", ".[all,dev,jax]", silent=False)
    session.run("python", "-m", "pytest", "-v", "tests/integration")


@nox.session(name="doctests")
def run_doctests(session):
    """Run the doctests and generate the output(s) in the docs/build/ directory."""
    # TODO: Temporary fix for Python 3.12 CI.
    # See: https://bitbucket.org/pybtex-devs/pybtex/issues/169/
    session.install("setuptools", silent=False)
    session.install("-e", ".[all,dev,docs]", silent=False)
<<<<<<< HEAD
    session.run("python",
                "-m",
                "pytest",
                "--doctest-plus",
                "pybamm",
                )
=======
    session.run(
        "python",
        "-m",
        "pytest",
        "--doctest-plus",
        "pybamm",
    )
>>>>>>> 4ef04621


@nox.session(name="unit")
def run_unit(session):
    """Run the unit tests."""
    set_environment_variables(PYBAMM_ENV, session=session)
    session.install("setuptools", silent=False)
    session.install("-e", ".[all,dev,jax]", silent=False)
    session.run("python", "-m", "pytest", "-v", "tests/unit")


@nox.session(name="examples")
def run_examples(session):
    """Run the examples tests for Jupyter notebooks."""
    set_environment_variables(PYBAMM_ENV, session=session)
    session.install("setuptools", silent=False)
    session.install("-e", ".[all,dev]", silent=False)
    notebooks_to_test = session.posargs if session.posargs else []
    session.run("pytest", "--nbmake", *notebooks_to_test, external=True)


@nox.session(name="scripts")
def run_scripts(session):
    """Run the scripts tests for Python scripts."""
    set_environment_variables(PYBAMM_ENV, session=session)
    # Temporary fix for Python 3.12 CI. TODO: remove after
    # https://bitbucket.org/pybtex-devs/pybtex/issues/169/replace-pkg_resources-with
    # is fixed
    session.install("setuptools", silent=False)
    session.install("-e", ".[all,dev]", silent=False)
<<<<<<< HEAD
    session.run("python", "-m", "pytest", "-v", "--examples", "tests/test_examples.py")
=======
    session.run("python", "-m", "pytest", "tests/test_examples.py")
>>>>>>> 4ef04621


@nox.session(name="dev")
def set_dev(session):
    """Install PyBaMM in editable mode."""
    set_environment_variables(PYBAMM_ENV, session=session)
    session.install("virtualenv", "cmake")
    session.run("virtualenv", os.fsdecode(VENV_DIR), silent=True)
    python = os.fsdecode(VENV_DIR.joinpath("bin/python"))
    # Temporary fix for Python 3.12 CI. TODO: remove after
    # https://bitbucket.org/pybtex-devs/pybtex/issues/169/replace-pkg_resources-with
    # is fixed
    session.run(python, "-m", "pip", "install", "setuptools", external=True)
    session.run(
        python,
        "-m",
        "pip",
        "install",
        "-e",
        ".[all,dev,jax]",
        external=True,
    )


@nox.session(name="tests")
def run_tests(session):
    """Run the unit tests and integration tests sequentially."""
    set_environment_variables(PYBAMM_ENV, session=session)
    session.install("setuptools", silent=False)
    session.install("-e", ".[all,dev,jax]", silent=False)
    session.run("python", "-m", "pytest", "-v", "tests")


@nox.session(name="docs")
def build_docs(session):
    """Build the documentation and load it in a browser tab, rebuilding on changes."""
    envbindir = session.bin
    # TODO: Temporary fix for Python 3.12 CI.
    # See: https://bitbucket.org/pybtex-devs/pybtex/issues/169/
    session.install("setuptools", silent=False)
    session.install("-e", ".[all,docs]", silent=False)
    session.chdir("docs")
    # Local development
    if session.interactive:
        session.run(
            "sphinx-autobuild",
            "-j",
            "auto",
            "--open-browser",
            "-qT",
            ".",
            f"{envbindir}/../tmp/html",
        )
    # Runs in CI only, treating warnings as errors
    # Run in single-threaded mode, see
    # https://github.com/pydata/pydata-sphinx-theme/issues/1643
    else:
        session.run(
            "sphinx-build",
            "-b",
            "html",
            "-W",
            "--keep-going",
            ".",
            f"{envbindir}/../tmp/html",
        )


@nox.session(name="pre-commit")
def lint(session):
    """Check all files against the defined pre-commit hooks."""
    session.install("pre-commit", silent=False)
    session.run("pre-commit", "run", "--all-files")


@nox.session(name="quick", reuse_venv=True)
def run_quick(session):
    """Run integration tests, unit tests, and doctests sequentially"""
    run_tests(session)
    run_doctests(session)<|MERGE_RESOLUTION|>--- conflicted
+++ resolved
@@ -27,7 +27,7 @@
     Sets environment variables for a nox Session object.
 
     Parameters
-    ---------
+    -----------
         session : nox.Session
             The session to set the environment variables for.
         env_dict : dict
@@ -89,14 +89,6 @@
     # See: https://bitbucket.org/pybtex-devs/pybtex/issues/169/
     session.install("setuptools", silent=False)
     session.install("-e", ".[all,dev,docs]", silent=False)
-<<<<<<< HEAD
-    session.run("python",
-                "-m",
-                "pytest",
-                "--doctest-plus",
-                "pybamm",
-                )
-=======
     session.run(
         "python",
         "-m",
@@ -104,7 +96,6 @@
         "--doctest-plus",
         "pybamm",
     )
->>>>>>> 4ef04621
 
 
 @nox.session(name="unit")
@@ -135,11 +126,7 @@
     # is fixed
     session.install("setuptools", silent=False)
     session.install("-e", ".[all,dev]", silent=False)
-<<<<<<< HEAD
-    session.run("python", "-m", "pytest", "-v", "--examples", "tests/test_examples.py")
-=======
     session.run("python", "-m", "pytest", "tests/test_examples.py")
->>>>>>> 4ef04621
 
 
 @nox.session(name="dev")
