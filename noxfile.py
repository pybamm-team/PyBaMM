--- conflicted
+++ resolved
@@ -99,14 +99,9 @@
 def run_examples(session):
     """Run the examples tests for Jupyter notebooks."""
     set_environment_variables(PYBAMM_ENV, session=session)
-<<<<<<< HEAD
-    session.install("-e", ".[all]")
-    session.run("python", "run-tests.py", "--examples")
-=======
+    session.install("-e", ".[all,dev]")
     notebooks_to_test = session.posargs if session.posargs else []
-    session.run_always("pip", "install", "-e", ".[all,dev]")
     session.run("pytest", "--nbmake", *notebooks_to_test, external=True)
->>>>>>> c72a2efd
 
 
 @nox.session(name="scripts")
