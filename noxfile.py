--- conflicted
+++ resolved
@@ -7,48 +7,7 @@
 # Options to modify nox behaviour
 nox.options.default_venv_backend = "uv|virtualenv"
 nox.options.reuse_existing_virtualenvs = True
-<<<<<<< HEAD
-if sys.platform != "win32":
-    nox.options.sessions = ["pre-commit", "pybamm-requires", "unit"]
-else:
-    nox.options.sessions = ["pre-commit", "unit"]
-
-
-def set_iree_state():
-    """
-    Check if IREE is enabled and set the environment variable accordingly.
-
-    Returns
-    -------
-    str
-        "ON" if IREE is enabled, "OFF" otherwise.
-
-    """
-    state = "ON" if os.getenv("PYBAMM_IDAKLU_EXPR_IREE", "OFF") == "ON" else "OFF"
-    if state == "ON":
-        if sys.platform == "win32" or sys.platform == "darwin":
-            warnings.warn(
-                (
-                    "IREE is not enabled on Windows and MacOS. "
-                    "Setting PYBAMM_IDAKLU_EXPR_IREE=OFF."
-                ),
-                stacklevel=2,
-            )
-            state = "OFF"
-        if sys.version_info >= (3, 13):
-            warnings.warn(
-                (
-                    "IREE is not available for Python 3.13 or higher. "
-                    "Setting PYBAMM_IDAKLU_EXPR_IREE=OFF."
-                ),
-                stacklevel=2,
-            )
-            state = "OFF"
-    return state
-
-=======
 nox.options.sessions = ["pre-commit", "unit"]
->>>>>>> a7497a61
 
 homedir = os.getenv("HOME")
 PYBAMM_ENV = {
