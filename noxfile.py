--- conflicted
+++ resolved
@@ -1,49 +1,13 @@
 import nox
 import os
 import sys
-<<<<<<< HEAD
-=======
-import warnings
->>>>>>> e52a406c
 from pathlib import Path
 
 
 # Options to modify nox behaviour
 nox.options.default_venv_backend = "uv|virtualenv"
 nox.options.reuse_existing_virtualenvs = True
-<<<<<<< HEAD
 nox.options.sessions = ["pre-commit", "unit"]
-=======
-if sys.platform != "win32":
-    nox.options.sessions = ["pre-commit", "pybamm-requires", "unit"]
-else:
-    nox.options.sessions = ["pre-commit", "unit"]
-
-
-def set_iree_state():
-    """
-    Check if IREE is enabled and set the environment variable accordingly.
-
-    Returns
-    -------
-    str
-        "ON" if IREE is enabled, "OFF" otherwise.
-
-    """
-    state = "ON" if os.getenv("PYBAMM_IDAKLU_EXPR_IREE", "OFF") == "ON" else "OFF"
-    if state == "ON":
-        if sys.platform == "win32" or sys.platform == "darwin":
-            warnings.warn(
-                (
-                    "IREE is not enabled on Windows and MacOS. "
-                    "Setting PYBAMM_IDAKLU_EXPR_IREE=OFF."
-                ),
-                stacklevel=2,
-            )
-            return "OFF"
-    return state
->>>>>>> e52a406c
-
 
 homedir = os.getenv("HOME")
 PYBAMM_ENV = {
