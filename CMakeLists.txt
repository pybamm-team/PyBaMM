cmake_minimum_required(VERSION 3.13)
cmake_policy(SET CMP0074 NEW)
set(CMAKE_VERBOSE_MAKEFILE ON)

if(DEFINED ENV{VCPKG_ROOT_DIR} AND NOT DEFINED VCPKG_ROOT_DIR)
  set(VCPKG_ROOT_DIR "$ENV{VCPKG_ROOT_DIR}"
    CACHE STRING "Vcpkg root directory")
endif()

if(DEFINED VCPKG_ROOT_DIR)
  set(CMAKE_TOOLCHAIN_FILE ${VCPKG_ROOT_DIR}/scripts/buildsystems/vcpkg.cmake
    CACHE STRING "Vcpkg toolchain file")
endif()

if(DEFINED ENV{VCPKG_DEFAULT_TRIPLET} AND NOT DEFINED VCPKG_TARGET_TRIPLET)
  set(VCPKG_TARGET_TRIPLET "$ENV{VCPKG_DEFAULT_TRIPLET}"
    CACHE STRING "Vcpkg target triplet")
endif()

project(idaklu)

set(CMAKE_CXX_STANDARD 17)
set(CMAKE_CXX_STANDARD_REQUIRED ON)
set(CMAKE_CXX_EXTENSIONS OFF)
set(CMAKE_EXPORT_COMPILE_COMMANDS 1)
set(CMAKE_POSITION_INDEPENDENT_CODE ON)
if(NOT MSVC)
    # MSVC does not support variable length arrays (vla)
    set(CMAKE_CXX_FLAGS "${CMAKE_CXX_FLAGS} -Werror=vla")
endif()

# casadi seems to compile without the newer versions of std::string
add_compile_definitions(_GLIBCXX_USE_CXX11_ABI=0)

find_package(pybind11 CONFIG REQUIRED)

find_package(Python COMPONENTS Interpreter Development.Module REQUIRED)

# Check Casadi build flag
if(NOT DEFINED PYBAMM_IDAKLU_EXPR_CASADI)
  if(DEFINED ENV{PYBAMM_IDAKLU_EXPR_CASADI})
    set(PYBAMM_IDAKLU_EXPR_CASADI "$ENV{PYBAMM_IDAKLU_EXPR_CASADI}")
  else()
    set(PYBAMM_IDAKLU_EXPR_CASADI ON)
  endif()
endif()
message("PYBAMM_IDAKLU_EXPR_CASADI: ${PYBAMM_IDAKLU_EXPR_CASADI}")

# Casadi PyBaMM source files
set(IDAKLU_EXPR_CASADI_SOURCE_FILES "")
if(${PYBAMM_IDAKLU_EXPR_CASADI} STREQUAL "ON" )
  add_compile_definitions(CASADI_ENABLE)
  set(IDAKLU_EXPR_CASADI_SOURCE_FILES
    src/pybamm/solvers/c_solvers/idaklu/Expressions/Casadi/CasadiFunctions.cpp
    src/pybamm/solvers/c_solvers/idaklu/Expressions/Casadi/CasadiFunctions.hpp
  )
endif()

# Check IREE build flag
if(NOT DEFINED PYBAMM_IDAKLU_EXPR_IREE)
  if(DEFINED ENV{PYBAMM_IDAKLU_EXPR_IREE})
    set(PYBAMM_IDAKLU_EXPR_IREE "$ENV{PYBAMM_IDAKLU_EXPR_IREE}")
  else()
    set(PYBAMM_IDAKLU_EXPR_IREE OFF)
  endif()
endif()
message("PYBAMM_IDAKLU_EXPR_IREE: ${PYBAMM_IDAKLU_EXPR_IREE}")

# IREE (MLIR expression evaluation) PyBaMM source files
set(IDAKLU_EXPR_IREE_SOURCE_FILES "")
if(${PYBAMM_IDAKLU_EXPR_IREE} STREQUAL "ON" )
  add_compile_definitions(IREE_ENABLE)
  # Source file list
  set(IDAKLU_EXPR_IREE_SOURCE_FILES
    src/pybamm/solvers/c_solvers/idaklu/Expressions/IREE/iree_jit.cpp
    src/pybamm/solvers/c_solvers/idaklu/Expressions/IREE/iree_jit.hpp
    src/pybamm/solvers/c_solvers/idaklu/Expressions/IREE/IREEFunctions.cpp
    src/pybamm/solvers/c_solvers/idaklu/Expressions/IREE/IREEFunctions.hpp
    src/pybamm/solvers/c_solvers/idaklu/Expressions/IREE/ModuleParser.cpp
    src/pybamm/solvers/c_solvers/idaklu/Expressions/IREE/ModuleParser.hpp
  )
endif()

pybind11_add_module(idaklu
  # pybind11 interface
  src/pybamm/solvers/c_solvers/idaklu.cpp
  # IDAKLU solver (SUNDIALS)
  src/pybamm/solvers/c_solvers/idaklu/idaklu_solver.hpp
  src/pybamm/solvers/c_solvers/idaklu/IDAKLUSolver.cpp
  src/pybamm/solvers/c_solvers/idaklu/IDAKLUSolver.hpp
  src/pybamm/solvers/c_solvers/idaklu/IDAKLUSolverGroup.cpp
  src/pybamm/solvers/c_solvers/idaklu/IDAKLUSolverGroup.hpp
  src/pybamm/solvers/c_solvers/idaklu/IDAKLUSolverOpenMP.inl
  src/pybamm/solvers/c_solvers/idaklu/IDAKLUSolverOpenMP.hpp
  src/pybamm/solvers/c_solvers/idaklu/IDAKLUSolverOpenMP_solvers.cpp
  src/pybamm/solvers/c_solvers/idaklu/IDAKLUSolverOpenMP_solvers.hpp
  src/pybamm/solvers/c_solvers/idaklu/sundials_functions.inl
  src/pybamm/solvers/c_solvers/idaklu/sundials_functions.hpp
  src/pybamm/solvers/c_solvers/idaklu/IdakluJax.cpp
  src/pybamm/solvers/c_solvers/idaklu/IdakluJax.hpp
  src/pybamm/solvers/c_solvers/idaklu/common.hpp
  src/pybamm/solvers/c_solvers/idaklu/common.cpp
  src/pybamm/solvers/c_solvers/idaklu/Solution.cpp
  src/pybamm/solvers/c_solvers/idaklu/Solution.hpp
  src/pybamm/solvers/c_solvers/idaklu/SolutionData.cpp
  src/pybamm/solvers/c_solvers/idaklu/SolutionData.hpp
  src/pybamm/solvers/c_solvers/idaklu/Options.hpp
  src/pybamm/solvers/c_solvers/idaklu/Options.cpp
  # IDAKLU expressions / function evaluation [abstract]
  src/pybamm/solvers/c_solvers/idaklu/Expressions/Expressions.hpp
  src/pybamm/solvers/c_solvers/idaklu/Expressions/Base/Expression.hpp
  src/pybamm/solvers/c_solvers/idaklu/Expressions/Base/ExpressionSet.hpp
  src/pybamm/solvers/c_solvers/idaklu/Expressions/Base/ExpressionTypes.hpp
  # IDAKLU expressions - concrete implementations
  ${IDAKLU_EXPR_CASADI_SOURCE_FILES}
  ${IDAKLU_EXPR_IREE_SOURCE_FILES}
)

if(CMAKE_SYSTEM_NAME STREQUAL "Windows")
  set(USE_PYTHON_CASADI FALSE)
else()
  set(USE_PYTHON_CASADI TRUE)
endif()

# Use importlib to find the casadi path without importing it. This is useful
# to find the path for the build-time dependency, not the run-time dependency.
execute_process(
    COMMAND "${PYTHON_EXECUTABLE}" -c
    "import importlib.util; print(next(iter(importlib.util.find_spec('casadi').submodule_search_locations)))"
    OUTPUT_VARIABLE CASADI_DIR
    OUTPUT_STRIP_TRAILING_WHITESPACE)

if(CASADI_DIR)
  file(TO_CMAKE_PATH ${CASADI_DIR} CASADI_DIR)
  message("Found Python casadi path: ${CASADI_DIR}")
endif()

if(${USE_PYTHON_CASADI})
  message("Trying to link against Python casadi package")
  find_package(casadi CONFIG PATHS ${CASADI_DIR} REQUIRED NO_DEFAULT_PATH)
else()
  message("Trying to link against any casadi package apart from the Python one")
  set(CMAKE_IGNORE_PATH "${CASADI_DIR}/cmake")
  find_package(casadi CONFIG REQUIRED)
endif()

<<<<<<< HEAD
=======
set_target_properties(
  idaklu PROPERTIES
  INSTALL_RPATH "${CASADI_DIR}"
  INSTALL_RPATH_USE_LINK_PATH TRUE
)

# openmp
if (${CMAKE_SYSTEM_NAME} MATCHES "Darwin")
  execute_process(
      COMMAND "brew" "--prefix"
      OUTPUT_VARIABLE HOMEBREW_PREFIX
      OUTPUT_STRIP_TRAILING_WHITESPACE)
  if (OpenMP_ROOT)
    set(OpenMP_ROOT "${OpenMP_ROOT}:${HOMEBREW_PREFIX}/opt/libomp")
  else()
    set(OpenMP_ROOT "${HOMEBREW_PREFIX}/opt/libomp")
  endif()
endif()
find_package(OpenMP)
if(OpenMP_CXX_FOUND)
    target_link_libraries(idaklu PRIVATE OpenMP::OpenMP_CXX)
endif()

>>>>>>> d362c983
set(CMAKE_MODULE_PATH ${CMAKE_MODULE_PATH} ${PROJECT_SOURCE_DIR})

if(NOT DEFINED ENV{INSTALL_DIR})
  set(INSTALL_DIR "${CMAKE_CURRENT_SOURCE_DIR}/sundials_KLU_libs")
else()
  set(INSTALL_DIR $ENV{INSTALL_DIR})
endif()

message(STATUS "INSTALL_DIR is set to: ${INSTALL_DIR}")

# Sundials
find_package(SUNDIALS REQUIRED)
message("SUNDIALS found in ${SUNDIALS_INCLUDE_DIR}: ${SUNDIALS_LIBRARIES}")
target_include_directories(idaklu PRIVATE ${SUNDIALS_INCLUDE_DIR})
target_link_libraries(idaklu PRIVATE ${SUNDIALS_LIBRARIES} casadi)

# link suitesparse
# if using vcpkg, use config mode to
# find suitesparse. Otherwise, use FindSuiteSparse module
if(DEFINED VCPKG_ROOT_DIR)
  find_package(SuiteSparse CONFIG REQUIRED)
else()
  find_package(SuiteSparse REQUIRED)
  message("SuiteSparse found in ${SuiteSparse_INCLUDE_DIRS}: ${SuiteSparse_LIBRARIES}")
endif()
include_directories(${SuiteSparse_INCLUDE_DIRS})
target_link_libraries(idaklu PRIVATE ${SuiteSparse_LIBRARIES})

if(DEFINED ENV{CIBUILDWHEEL} AND CMAKE_SYSTEM_NAME STREQUAL "Linux")
  set(SUNDIALS_LIBRARY_DIR "${INSTALL_DIR}/lib64")
  set(SUITESPARSE_LIBRARY_DIR "${INSTALL_DIR}/lib64")
else()
  set(SUNDIALS_LIBRARY_DIR "${INSTALL_DIR}/lib")
  set(SUITESPARSE_LIBRARY_DIR "${INSTALL_DIR}/lib")
endif()

set_target_properties(idaklu PROPERTIES
  INSTALL_RPATH "${CASADI_DIR};${SUNDIALS_LIBRARY_DIR};${SUITESPARSE_LIBRARY_DIR}"
  INSTALL_RPATH_USE_LINK_PATH TRUE
  BUILD_RPATH "${CASADI_DIR};${SUNDIALS_LIBRARY_DIR};${SUITESPARSE_LIBRARY_DIR}"
)
message("NOTE: RPATHS linking SUNDIALS, SuiteSparse and casADi are set")

# IREE (MLIR compiler and runtime library) build settings
if(${PYBAMM_IDAKLU_EXPR_IREE} STREQUAL "ON" )
  set(IREE_BUILD_COMPILER ON)
  set(IREE_BUILD_TESTS OFF)
  set(IREE_BUILD_SAMPLES OFF)
  add_subdirectory(iree EXCLUDE_FROM_ALL)
  set(IREE_COMPILER_ROOT "${CMAKE_CURRENT_SOURCE_DIR}/iree/compiler")
  target_include_directories(idaklu SYSTEM PRIVATE "${IREE_COMPILER_ROOT}/bindings/c/iree/compiler")
  target_compile_options(idaklu PRIVATE ${IREE_DEFAULT_COPTS})
  target_link_libraries(idaklu PRIVATE iree_compiler_bindings_c_loader)
  target_link_libraries(idaklu PRIVATE iree_runtime_runtime)
endif()

if(DEFINED ENV{CIBUILDWHEEL})
  install(TARGETS idaklu DESTINATION "pybamm/solvers")
else()
  install(TARGETS idaklu DESTINATION "${CMAKE_CURRENT_SOURCE_DIR}/src/pybamm/solvers")
endif()<|MERGE_RESOLUTION|>--- conflicted
+++ resolved
@@ -144,14 +144,6 @@
   find_package(casadi CONFIG REQUIRED)
 endif()
 
-<<<<<<< HEAD
-=======
-set_target_properties(
-  idaklu PROPERTIES
-  INSTALL_RPATH "${CASADI_DIR}"
-  INSTALL_RPATH_USE_LINK_PATH TRUE
-)
-
 # openmp
 if (${CMAKE_SYSTEM_NAME} MATCHES "Darwin")
   execute_process(
@@ -169,7 +161,6 @@
     target_link_libraries(idaklu PRIVATE OpenMP::OpenMP_CXX)
 endif()
 
->>>>>>> d362c983
 set(CMAKE_MODULE_PATH ${CMAKE_MODULE_PATH} ${PROJECT_SOURCE_DIR})
 
 if(NOT DEFINED ENV{INSTALL_DIR})
