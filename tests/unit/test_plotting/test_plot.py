--- conflicted
+++ resolved
@@ -1,21 +1,13 @@
 import pybamm
 import pytest
 import numpy as np
-<<<<<<< HEAD
-
-=======
->>>>>>> 8983f43a
 import matplotlib.pyplot as plt
 from matplotlib import use
 
 use("Agg")
 
 
-<<<<<<< HEAD
-class TestPlot(unittest.TestCase):
-=======
 class TestPlot:
->>>>>>> 8983f43a
     def test_plot(self):
         x = pybamm.Array(np.array([0, 3, 10]))
         y = pybamm.Array(np.array([6, 16, 78]))
