--- conflicted
+++ resolved
@@ -1,21 +1,11 @@
 #
 # Tests for the Scalar class
 #
-<<<<<<< HEAD
-
-import unittest
-import unittest.mock as mock
-=======
->>>>>>> 8983f43a
 
 import pybamm
 
 
-<<<<<<< HEAD
-class TestScalar(unittest.TestCase):
-=======
 class TestScalar:
->>>>>>> 8983f43a
     def test_scalar_eval(self):
         a = pybamm.Scalar(5)
         assert a.value == 5
