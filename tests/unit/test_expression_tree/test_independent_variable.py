#
# Tests for the Parameter class
#
<<<<<<< HEAD

import unittest

=======
import pytest
>>>>>>> 8983f43a

import pybamm
import sympy


<<<<<<< HEAD
class TestIndependentVariable(unittest.TestCase):
=======
class TestIndependentVariable:
>>>>>>> 8983f43a
    def test_variable_init(self):
        a = pybamm.IndependentVariable("a")
        assert a.name == "a"
        assert a.domain == []
        a = pybamm.IndependentVariable("a", domain=["test"])
        assert a.domain[0] == "test"
        a = pybamm.IndependentVariable("a", domain="test")
        assert a.domain[0] == "test"
        with pytest.raises(TypeError):
            pybamm.IndependentVariable("a", domain=1)

    def test_time(self):
        t = pybamm.Time()
        assert t.name == "time"
        assert t.evaluate(4) == 4
        with pytest.raises(ValueError):
            t.evaluate(None)

        t = pybamm.t
        assert t.name == "time"
        assert t.evaluate(4) == 4
        with pytest.raises(ValueError):
            t.evaluate(None)

        assert t.evaluate_for_shape() == 0

    def test_spatial_variable(self):
        x = pybamm.SpatialVariable("x", "negative electrode")
        assert x.name == "x"
        assert not x.evaluates_on_edges("primary")
        y = pybamm.SpatialVariable("y", "separator")
        assert y.name == "y"
        z = pybamm.SpatialVariable("z", "positive electrode")
        assert z.name == "z"
        r = pybamm.SpatialVariable("r", "negative particle")
        assert r.name == "r"
        with pytest.raises(NotImplementedError):
            x.evaluate()

        with pytest.raises(ValueError, match="domain must be"):
            pybamm.SpatialVariable("x", [])
        with pytest.raises(pybamm.DomainError):
            pybamm.SpatialVariable("r_n", ["positive particle"])
        with pytest.raises(pybamm.DomainError):
            pybamm.SpatialVariable("r_p", ["negative particle"])
        with pytest.raises(pybamm.DomainError):
            pybamm.SpatialVariable("x", ["negative particle"])

    def test_spatial_variable_edge(self):
        x = pybamm.SpatialVariableEdge("x", "negative electrode")
        assert x.name == "x"
        assert x.evaluates_on_edges("primary")

    def test_to_equation(self):
        # Test print_name
        func = pybamm.IndependentVariable("a")
        func.print_name = "test"
        assert func.to_equation() == sympy.Symbol("test")

        assert pybamm.IndependentVariable("a").to_equation() == sympy.Symbol("a")

        # Test time
        assert pybamm.t.to_equation() == sympy.Symbol("t")<|MERGE_RESOLUTION|>--- conflicted
+++ resolved
@@ -1,23 +1,13 @@
 #
 # Tests for the Parameter class
 #
-<<<<<<< HEAD
-
-import unittest
-
-=======
 import pytest
->>>>>>> 8983f43a
 
 import pybamm
 import sympy
 
 
-<<<<<<< HEAD
-class TestIndependentVariable(unittest.TestCase):
-=======
 class TestIndependentVariable:
->>>>>>> 8983f43a
     def test_variable_init(self):
         a = pybamm.IndependentVariable("a")
         assert a.name == "a"
