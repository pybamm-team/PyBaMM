--- conflicted
+++ resolved
@@ -71,13 +71,8 @@
         ):
             pybamm.PrimaryBroadcast(a, "negative electrode")
         a = pybamm.Symbol("a", domain="negative particle")
-<<<<<<< HEAD
-        with self.assertRaisesRegex(
-            pybamm.DomainError, "Cannot do primary broadcast from particle"
-=======
         with pytest.raises(
             pybamm.DomainError, match="Cannot do primary broadcast from particle domain"
->>>>>>> 414b9181
         ):
             pybamm.PrimaryBroadcast(a, "current collector")
 
