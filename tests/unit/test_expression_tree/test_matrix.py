--- conflicted
+++ resolved
@@ -1,23 +1,13 @@
 #
 # Tests for the Matrix class
 #
-<<<<<<< HEAD
-
-=======
->>>>>>> 8983f43a
 import pybamm
 import numpy as np
 from scipy.sparse import csr_matrix
 
 
-<<<<<<< HEAD
-
-class TestMatrix(unittest.TestCase):
-    def setUp(self):
-=======
 class TestMatrix:
     def setup_method(self):
->>>>>>> 8983f43a
         self.A = np.array([[1, 2, 0], [0, 1, 0], [0, 0, 1]])
         self.x = np.array([1, 2, 3])
         self.mat = pybamm.Matrix(self.A)
