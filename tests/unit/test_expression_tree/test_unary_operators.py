--- conflicted
+++ resolved
@@ -12,10 +12,6 @@
 from sympy.vector.operators import Gradient as sympy_Gradient
 
 import pybamm
-<<<<<<< HEAD
-from pybamm.util import import_optional_dependency
-=======
->>>>>>> e29d30e0
 
 
 class TestUnaryOperators(TestCase):
@@ -684,17 +680,6 @@
         self.assertFalse((2 * a).is_constant())
 
     def test_to_equation(self):
-<<<<<<< HEAD
-        sympy = import_optional_dependency("sympy")
-        sympy_Divergence = import_optional_dependency(
-            "sympy.vector.operators", "Divergence"
-        )
-        sympy_Gradient = import_optional_dependency(
-            "sympy.vector.operators", "Gradient"
-        )
-
-=======
->>>>>>> e29d30e0
         a = pybamm.Symbol("a", domain="negative particle")
         b = pybamm.Symbol("b", domain="current collector")
         c = pybamm.Symbol("c", domain="test")
