#
# Tests for the Concatenation class and subclasses
#
import unittest
import unittest.mock as mock
from tests import TestCase

import numpy as np

import pybamm
<<<<<<< HEAD
from pybamm.util import import_optional_dependency
=======
import sympy
>>>>>>> e29d30e0
from tests import get_discretisation_for_testing, get_mesh_for_testing


class TestConcatenations(TestCase):
    def test_base_concatenation(self):
        a = pybamm.Symbol("a", domain="test a")
        b = pybamm.Symbol("b", domain="test b")
        c = pybamm.Symbol("c", domain="test c")
        conc = pybamm.concatenation(a, b, c)
        self.assertEqual(conc.name, "concatenation")
        self.assertEqual(str(conc), "concatenation(a, b, c)")
        self.assertIsInstance(conc.children[0], pybamm.Symbol)
        self.assertEqual(conc.children[0].name, "a")
        self.assertEqual(conc.children[1].name, "b")
        self.assertEqual(conc.children[2].name, "c")
        d = pybamm.Vector([2], domain="test a")
        e = pybamm.Vector([1], domain="test b")
        f = pybamm.Vector([3], domain="test c")
        conc2 = pybamm.concatenation(d, e, f)
        with self.assertRaises(TypeError):
            conc2.evaluate()

        # trying to concatenate non-pybamm symbols
        with self.assertRaises(TypeError):
            pybamm.concatenation(1, 2)

        # concatenation of length 0
        with self.assertRaisesRegex(ValueError, "Cannot create empty concatenation"):
            pybamm.concatenation()

        # concatenation of lenght 1
        self.assertEqual(pybamm.concatenation(a), a)

        a = pybamm.Variable("a", domain="test a")
        b = pybamm.Variable("b", domain="test b")
        with self.assertRaisesRegex(TypeError, "ConcatenationVariable"):
            pybamm.Concatenation(a, b)

        # base concatenation jacobian
        a = pybamm.Symbol("a", domain="test a")
        b = pybamm.Symbol("b", domain="test b")
        conc3 = pybamm.Concatenation(a, b)
        with self.assertRaises(NotImplementedError):
            conc3._concatenation_jac(None)

    def test_concatenation_domains(self):
        a = pybamm.Symbol("a", domain=["negative electrode"])
        b = pybamm.Symbol("b", domain=["separator", "positive electrode"])
        c = pybamm.Symbol("c", domain=["test"])
        conc = pybamm.concatenation(a, b, c)
        self.assertEqual(
            conc.domain,
            ["negative electrode", "separator", "positive electrode", "test"],
        )

        # Can't concatenate nodes with overlapping domains
        d = pybamm.Symbol("d", domain=["separator"])
        with self.assertRaises(pybamm.DomainError):
            pybamm.concatenation(a, b, d)

    def test_concatenation_auxiliary_domains(self):
        a = pybamm.Symbol(
            "a",
            domain=["negative electrode"],
            auxiliary_domains={"secondary": "current collector"},
        )
        b = pybamm.Symbol(
            "b",
            domain=["separator", "positive electrode"],
            auxiliary_domains={"secondary": "current collector"},
        )
        conc = pybamm.concatenation(a, b)
        self.assertDomainEqual(
            conc.domains,
            {
                "primary": ["negative electrode", "separator", "positive electrode"],
                "secondary": ["current collector"],
            },
        )

        # Can't concatenate nodes with overlapping domains
        c = pybamm.Symbol(
            "c", domain=["test"], auxiliary_domains={"secondary": "something else"}
        )
        with self.assertRaisesRegex(
            pybamm.DomainError, "children must have same or empty auxiliary domains"
        ):
            pybamm.concatenation(a, b, c)

    def test_concatenations_scale(self):
        a = pybamm.Variable("a", domain="test a")
        b = pybamm.Variable("b", domain="test b")

        conc = pybamm.concatenation(a, b)
        self.assertEqual(conc.scale, 1)
        self.assertEqual(conc.reference, 0)

        a._scale = 2
        with self.assertRaisesRegex(
            ValueError, "Cannot concatenate symbols with different scales"
        ):
            pybamm.concatenation(a, b)

        b._scale = 2
        conc = pybamm.concatenation(a, b)
        self.assertEqual(conc.scale, 2)

        a._reference = 3
        with self.assertRaisesRegex(
            ValueError, "Cannot concatenate symbols with different references"
        ):
            pybamm.concatenation(a, b)

        b._reference = 3
        conc = pybamm.concatenation(a, b)
        self.assertEqual(conc.reference, 3)

        a.bounds = (0, 1)
        with self.assertRaisesRegex(
            ValueError, "Cannot concatenate symbols with different bounds"
        ):
            pybamm.concatenation(a, b)

        b.bounds = (0, 1)
        conc = pybamm.concatenation(a, b)
        self.assertEqual(conc.bounds, (0, 1))

    def test_concatenation_simplify(self):
        # Primary broadcast
        var = pybamm.Variable("var", "current collector")
        a = pybamm.PrimaryBroadcast(var, "negative electrode")
        b = pybamm.PrimaryBroadcast(var, "separator")
        c = pybamm.PrimaryBroadcast(var, "positive electrode")

        concat = pybamm.concatenation(a, b, c)
        self.assertIsInstance(concat, pybamm.PrimaryBroadcast)
        self.assertEqual(concat.orphans[0], var)
        self.assertEqual(
            concat.domain, ["negative electrode", "separator", "positive electrode"]
        )

        # Full broadcast
        a = pybamm.FullBroadcast(0, "negative electrode", "current collector")
        b = pybamm.FullBroadcast(0, "separator", "current collector")
        c = pybamm.FullBroadcast(0, "positive electrode", "current collector")

        concat = pybamm.concatenation(a, b, c)
        self.assertIsInstance(concat, pybamm.FullBroadcast)
        self.assertEqual(concat.orphans[0], pybamm.Scalar(0))
        self.assertDomainEqual(
            concat.domains,
            {
                "primary": ["negative electrode", "separator", "positive electrode"],
                "secondary": ["current collector"],
            },
        )

    def test_numpy_concatenation_vectors(self):
        # with entries
        y = np.linspace(0, 1, 15)[:, np.newaxis]
        a = pybamm.Vector(y[:5])
        b = pybamm.Vector(y[5:9])
        c = pybamm.Vector(y[9:])
        conc = pybamm.NumpyConcatenation(a, b, c)
        np.testing.assert_array_equal(conc.evaluate(None, y), y)
        # with y_slice
        a = pybamm.StateVector(slice(0, 10))
        b = pybamm.StateVector(slice(10, 15))
        c = pybamm.StateVector(slice(15, 23))
        conc = pybamm.NumpyConcatenation(a, b, c)
        y = np.linspace(0, 1, 23)[:, np.newaxis]
        np.testing.assert_array_equal(conc.evaluate(None, y), y)
        # empty concatenation
        conc = pybamm.NumpyConcatenation()
        self.assertEqual(conc._concatenation_jac(None), 0)

    def test_numpy_concatenation_vector_scalar(self):
        # with entries
        y = np.linspace(0, 1, 10)[:, np.newaxis]
        a = pybamm.Vector(y)
        b = pybamm.Scalar(16)
        c = pybamm.Scalar(3)
        conc = pybamm.NumpyConcatenation(a, b, c)
        np.testing.assert_array_equal(
            conc.evaluate(y=y), np.concatenate([y, np.array([[16]]), np.array([[3]])])
        )

        # with y_slice
        a = pybamm.StateVector(slice(0, 10))
        conc = pybamm.NumpyConcatenation(a, b, c)
        np.testing.assert_array_equal(
            conc.evaluate(y=y), np.concatenate([y, np.array([[16]]), np.array([[3]])])
        )

        # with time
        b = pybamm.t
        conc = pybamm.NumpyConcatenation(a, b, c)
        np.testing.assert_array_equal(
            conc.evaluate(16, y), np.concatenate([y, np.array([[16]]), np.array([[3]])])
        )

    def test_domain_concatenation_domains(self):
        mesh = get_mesh_for_testing()
        # ensure concatenated domains are sorted correctly
        a = pybamm.Symbol("a", domain=["negative electrode"])
        b = pybamm.Symbol("b", domain=["separator", "positive electrode"])
        conc = pybamm.DomainConcatenation([a, b], mesh)
        self.assertEqual(
            conc.domain,
            [
                "negative electrode",
                "separator",
                "positive electrode",
            ],
        )

        conc.secondary_dimensions_npts = 2
        with self.assertRaisesRegex(ValueError, "Concatenation and children must have"):
            conc.create_slices(None)

    def test_concatenation_orphans(self):
        a = pybamm.Variable("a", domain=["negative electrode"])
        b = pybamm.Variable("b", domain=["separator"])
        c = pybamm.Variable("c", domain=["positive electrode"])
        conc = pybamm.concatenation(a, b, c)
        a_new, b_new, c_new = conc.orphans

        # We should be able to manipulate the children without TreeErrors
        self.assertIsInstance(2 * a_new, pybamm.Multiplication)
        self.assertIsInstance(3 + b_new, pybamm.Addition)
        self.assertIsInstance(4 - c_new, pybamm.Subtraction)

        # ids should stay the same
        self.assertEqual(a, a_new)
        self.assertEqual(b, b_new)
        self.assertEqual(c, c_new)
        self.assertEqual(conc, pybamm.concatenation(a_new, b_new, c_new))

    def test_broadcast_and_concatenate(self):
        # create discretisation
        disc = get_discretisation_for_testing()
        mesh = disc.mesh

        # Piecewise constant scalars
        a = pybamm.PrimaryBroadcast(1, ["negative electrode"])
        b = pybamm.PrimaryBroadcast(2, ["separator"])
        c = pybamm.PrimaryBroadcast(3, ["positive electrode"])
        conc = pybamm.concatenation(a, b, c)

        self.assertEqual(
            conc.domain, ["negative electrode", "separator", "positive electrode"]
        )
        self.assertEqual(conc.children[0].domain, ["negative electrode"])
        self.assertEqual(conc.children[1].domain, ["separator"])
        self.assertEqual(conc.children[2].domain, ["positive electrode"])
        processed_conc = disc.process_symbol(conc)
        np.testing.assert_array_equal(
            processed_conc.evaluate(),
            np.concatenate(
                [
                    np.ones(mesh["negative electrode"].npts),
                    2 * np.ones(mesh["separator"].npts),
                    3 * np.ones(mesh["positive electrode"].npts),
                ]
            )[:, np.newaxis],
        )

        # Piecewise constant functions of time
        a_t = pybamm.PrimaryBroadcast(pybamm.t, ["negative electrode"])
        b_t = pybamm.PrimaryBroadcast(2 * pybamm.t, ["separator"])
        c_t = pybamm.PrimaryBroadcast(3 * pybamm.t, ["positive electrode"])
        conc = pybamm.concatenation(a_t, b_t, c_t)

        self.assertEqual(
            conc.domain, ["negative electrode", "separator", "positive electrode"]
        )
        self.assertEqual(conc.children[0].domain, ["negative electrode"])
        self.assertEqual(conc.children[1].domain, ["separator"])
        self.assertEqual(conc.children[2].domain, ["positive electrode"])

        processed_conc = disc.process_symbol(conc)
        np.testing.assert_array_equal(
            processed_conc.evaluate(t=2),
            np.concatenate(
                [
                    2 * np.ones(mesh["negative electrode"].npts),
                    4 * np.ones(mesh["separator"].npts),
                    6 * np.ones(mesh["positive electrode"].npts),
                ]
            )[:, np.newaxis],
        )

        # Piecewise constant state vectors
        a_sv = pybamm.PrimaryBroadcast(
            pybamm.StateVector(slice(0, 1)), ["negative electrode"]
        )
        b_sv = pybamm.PrimaryBroadcast(pybamm.StateVector(slice(1, 2)), ["separator"])
        c_sv = pybamm.PrimaryBroadcast(
            pybamm.StateVector(slice(2, 3)), ["positive electrode"]
        )
        conc = pybamm.concatenation(a_sv, b_sv, c_sv)

        self.assertEqual(
            conc.domain, ["negative electrode", "separator", "positive electrode"]
        )
        self.assertEqual(conc.children[0].domain, ["negative electrode"])
        self.assertEqual(conc.children[1].domain, ["separator"])
        self.assertEqual(conc.children[2].domain, ["positive electrode"])

        processed_conc = disc.process_symbol(conc)
        y = np.array([1, 2, 3])
        np.testing.assert_array_equal(
            processed_conc.evaluate(y=y),
            np.concatenate(
                [
                    np.ones(mesh["negative electrode"].npts),
                    2 * np.ones(mesh["separator"].npts),
                    3 * np.ones(mesh["positive electrode"].npts),
                ]
            )[:, np.newaxis],
        )

        # Mixed
        conc = pybamm.concatenation(a, b_t, c_sv)

        self.assertEqual(
            conc.domain, ["negative electrode", "separator", "positive electrode"]
        )
        self.assertEqual(conc.children[0].domain, ["negative electrode"])
        self.assertEqual(conc.children[1].domain, ["separator"])
        self.assertEqual(conc.children[2].domain, ["positive electrode"])

        processed_conc = disc.process_symbol(conc)
        np.testing.assert_array_equal(
            processed_conc.evaluate(t=2, y=y),
            np.concatenate(
                [
                    np.ones(mesh["negative electrode"].npts),
                    4 * np.ones(mesh["separator"].npts),
                    3 * np.ones(mesh["positive electrode"].npts),
                ]
            )[:, np.newaxis],
        )

    def test_domain_error(self):
        a = pybamm.Symbol("a")
        b = pybamm.Symbol("b")
        with self.assertRaisesRegex(
            pybamm.DomainError, "Cannot concatenate child 'a' with empty domain"
        ):
            pybamm.DomainConcatenation([a, b], None)

    def test_numpy_concatenation(self):
        a = pybamm.Variable("a")
        b = pybamm.Variable("b")
        c = pybamm.Variable("c")
        self.assertEqual(
            pybamm.numpy_concatenation(pybamm.numpy_concatenation(a, b), c),
            pybamm.NumpyConcatenation(a, b, c),
        )

    def test_to_equation(self):
<<<<<<< HEAD
        sympy = import_optional_dependency("sympy")
=======
>>>>>>> e29d30e0
        a = pybamm.Symbol("a", domain="test a")
        b = pybamm.Symbol("b", domain="test b")
        func_symbol = sympy.Symbol(r"\begin{cases}a\\b\end{cases}")

        # Test print_name
        func = pybamm.Concatenation(a, b)
        func.print_name = "test"
        self.assertEqual(func.to_equation(), sympy.Symbol("test"))

        # Test concat_sym
        self.assertEqual(pybamm.Concatenation(a, b).to_equation(), func_symbol)

    def test_to_from_json(self):
        # test DomainConcatenation
        mesh = get_mesh_for_testing()
        a = pybamm.Symbol("a", domain=["negative electrode"])
        b = pybamm.Symbol("b", domain=["separator", "positive electrode"])
        conc = pybamm.DomainConcatenation([a, b], mesh)

        json_dict = {
            "name": "domain_concatenation",
            "id": mock.ANY,
            "domains": {
                "primary": ["negative electrode", "separator", "positive electrode"],
                "secondary": [],
                "tertiary": [],
                "quaternary": [],
            },
            "slices": {
                "negative electrode": [{"start": 0, "stop": 40, "step": None}],
                "separator": [{"start": 40, "stop": 65, "step": None}],
                "positive electrode": [{"start": 65, "stop": 100, "step": None}],
            },
            "size": 100,
            "children_slices": [
                {"negative electrode": [{"start": 0, "stop": 40, "step": None}]},
                {
                    "separator": [{"start": 0, "stop": 25, "step": None}],
                    "positive electrode": [{"start": 25, "stop": 60, "step": None}],
                },
            ],
            "secondary_dimensions_npts": 1,
        }

        self.assertEqual(
            conc.to_json(),
            json_dict,
        )

        # manually add children
        json_dict["children"] = [a, b]

        # check symbol re-creation
        self.assertEqual(pybamm.pybamm.DomainConcatenation._from_json(json_dict), conc)

        # -----------------------------
        # test NumpyConcatenation -----
        # -----------------------------

        y = np.linspace(0, 1, 15)[:, np.newaxis]
        a_np = pybamm.Vector(y[:5])
        b_np = pybamm.Vector(y[5:9])
        c_np = pybamm.Vector(y[9:])
        conc_np = pybamm.NumpyConcatenation(a_np, b_np, c_np)

        np_json = {
            "name": "numpy_concatenation",
            "id": mock.ANY,
            "domains": {
                "primary": [],
                "secondary": [],
                "tertiary": [],
                "quaternary": [],
            },
        }

        # test to_json
        self.assertEqual(conc_np.to_json(), np_json)

        # add children
        np_json["children"] = [a_np, b_np, c_np]

        # test _from_json
        self.assertEqual(pybamm.NumpyConcatenation._from_json(np_json), conc_np)


if __name__ == "__main__":
    print("Add -v for more debug output")
    import sys

    if "-v" in sys.argv:
        debug = True
    pybamm.settings.debug_mode = True
    unittest.main()<|MERGE_RESOLUTION|>--- conflicted
+++ resolved
@@ -8,11 +8,7 @@
 import numpy as np
 
 import pybamm
-<<<<<<< HEAD
-from pybamm.util import import_optional_dependency
-=======
 import sympy
->>>>>>> e29d30e0
 from tests import get_discretisation_for_testing, get_mesh_for_testing
 
 
@@ -375,10 +371,6 @@
         )
 
     def test_to_equation(self):
-<<<<<<< HEAD
-        sympy = import_optional_dependency("sympy")
-=======
->>>>>>> e29d30e0
         a = pybamm.Symbol("a", domain="test a")
         b = pybamm.Symbol("b", domain="test b")
         func_symbol = sympy.Symbol(r"\begin{cases}a\\b\end{cases}")
