#
# Tests for the KLU Solver class
#

from contextlib import redirect_stdout
import io
import unittest
import pytest
import numpy as np

import pybamm
from tests import get_discretisation_for_testing


@pytest.mark.cibw
@unittest.skipIf(not pybamm.has_idaklu(), "idaklu solver is not installed")
class TestIDAKLUSolver(unittest.TestCase):
    def test_ida_roberts_klu(self):
        # this test implements a python version of the ida Roberts
        # example provided in sundials
        # see sundials ida examples pdf
        for form in ["casadi", "iree"]:
<<<<<<< HEAD
            if (form == "jax" or form == "iree") and not pybamm.has_jax():
                continue
            if (form == "iree") and not pybamm.has_iree():
=======
            if (form == "iree") and (not pybamm.have_jax() or not pybamm.have_iree()):
>>>>>>> 5fdee8a7
                continue
            if form == "casadi":
                root_method = "casadi"
            else:
                root_method = "lm"
            model = pybamm.BaseModel()
            model.convert_to_format = "jax" if form == "iree" else form
            u = pybamm.Variable("u")
            v = pybamm.Variable("v")
            model.rhs = {u: 0.1 * v}
            model.algebraic = {v: 1 - v}
            model.initial_conditions = {u: 0, v: 1}
            model.events = [pybamm.Event("1", 0.2 - u), pybamm.Event("2", v)]

            disc = pybamm.Discretisation()
            disc.process_model(model)

            solver = pybamm.IDAKLUSolver(
                root_method=root_method,
                options={"jax_evaluator": "iree"} if form == "iree" else {},
            )

            # Test
            t_eval = np.linspace(0, 3, 100)
            t_interp = t_eval
            solution = solver.solve(model, t_eval, t_interp=t_interp)

            # test that final time is time of event
            # y = 0.1 t + y0 so y=0.2 when t=2
            np.testing.assert_array_almost_equal(solution.t[-1], 2.0)

            # test that final value is the event value
            np.testing.assert_array_almost_equal(solution.y[0, -1], 0.2)

            # test that y[1] remains constant
            np.testing.assert_array_almost_equal(
                solution.y[1, :], np.ones(solution.t.shape)
            )

            # test that y[0] = to true solution
            true_solution = 0.1 * solution.t
            np.testing.assert_array_almost_equal(solution.y[0, :], true_solution)

    def test_model_events(self):
        for form in ["casadi", "iree"]:
<<<<<<< HEAD
            if (form == "jax" or form == "iree") and not pybamm.has_jax():
                continue
            if (form == "iree") and not pybamm.has_iree():
=======
            if (form == "iree") and (not pybamm.have_jax() or not pybamm.have_iree()):
>>>>>>> 5fdee8a7
                continue
            if form == "casadi":
                root_method = "casadi"
            else:
                root_method = "lm"
            # Create model
            model = pybamm.BaseModel()
            model.convert_to_format = "jax" if form == "iree" else form
            var = pybamm.Variable("var")
            model.rhs = {var: 0.1 * var}
            model.initial_conditions = {var: 1}

            # create discretisation
            disc = pybamm.Discretisation()
            model_disc = disc.process_model(model, inplace=False)
            # Solve
            solver = pybamm.IDAKLUSolver(
                rtol=1e-8,
                atol=1e-8,
                root_method=root_method,
                options={"jax_evaluator": "iree"} if form == "iree" else {},
            )

            t_interp = np.linspace(0, 1, 100)
            t_eval = [t_interp[0], t_interp[-1]]

            solution = solver.solve(model_disc, t_eval, t_interp=t_interp)
            np.testing.assert_array_equal(
                solution.t, t_interp, err_msg=f"Failed for form {form}"
            )
            np.testing.assert_array_almost_equal(
                solution.y[0],
                np.exp(0.1 * solution.t),
                decimal=5,
                err_msg=f"Failed for form {form}",
            )

            # Check invalid atol type raises an error
            with self.assertRaises(pybamm.SolverError):
                solver._check_atol_type({"key": "value"}, [])

            # enforce events that won't be triggered
            model.events = [pybamm.Event("an event", var + 1)]
            model_disc = disc.process_model(model, inplace=False)
            solver = pybamm.IDAKLUSolver(
                rtol=1e-8,
                atol=1e-8,
                root_method=root_method,
                options={"jax_evaluator": "iree"} if form == "iree" else {},
            )
            solution = solver.solve(model_disc, t_eval, t_interp=t_interp)
            np.testing.assert_array_equal(solution.t, t_interp)
            np.testing.assert_array_almost_equal(
                solution.y[0],
                np.exp(0.1 * solution.t),
                decimal=5,
                err_msg=f"Failed for form {form}",
            )

            # enforce events that will be triggered
            model.events = [pybamm.Event("an event", 1.01 - var)]
            model_disc = disc.process_model(model, inplace=False)
            solver = pybamm.IDAKLUSolver(
                rtol=1e-8,
                atol=1e-8,
                root_method=root_method,
                options={"jax_evaluator": "iree"} if form == "iree" else {},
            )
            solution = solver.solve(model_disc, t_eval, t_interp=t_interp)
            self.assertLess(len(solution.t), len(t_interp))
            np.testing.assert_array_almost_equal(
                solution.y[0],
                np.exp(0.1 * solution.t),
                decimal=5,
                err_msg=f"Failed for form {form}",
            )

            # bigger dae model with multiple events
            model = pybamm.BaseModel()
            whole_cell = ["negative electrode", "separator", "positive electrode"]
            var1 = pybamm.Variable("var1", domain=whole_cell)
            var2 = pybamm.Variable("var2", domain=whole_cell)
            model.rhs = {var1: 0.1 * var1}
            model.algebraic = {var2: 2 * var1 - var2}
            model.initial_conditions = {var1: 1, var2: 2}
            model.events = [
                pybamm.Event("var1 = 1.5", pybamm.min(1.5 - var1)),
                pybamm.Event("var2 = 2.5", pybamm.min(2.5 - var2)),
            ]
            disc = get_discretisation_for_testing()
            disc.process_model(model)

            solver = pybamm.IDAKLUSolver(
                rtol=1e-8,
                atol=1e-8,
                root_method=root_method,
                options={"jax_evaluator": "iree"} if form == "iree" else {},
            )
            t_eval = np.array([0, 5])
            solution = solver.solve(model, t_eval)
            np.testing.assert_array_less(solution.y[0, :-1], 1.5)
            np.testing.assert_array_less(solution.y[-1, :-1], 2.5)
            np.testing.assert_equal(solution.t_event[0], solution.t[-1])
            np.testing.assert_array_equal(solution.y_event[:, 0], solution.y[:, -1])
            np.testing.assert_array_almost_equal(
                solution.y[0],
                np.exp(0.1 * solution.t),
                decimal=5,
                err_msg=f"Failed for form {form}",
            )
            np.testing.assert_array_almost_equal(
                solution.y[-1],
                2 * np.exp(0.1 * solution.t),
                decimal=5,
                err_msg=f"Failed for form {form}",
            )

    def test_input_params(self):
        # test a mix of scalar and vector input params
        for form in ["casadi", "iree"]:
<<<<<<< HEAD
            if (form == "jax" or form == "iree") and not pybamm.has_jax():
                continue
            if (form == "iree") and not pybamm.has_iree():
=======
            if (form == "iree") and (not pybamm.have_jax() or not pybamm.have_iree()):
>>>>>>> 5fdee8a7
                continue
            if form == "casadi":
                root_method = "casadi"
            else:
                root_method = "lm"
            model = pybamm.BaseModel()
            model.convert_to_format = "jax" if form == "iree" else form
            u1 = pybamm.Variable("u1")
            u2 = pybamm.Variable("u2")
            u3 = pybamm.Variable("u3")
            v = pybamm.Variable("v")
            a = pybamm.InputParameter("a")
            b = pybamm.InputParameter("b", expected_size=2)
            model.rhs = {u1: a * v, u2: pybamm.Index(b, 0), u3: pybamm.Index(b, 1)}
            model.algebraic = {v: 1 - v}
            model.initial_conditions = {u1: 0, u2: 0, u3: 0, v: 1}

            disc = pybamm.Discretisation()
            disc.process_model(model)

            solver = pybamm.IDAKLUSolver(
                root_method=root_method,
                options={"jax_evaluator": "iree"} if form == "iree" else {},
            )

            t_interp = np.linspace(0, 3, 100)
            t_eval = [t_interp[0], t_interp[-1]]
            a_value = 0.1
            b_value = np.array([[0.2], [0.3]])

            sol = solver.solve(
                model,
                t_eval,
                inputs={"a": a_value, "b": b_value},
                t_interp=t_interp,
            )

            # test that y[3] remains constant
            np.testing.assert_array_almost_equal(
                sol.y[3], np.ones(sol.t.shape), err_msg=f"Failed for form {form}"
            )

            # test that y[0] = to true solution
            true_solution = a_value * sol.t
            np.testing.assert_array_almost_equal(
                sol.y[0], true_solution, err_msg=f"Failed for form {form}"
            )

            # test that y[1:3] = to true solution
            true_solution = b_value * sol.t
            np.testing.assert_array_almost_equal(
                sol.y[1:3], true_solution, err_msg=f"Failed for form {form}"
            )

    def test_sensitivities_initial_condition(self):
        for form in ["casadi", "iree"]:
            for output_variables in [[], ["2v"]]:
<<<<<<< HEAD
                if (form == "jax" or form == "iree") and not pybamm.has_jax():
                    continue
                if (form == "iree") and not pybamm.has_iree():
=======
                if (form == "iree") and (
                    not pybamm.have_jax() or not pybamm.have_iree()
                ):
>>>>>>> 5fdee8a7
                    continue
                if form == "casadi":
                    root_method = "casadi"
                else:
                    root_method = "lm"
                model = pybamm.BaseModel()
                model.convert_to_format = "jax" if form == "iree" else form
                u = pybamm.Variable("u")
                v = pybamm.Variable("v")
                a = pybamm.InputParameter("a")
                model.rhs = {u: -u}
                model.algebraic = {v: a * u - v}
                model.initial_conditions = {u: 1, v: 1}
                model.variables = {"2v": 2 * v}

                disc = pybamm.Discretisation()
                disc.process_model(model)
                solver = pybamm.IDAKLUSolver(
                    rtol=1e-6,
                    atol=1e-6,
                    root_method=root_method,
                    output_variables=output_variables,
                    options={"jax_evaluator": "iree"} if form == "iree" else {},
                )

                t_interp = np.linspace(0, 3, 100)
                t_eval = [t_interp[0], t_interp[-1]]

                a_value = 0.1

                sol = solver.solve(
                    model,
                    t_eval,
                    inputs={"a": a_value},
                    calculate_sensitivities=True,
                    t_interp=t_interp,
                )

                np.testing.assert_array_almost_equal(
                    sol["2v"].sensitivities["a"].full().flatten(),
                    np.exp(-sol.t) * 2,
                    decimal=4,
                    err_msg=f"Failed for form {form}",
                )

    def test_ida_roberts_klu_sensitivities(self):
        # this test implements a python version of the ida Roberts
        # example provided in sundials
        # see sundials ida examples pdf
        for form in ["casadi", "iree"]:
<<<<<<< HEAD
            if (form == "jax" or form == "iree") and not pybamm.has_jax():
                continue
            if (form == "iree") and not pybamm.has_iree():
=======
            if (form == "iree") and (not pybamm.have_jax() or not pybamm.have_iree()):
>>>>>>> 5fdee8a7
                continue
            if form == "casadi":
                root_method = "casadi"
            else:
                root_method = "lm"
            model = pybamm.BaseModel()
            model.convert_to_format = "jax" if form == "iree" else form
            u = pybamm.Variable("u")
            v = pybamm.Variable("v")
            a = pybamm.InputParameter("a")
            model.rhs = {u: a * v}
            model.algebraic = {v: 1 - v}
            model.initial_conditions = {u: 0, v: 1}
            model.variables = {"2u": 2 * u}

            disc = pybamm.Discretisation()
            disc.process_model(model)

            solver = pybamm.IDAKLUSolver(
                root_method=root_method,
                options={"jax_evaluator": "iree"} if form == "iree" else {},
            )

            t_interp = np.linspace(0, 3, 100)
            t_eval = [t_interp[0], t_interp[-1]]
            a_value = 0.1

            # solve first without sensitivities
            sol = solver.solve(
                model,
                t_eval,
                inputs={"a": a_value},
                t_interp=t_interp,
            )

            # test that y[1] remains constant
            np.testing.assert_array_almost_equal(
                sol.y[1, :], np.ones(sol.t.shape), err_msg=f"Failed for form {form}"
            )

            # test that y[0] = to true solution
            true_solution = a_value * sol.t
            np.testing.assert_array_almost_equal(
                sol.y[0, :], true_solution, err_msg=f"Failed for form {form}"
            )

            # should be no sensitivities calculated
            with self.assertRaises(KeyError):
                print(sol.sensitivities["a"])

            # now solve with sensitivities (this should cause set_up to be run again)
            sol = solver.solve(
                model,
                t_eval,
                inputs={"a": a_value},
                calculate_sensitivities=True,
                t_interp=t_interp,
            )

            # test that y[1] remains constant
            np.testing.assert_array_almost_equal(
                sol.y[1, :], np.ones(sol.t.shape), err_msg=f"Failed for form {form}"
            )

            # test that y[0] = to true solution
            true_solution = a_value * sol.t
            np.testing.assert_array_almost_equal(
                sol.y[0, :], true_solution, err_msg=f"Failed for form {form}"
            )

            # evaluate the sensitivities using idas
            dyda_ida = sol.sensitivities["a"]

            # evaluate the sensitivities using finite difference
            h = 1e-6
            sol_plus = solver.solve(
                model, t_eval, inputs={"a": a_value + 0.5 * h}, t_interp=t_interp
            )
            sol_neg = solver.solve(
                model, t_eval, inputs={"a": a_value - 0.5 * h}, t_interp=t_interp
            )
            dyda_fd = (sol_plus.y - sol_neg.y) / h
            dyda_fd = dyda_fd.transpose().reshape(-1, 1)

            decimal = (
                2 if form == "iree" else 6
            )  # iree currently operates with single precision
            np.testing.assert_array_almost_equal(
                dyda_ida, dyda_fd, decimal=decimal, err_msg=f"Failed for form {form}"
            )

            # get the sensitivities for the variable
            d2uda = sol["2u"].sensitivities["a"]
            np.testing.assert_array_almost_equal(
                2 * dyda_ida[0:200:2],
                d2uda,
                decimal=decimal,
                err_msg=f"Failed for form {form}",
            )

    def test_ida_roberts_consistent_initialization(self):
        # this test implements a python version of the ida Roberts
        # example provided in sundials
        # see sundials ida examples pdf
        for form in ["casadi", "iree"]:
<<<<<<< HEAD
            if (form == "jax" or form == "iree") and not pybamm.has_jax():
                continue
            if (form == "iree") and not pybamm.has_iree():
=======
            if (form == "iree") and (not pybamm.have_jax() or not pybamm.have_iree()):
>>>>>>> 5fdee8a7
                continue
            if form == "casadi":
                root_method = "casadi"
            else:
                root_method = "lm"
            model = pybamm.BaseModel()
            model.convert_to_format = "jax" if form == "iree" else form
            u = pybamm.Variable("u")
            v = pybamm.Variable("v")
            model.rhs = {u: 0.1 * v}
            model.algebraic = {v: 1 - v}
            model.initial_conditions = {u: 0, v: 2}

            disc = pybamm.Discretisation()
            disc.process_model(model)

            solver = pybamm.IDAKLUSolver(
                root_method=root_method,
                options={"jax_evaluator": "iree"} if form == "iree" else {},
            )

            # Set up and  model consistently initializate the model
            solver.set_up(model)
            t0 = 0.0
            solver._set_consistent_initialization(model, t0, inputs_dict={})

            # u(t0) = 0, v(t0) = 1
            np.testing.assert_array_almost_equal(
                model.y0full, [0, 1], err_msg=f"Failed for form {form}"
            )
            # u'(t0) = 0.1 * v(t0) = 0.1
            # Since v is algebraic, the initial derivative is set to 0
            np.testing.assert_array_almost_equal(
                model.ydot0full, [0.1, 0], err_msg=f"Failed for form {form}"
            )

    def test_sensitivities_with_events(self):
        # this test implements a python version of the ida Roberts
        # example provided in sundials
        # see sundials ida examples pdf
        for form in ["casadi", "iree"]:
<<<<<<< HEAD
            if (form == "jax" or form == "iree") and not pybamm.has_jax():
                continue
            if (form == "iree") and not pybamm.has_iree():
=======
            if (form == "iree") and (not pybamm.have_jax() or not pybamm.have_iree()):
>>>>>>> 5fdee8a7
                continue
            if form == "casadi":
                root_method = "casadi"
            else:
                root_method = "lm"
            model = pybamm.BaseModel()
            model.convert_to_format = "jax" if form == "iree" else form
            u = pybamm.Variable("u")
            v = pybamm.Variable("v")
            a = pybamm.InputParameter("a")
            b = pybamm.InputParameter("b")
            model.rhs = {u: a * v + b}
            model.algebraic = {v: 1 - v}
            model.initial_conditions = {u: 0, v: 1}
            model.events = [pybamm.Event("1", 0.2 - u)]

            disc = pybamm.Discretisation()
            disc.process_model(model)

            solver = pybamm.IDAKLUSolver(
                root_method=root_method,
                options={"jax_evaluator": "iree"} if form == "iree" else {},
            )

            t_interp = np.linspace(0, 3, 100)
            t_eval = [t_interp[0], t_interp[-1]]

            a_value = 0.1
            b_value = 0.0

            # solve first without sensitivities
            sol = solver.solve(
                model,
                t_eval,
                inputs={"a": a_value, "b": b_value},
                calculate_sensitivities=True,
                t_interp=t_interp,
            )

            # test that y[1] remains constant
            np.testing.assert_array_almost_equal(
                sol.y[1, :], np.ones(sol.t.shape), err_msg=f"Failed for form {form}"
            )

            # test that y[0] = to true solution
            true_solution = a_value * sol.t
            np.testing.assert_array_almost_equal(
                sol.y[0, :], true_solution, err_msg=f"Failed for form {form}"
            )

            # evaluate the sensitivities using idas
            dyda_ida = sol.sensitivities["a"]
            dydb_ida = sol.sensitivities["b"]

            # evaluate the sensitivities using finite difference
            h = 1e-6
            sol_plus = solver.solve(
                model,
                t_eval,
                inputs={"a": a_value + 0.5 * h, "b": b_value},
                t_interp=t_interp,
            )
            sol_neg = solver.solve(
                model,
                t_eval,
                inputs={"a": a_value - 0.5 * h, "b": b_value},
                t_interp=t_interp,
            )
            max_index = min(sol_plus.y.shape[1], sol_neg.y.shape[1]) - 1
            dyda_fd = (sol_plus.y[:, :max_index] - sol_neg.y[:, :max_index]) / h
            dyda_fd = dyda_fd.transpose().reshape(-1, 1)

            decimal = (
                2 if form == "iree" else 6
            )  # iree currently operates with single precision
            np.testing.assert_array_almost_equal(
                dyda_ida[: (2 * max_index), :],
                dyda_fd,
                decimal=decimal,
                err_msg=f"Failed for form {form}",
            )

            sol_plus = solver.solve(
                model,
                t_eval,
                inputs={"a": a_value, "b": b_value + 0.5 * h},
                t_interp=t_interp,
            )
            sol_neg = solver.solve(
                model,
                t_eval,
                inputs={"a": a_value, "b": b_value - 0.5 * h},
                t_interp=t_interp,
            )
            max_index = min(sol_plus.y.shape[1], sol_neg.y.shape[1]) - 1
            dydb_fd = (sol_plus.y[:, :max_index] - sol_neg.y[:, :max_index]) / h
            dydb_fd = dydb_fd.transpose().reshape(-1, 1)

            np.testing.assert_array_almost_equal(
                dydb_ida[: (2 * max_index), :],
                dydb_fd,
                decimal=decimal,
                err_msg=f"Failed for form {form}",
            )

    def test_failures(self):
        # this test implements a python version of the ida Roberts
        # example provided in sundials
        # see sundials ida examples pdf
        model = pybamm.BaseModel()
        model.use_jacobian = False
        u = pybamm.Variable("u")
        model.rhs = {u: -0.1 * u}
        model.initial_conditions = {u: 1}

        disc = pybamm.Discretisation()
        disc.process_model(model)

        solver = pybamm.IDAKLUSolver()

        t_eval = [0, 3]
        with self.assertRaisesRegex(pybamm.SolverError, "KLU requires the Jacobian"):
            solver.solve(model, t_eval)

        model = pybamm.BaseModel()
        u = pybamm.Variable("u")
        model.rhs = {u: -0.1 * u}
        model.initial_conditions = {u: 1}

        disc = pybamm.Discretisation()
        disc.process_model(model)

        solver = pybamm.IDAKLUSolver()

        # will give solver error
        t_eval = [0, -3]
        with self.assertRaisesRegex(
            pybamm.SolverError, "t_eval must increase monotonically"
        ):
            solver.solve(model, t_eval)

        # try and solve model with numerical issues so the solver fails
        model = pybamm.BaseModel()
        u = pybamm.Variable("u")
        model.rhs = {u: -0.1 / u}
        model.initial_conditions = {u: 0}

        disc = pybamm.Discretisation()
        disc.process_model(model)

        solver = pybamm.IDAKLUSolver()

        t_eval = [0, 3]
        with self.assertRaisesRegex(pybamm.SolverError, "FAILURE IDA"):
            solver.solve(model, t_eval)

    def test_dae_solver_algebraic_model(self):
        for form in ["casadi", "iree"]:
<<<<<<< HEAD
            if (form == "jax" or form == "iree") and not pybamm.has_jax():
                continue
            if (form == "iree") and not pybamm.has_iree():
=======
            if (form == "iree") and (not pybamm.have_jax() or not pybamm.have_iree()):
>>>>>>> 5fdee8a7
                continue
            if form == "casadi":
                root_method = "casadi"
            else:
                root_method = "lm"
            model = pybamm.BaseModel()
            model.convert_to_format = "jax" if form == "iree" else form
            var = pybamm.Variable("var")
            model.algebraic = {var: var + 1}
            model.initial_conditions = {var: 0}

            disc = pybamm.Discretisation()
            disc.process_model(model)

            solver = pybamm.IDAKLUSolver(
                root_method=root_method,
                options={"jax_evaluator": "iree"} if form == "iree" else {},
            )
            t_eval = [0, 1]
            solution = solver.solve(model, t_eval)
            np.testing.assert_array_equal(solution.y, -1)

            # change initial_conditions and re-solve (to test if ics_only works)
            model.concatenated_initial_conditions = pybamm.Vector(np.array([[1]]))
            solution = solver.solve(model, t_eval)
            np.testing.assert_array_equal(solution.y, -1)

    def test_banded(self):
        model = pybamm.lithium_ion.SPM()
        model.convert_to_format = "casadi"
        param = model.default_parameter_values
        param.process_model(model)
        geometry = model.default_geometry
        param.process_geometry(geometry)
        mesh = pybamm.Mesh(geometry, model.default_submesh_types, model.default_var_pts)
        disc = pybamm.Discretisation(mesh, model.default_spatial_methods)
        disc.process_model(model)

        t_interp = np.linspace(0, 3600, 100)
        t_eval = [t_interp[0], t_interp[-1]]
        solver = pybamm.IDAKLUSolver()
        soln = solver.solve(model, t_eval, t_interp=t_interp)

        options = {
            "jacobian": "banded",
            "linear_solver": "SUNLinSol_Band",
        }
        solver_banded = pybamm.IDAKLUSolver(options=options)
        soln_banded = solver_banded.solve(model, t_eval, t_interp=t_interp)

        np.testing.assert_array_almost_equal(soln.y, soln_banded.y, 5)

    def test_setup_options(self):
        model = pybamm.BaseModel()
        u = pybamm.Variable("u")
        v = pybamm.Variable("v")
        model.rhs = {u: -0.1 * u}
        model.algebraic = {v: v - u}
        model.initial_conditions = {u: 1, v: 1}
        disc = pybamm.Discretisation()
        disc.process_model(model)

        t_interp = np.linspace(0, 1)
        t_eval = [t_interp[0], t_interp[-1]]
        solver = pybamm.IDAKLUSolver()
        soln_base = solver.solve(model, t_eval, t_interp=t_interp)

        # test print_stats
        solver = pybamm.IDAKLUSolver(options={"print_stats": True})
        f = io.StringIO()
        with redirect_stdout(f):
            solver.solve(model, t_eval, t_interp=t_interp)
        s = f.getvalue()
        self.assertIn("Solver Stats", s)

        solver = pybamm.IDAKLUSolver(options={"print_stats": False})
        f = io.StringIO()
        with redirect_stdout(f):
            solver.solve(model, t_eval, t_interp=t_interp)
        s = f.getvalue()
        self.assertEqual(len(s), 0)

        # test everything else
        for jacobian in ["none", "dense", "sparse", "matrix-free", "garbage"]:
            for linear_solver in [
                "SUNLinSol_SPBCGS",
                "SUNLinSol_Dense",
                "SUNLinSol_KLU",
                "SUNLinSol_SPFGMR",
                "SUNLinSol_SPGMR",
                "SUNLinSol_SPTFQMR",
                "garbage",
            ]:
                for precon in ["none", "BBDP"]:
                    options = {
                        "jacobian": jacobian,
                        "linear_solver": linear_solver,
                        "preconditioner": precon,
                        "max_num_steps": 10000,
                    }
                    solver = pybamm.IDAKLUSolver(
                        atol=1e-8,
                        rtol=1e-8,
                        options=options,
                    )
                    works = (
                        jacobian == "none"
                        and (linear_solver == "SUNLinSol_Dense")
                        or jacobian == "dense"
                        and (linear_solver == "SUNLinSol_Dense")
                        or jacobian == "sparse"
                        and (
                            linear_solver != "SUNLinSol_Dense"
                            and linear_solver != "garbage"
                        )
                        or jacobian == "matrix-free"
                        and (
                            linear_solver != "SUNLinSol_KLU"
                            and linear_solver != "SUNLinSol_Dense"
                            and linear_solver != "garbage"
                        )
                    )

                    if works:
                        soln = solver.solve(model, t_eval, t_interp=t_interp)
                        np.testing.assert_array_almost_equal(soln.y, soln_base.y, 4)
                    else:
                        with self.assertRaises(ValueError):
                            soln = solver.solve(model, t_eval, t_interp=t_interp)

    def test_solver_options(self):
        model = pybamm.BaseModel()
        u = pybamm.Variable("u")
        v = pybamm.Variable("v")
        model.rhs = {u: -0.1 * u}
        model.algebraic = {v: v - u}
        model.initial_conditions = {u: 1, v: 1}
        disc = pybamm.Discretisation()
        disc.process_model(model)

        t_interp = np.linspace(0, 1)
        t_eval = [t_interp[0], t_interp[-1]]
        solver = pybamm.IDAKLUSolver()
        soln_base = solver.solve(model, t_eval, t_interp=t_interp)

        options_success = {
            "max_order_bdf": 4,
            "max_num_steps": 490,
            "dt_init": 0.01,
            "dt_max": 1000.9,
            "max_error_test_failures": 11,
            "max_nonlinear_iterations": 5,
            "max_convergence_failures": 11,
            "nonlinear_convergence_coefficient": 1.0,
            "suppress_algebraic_error": True,
            "nonlinear_convergence_coefficient_ic": 0.01,
            "max_num_steps_ic": 6,
            "max_num_jacobians_ic": 5,
            "max_num_iterations_ic": 11,
            "max_linesearch_backtracks_ic": 101,
            "linesearch_off_ic": True,
            "init_all_y_ic": False,
            "linear_solver": "SUNLinSol_KLU",
            "linsol_max_iterations": 6,
            "epsilon_linear_tolerance": 0.06,
            "increment_factor": 0.99,
            "linear_solution_scaling": False,
        }

        # test everything works
        for option in options_success:
            options = {option: options_success[option]}
            solver = pybamm.IDAKLUSolver(rtol=1e-6, atol=1e-6, options=options)
            soln = solver.solve(model, t_eval, t_interp=t_interp)

            np.testing.assert_array_almost_equal(soln.y, soln_base.y, 4)

        options_fail = {
            "max_order_bdf": -1,
            "max_num_steps_ic": -1,
            "max_num_jacobians_ic": -1,
            "max_num_iterations_ic": -1,
            "max_linesearch_backtracks_ic": -1,
            "epsilon_linear_tolerance": -1.0,
            "increment_factor": -1.0,
        }

        # test that the solver throws a warning
        for option in options_fail:
            options = {option: options_fail[option]}
            solver = pybamm.IDAKLUSolver(options=options)

            with self.assertRaises(ValueError):
                solver.solve(model, t_eval)

    def test_with_output_variables(self):
        # Construct a model and solve for all variables, then test
        # the 'output_variables' option for each variable in turn, confirming
        # equivalence
        input_parameters = {}  # Sensitivities dictionary
        t_interp = np.linspace(0, 3600, 100)
        t_eval = [t_interp[0], t_interp[-1]]

        # construct model
        def construct_model():
            model = pybamm.lithium_ion.DFN()
            geometry = model.default_geometry
            param = model.default_parameter_values
            param.update({key: "[input]" for key in input_parameters})
            param.process_model(model)
            param.process_geometry(geometry)
            var_pts = {"x_n": 50, "x_s": 50, "x_p": 50, "r_n": 5, "r_p": 5}
            mesh = pybamm.Mesh(geometry, model.default_submesh_types, var_pts)
            disc = pybamm.Discretisation(
                mesh,
                model.default_spatial_methods,
                remove_independent_variables_from_rhs=True,
            )
            disc.process_model(model)
            return model

        options = {
            "linear_solver": "SUNLinSol_KLU",
            "jacobian": "sparse",
            "num_threads": 4,
        }

        # Use a selection of variables of different types
        output_variables = [
            "Voltage [V]",
            "Time [min]",
            "Current [A]",
            "r_n [m]",
            "x [m]",
            "x_s [m]",
            "Gradient of negative electrolyte potential [V.m-1]",
            "Negative particle flux [mol.m-2.s-1]",
            "Discharge capacity [A.h]",  # ExplicitTimeIntegral
            "Throughput capacity [A.h]",  # ExplicitTimeIntegral
        ]

        # vars that are not in the output_variables list, but are still accessible as
        # they are either model parameters, or do not require access to the state vector
        model_vars = [
            "Time [s]",
            "C-rate",
            "Ambient temperature [K]",
            "Porosity",
        ]

        # A list of variables that are not in the model and cannot be computed
        inaccessible_vars = [
            "Terminal voltage [V]",
            "Negative particle surface stoichiometry",
            "Electrode current density [A.m-2]",
            "Power [W]",
            "Resistance [Ohm]",
        ]

        # Use the full model as comparison (tested separately)
        solver_all = pybamm.IDAKLUSolver(
            atol=1e-8,
            rtol=1e-8,
            options=options,
        )
        sol_all = solver_all.solve(
            construct_model(),
            t_eval,
            inputs=input_parameters,
            calculate_sensitivities=True,
            t_interp=t_interp,
        )

        # Solve for a subset of variables and compare results
        solver = pybamm.IDAKLUSolver(
            atol=1e-8,
            rtol=1e-8,
            options=options,
            output_variables=output_variables,
        )
        sol = solver.solve(
            construct_model(),
            t_eval,
            inputs=input_parameters,
            t_interp=t_interp,
        )

        # Compare output to sol_all
        for varname in [*output_variables, *model_vars]:
            np.testing.assert_array_almost_equal(
                sol[varname](t_eval), sol_all[varname](t_eval), 3
            )

        # Check that the missing variables are not available in the solution
        for varname in inaccessible_vars:
            with self.assertRaises(KeyError):
                sol[varname].data

        # Mock a 1D current collector and initialise (none in the model)
        sol["x_s [m]"].domain = ["current collector"]
        sol["x_s [m]"].initialise_1D()

    def test_with_output_variables_and_sensitivities(self):
        # Construct a model and solve for all variables, then test
        # the 'output_variables' option for each variable in turn, confirming
        # equivalence

        for form in ["casadi", "iree"]:
<<<<<<< HEAD
            if (form == "jax" or form == "iree") and not pybamm.has_jax():
                continue
            if (form == "iree") and not pybamm.has_iree():
=======
            if (form == "iree") and (not pybamm.have_jax() or not pybamm.have_iree()):
>>>>>>> 5fdee8a7
                continue
            if form == "casadi":
                root_method = "casadi"
            else:
                root_method = "lm"
            input_parameters = {  # Sensitivities dictionary
                "Current function [A]": 0.222,
                "Separator porosity": 0.3,
            }

            # construct model
            model = pybamm.lithium_ion.DFN()
            model.convert_to_format = "jax" if form == "iree" else form
            geometry = model.default_geometry
            param = model.default_parameter_values
            param.update({key: "[input]" for key in input_parameters})
            param.process_model(model)
            param.process_geometry(geometry)
            var_pts = {"x_n": 50, "x_s": 50, "x_p": 50, "r_n": 5, "r_p": 5}
            mesh = pybamm.Mesh(geometry, model.default_submesh_types, var_pts)
            disc = pybamm.Discretisation(mesh, model.default_spatial_methods)
            disc.process_model(model)

            t_interp = np.linspace(0, 100, 5)
            t_eval = [t_interp[0], t_interp[-1]]

            options = {
                "linear_solver": "SUNLinSol_KLU",
                "jacobian": "sparse",
                "num_threads": 4,
                "max_num_steps": 1000,
            }
            if form == "iree":
                options["jax_evaluator"] = "iree"

            # Use a selection of variables of different types
            output_variables = [
                "Voltage [V]",
                "Time [min]",
                "x [m]",
                "Negative particle flux [mol.m-2.s-1]",
                "Throughput capacity [A.h]",  # ExplicitTimeIntegral
            ]

            # Use the full model as comparison (tested separately)
            solver_all = pybamm.IDAKLUSolver(
                root_method=root_method,
                atol=1e-8 if form != "iree" else 1e-0,  # iree has reduced precision
                rtol=1e-8 if form != "iree" else 1e-0,  # iree has reduced precision
                options=options,
            )
            sol_all = solver_all.solve(
                model,
                t_eval,
                inputs=input_parameters,
                calculate_sensitivities=True,
                t_interp=t_interp,
            )

            # Solve for a subset of variables and compare results
            solver = pybamm.IDAKLUSolver(
                root_method=root_method,
                atol=1e-8 if form != "iree" else 1e-0,  # iree has reduced precision
                rtol=1e-8 if form != "iree" else 1e-0,  # iree has reduced precision
                options=options,
                output_variables=output_variables,
            )
            sol = solver.solve(
                model,
                t_eval,
                inputs=input_parameters,
                calculate_sensitivities=True,
                t_interp=t_interp,
            )

            # Compare output to sol_all
            tol = 1e-5 if form != "iree" else 1e-2  # iree has reduced precision
            for varname in output_variables:
                np.testing.assert_array_almost_equal(
                    sol[varname](t_interp),
                    sol_all[varname](t_interp),
                    tol,
                    err_msg=f"Failed for {varname} with form {form}",
                )

            # Mock a 1D current collector and initialise (none in the model)
            sol["x_s [m]"].domain = ["current collector"]
            sol["x_s [m]"].initialise_1D()

    def test_bad_jax_evaluator(self):
        model = pybamm.lithium_ion.DFN()
        model.convert_to_format = "jax"
        with self.assertRaises(pybamm.SolverError):
            pybamm.IDAKLUSolver(options={"jax_evaluator": "bad_evaluator"})

    def test_bad_jax_evaluator_output_variables(self):
        model = pybamm.lithium_ion.DFN()
        model.convert_to_format = "jax"
        with self.assertRaises(pybamm.SolverError):
            pybamm.IDAKLUSolver(
                options={"jax_evaluator": "bad_evaluator"},
                output_variables=["Terminal voltage [V]"],
            )

    def test_with_output_variables_and_event_termination(self):
        model = pybamm.lithium_ion.DFN()
        parameter_values = pybamm.ParameterValues("Chen2020")

        sim = pybamm.Simulation(
            model,
            parameter_values=parameter_values,
            solver=pybamm.IDAKLUSolver(output_variables=["Terminal voltage [V]"]),
        )
        sol = sim.solve(np.linspace(0, 3600, 2))
        self.assertEqual(sol.termination, "event: Minimum voltage [V]")

        # create an event that doesn't require the state vector
        eps_p = model.variables["Positive electrode porosity"]
        model.events.append(
            pybamm.Event(
                "Zero positive electrode porosity cut-off",
                pybamm.min(eps_p),
                pybamm.EventType.TERMINATION,
            )
        )

        sim3 = pybamm.Simulation(
            model,
            parameter_values=parameter_values,
            solver=pybamm.IDAKLUSolver(output_variables=["Terminal voltage [V]"]),
        )
        sol3 = sim3.solve(np.linspace(0, 3600, 2))
        self.assertEqual(sol3.termination, "event: Minimum voltage [V]")

    def test_simulation_period(self):
        model = pybamm.lithium_ion.DFN()
        parameter_values = pybamm.ParameterValues("Chen2020")
        solver = pybamm.IDAKLUSolver()

        experiment = pybamm.Experiment(
            ["Charge at C/10 for 10 seconds"], period="0.1 seconds"
        )

        sim = pybamm.Simulation(
            model,
            parameter_values=parameter_values,
            experiment=experiment,
            solver=solver,
        )
        sol = sim.solve()

        np.testing.assert_array_almost_equal(sol.t, np.arange(0, 10.1, 0.1), decimal=4)

    def test_interpolate_time_step_start_offset(self):
        model = pybamm.lithium_ion.SPM()
        experiment = pybamm.Experiment(
            [
                "Discharge at C/10 for 10 seconds",
                "Charge at C/10 for 10 seconds",
            ],
            period="1 seconds",
        )
        solver = pybamm.IDAKLUSolver()
        sim = pybamm.Simulation(model, experiment=experiment, solver=solver)
        sol = sim.solve()
        np.testing.assert_equal(
            sol.sub_solutions[0].t[-1] + pybamm.settings.step_start_offset,
            sol.sub_solutions[1].t[0],
        )

    def test_python_idaklu_deprecation_errors(self):
        for form in ["python", "", "jax"]:
            if form == "jax" and not pybamm.has_jax():
                continue

            model = pybamm.BaseModel()
            model.convert_to_format = form
            u = pybamm.Variable("u")
            v = pybamm.Variable("v")
            model.rhs = {u: 0.1 * v}
            model.algebraic = {v: 1 - v}
            model.initial_conditions = {u: 0, v: 1}
            model.events = [pybamm.Event("1", 0.2 - u), pybamm.Event("2", v)]

            disc = pybamm.Discretisation()
            disc.process_model(model)

            t_eval = [0, 3]

            solver = pybamm.IDAKLUSolver(
                root_method="lm",
            )

            if form == "python":
                with self.assertRaisesRegex(
                    pybamm.SolverError,
                    "Unsupported option for convert_to_format=python",
                ):
                    with self.assertWarnsRegex(
                        DeprecationWarning,
                        "The python-idaklu solver has been deprecated.",
                    ):
                        _ = solver.solve(model, t_eval)
            elif form == "jax":
                with self.assertRaisesRegex(
                    pybamm.SolverError,
                    "Unsupported evaluation engine for convert_to_format=jax",
                ):
                    _ = solver.solve(model, t_eval)


if __name__ == "__main__":
    print("Add -v for more debug output")
    import sys

    if "-v" in sys.argv:
        debug = True
    pybamm.settings.debug_mode = True

    unittest.main()<|MERGE_RESOLUTION|>--- conflicted
+++ resolved
@@ -20,13 +20,7 @@
         # example provided in sundials
         # see sundials ida examples pdf
         for form in ["casadi", "iree"]:
-<<<<<<< HEAD
-            if (form == "jax" or form == "iree") and not pybamm.has_jax():
-                continue
-            if (form == "iree") and not pybamm.has_iree():
-=======
-            if (form == "iree") and (not pybamm.have_jax() or not pybamm.have_iree()):
->>>>>>> 5fdee8a7
+            if (form == "iree") and (not pybamm.has_jax() or not pybamm.has_iree()):
                 continue
             if form == "casadi":
                 root_method = "casadi"
@@ -72,13 +66,7 @@
 
     def test_model_events(self):
         for form in ["casadi", "iree"]:
-<<<<<<< HEAD
-            if (form == "jax" or form == "iree") and not pybamm.has_jax():
-                continue
-            if (form == "iree") and not pybamm.has_iree():
-=======
-            if (form == "iree") and (not pybamm.have_jax() or not pybamm.have_iree()):
->>>>>>> 5fdee8a7
+            if (form == "iree") and (not pybamm.has_jax() or not pybamm.has_iree()):
                 continue
             if form == "casadi":
                 root_method = "casadi"
@@ -199,13 +187,7 @@
     def test_input_params(self):
         # test a mix of scalar and vector input params
         for form in ["casadi", "iree"]:
-<<<<<<< HEAD
-            if (form == "jax" or form == "iree") and not pybamm.has_jax():
-                continue
-            if (form == "iree") and not pybamm.has_iree():
-=======
-            if (form == "iree") and (not pybamm.have_jax() or not pybamm.have_iree()):
->>>>>>> 5fdee8a7
+            if (form == "iree") and (not pybamm.has_jax() or not pybamm.has_iree()):
                 continue
             if form == "casadi":
                 root_method = "casadi"
@@ -263,15 +245,9 @@
     def test_sensitivities_initial_condition(self):
         for form in ["casadi", "iree"]:
             for output_variables in [[], ["2v"]]:
-<<<<<<< HEAD
-                if (form == "jax" or form == "iree") and not pybamm.has_jax():
-                    continue
-                if (form == "iree") and not pybamm.has_iree():
-=======
                 if (form == "iree") and (
-                    not pybamm.have_jax() or not pybamm.have_iree()
+                    not pybamm.has_jax() or not pybamm.has_iree()
                 ):
->>>>>>> 5fdee8a7
                     continue
                 if form == "casadi":
                     root_method = "casadi"
@@ -322,13 +298,7 @@
         # example provided in sundials
         # see sundials ida examples pdf
         for form in ["casadi", "iree"]:
-<<<<<<< HEAD
-            if (form == "jax" or form == "iree") and not pybamm.has_jax():
-                continue
-            if (form == "iree") and not pybamm.has_iree():
-=======
-            if (form == "iree") and (not pybamm.have_jax() or not pybamm.have_iree()):
->>>>>>> 5fdee8a7
+            if (form == "iree") and (not pybamm.has_jax() or not pybamm.has_iree()):
                 continue
             if form == "casadi":
                 root_method = "casadi"
@@ -434,13 +404,7 @@
         # example provided in sundials
         # see sundials ida examples pdf
         for form in ["casadi", "iree"]:
-<<<<<<< HEAD
-            if (form == "jax" or form == "iree") and not pybamm.has_jax():
-                continue
-            if (form == "iree") and not pybamm.has_iree():
-=======
-            if (form == "iree") and (not pybamm.have_jax() or not pybamm.have_iree()):
->>>>>>> 5fdee8a7
+            if (form == "iree") and (not pybamm.has_jax() or not pybamm.has_iree()):
                 continue
             if form == "casadi":
                 root_method = "casadi"
@@ -482,13 +446,7 @@
         # example provided in sundials
         # see sundials ida examples pdf
         for form in ["casadi", "iree"]:
-<<<<<<< HEAD
-            if (form == "jax" or form == "iree") and not pybamm.has_jax():
-                continue
-            if (form == "iree") and not pybamm.has_iree():
-=======
-            if (form == "iree") and (not pybamm.have_jax() or not pybamm.have_iree()):
->>>>>>> 5fdee8a7
+            if (form == "iree") and (not pybamm.has_jax() or not pybamm.has_iree()):
                 continue
             if form == "casadi":
                 root_method = "casadi"
@@ -647,13 +605,7 @@
 
     def test_dae_solver_algebraic_model(self):
         for form in ["casadi", "iree"]:
-<<<<<<< HEAD
-            if (form == "jax" or form == "iree") and not pybamm.has_jax():
-                continue
-            if (form == "iree") and not pybamm.has_iree():
-=======
-            if (form == "iree") and (not pybamm.have_jax() or not pybamm.have_iree()):
->>>>>>> 5fdee8a7
+            if (form == "iree") and (not pybamm.has_jax() or not pybamm.has_iree()):
                 continue
             if form == "casadi":
                 root_method = "casadi"
@@ -962,13 +914,7 @@
         # equivalence
 
         for form in ["casadi", "iree"]:
-<<<<<<< HEAD
-            if (form == "jax" or form == "iree") and not pybamm.has_jax():
-                continue
-            if (form == "iree") and not pybamm.has_iree():
-=======
-            if (form == "iree") and (not pybamm.have_jax() or not pybamm.have_iree()):
->>>>>>> 5fdee8a7
+            if (form == "iree") and (not pybamm.has_jax() or not pybamm.has_iree()):
                 continue
             if form == "casadi":
                 root_method = "casadi"
