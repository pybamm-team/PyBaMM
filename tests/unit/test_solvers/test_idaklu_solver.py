--- conflicted
+++ resolved
@@ -1121,18 +1121,4 @@
                     pybamm.SolverError,
                     match="Unsupported evaluation engine for convert_to_format=jax",
                 ):
-<<<<<<< HEAD
-                    _ = solver.solve(model, t_eval)
-
-
-if __name__ == "__main__":
-    print("Add -v for more debug output")
-
-    if "-v" in sys.argv:
-        debug = True
-    pybamm.settings.debug_mode = True
-
-    unittest.main()
-=======
-                    _ = solver.solve(model, t_eval)
->>>>>>> 35bcb78e
+                    _ = solver.solve(model, t_eval)