--- conflicted
+++ resolved
@@ -1061,7 +1061,42 @@
         sol3 = sim3.solve(np.linspace(0, 3600, 2))
         self.assertEqual(sol3.termination, "event: Minimum voltage [V]")
 
-<<<<<<< HEAD
+    def test_simulation_period(self):
+        model = pybamm.lithium_ion.DFN()
+        parameter_values = pybamm.ParameterValues("Chen2020")
+        solver = pybamm.IDAKLUSolver()
+
+        experiment = pybamm.Experiment(
+            ["Charge at C/10 for 10 seconds"], period="0.1 seconds"
+        )
+
+        sim = pybamm.Simulation(
+            model,
+            parameter_values=parameter_values,
+            experiment=experiment,
+            solver=solver,
+        )
+        sol = sim.solve()
+
+        np.testing.assert_array_almost_equal(sol.t, np.arange(0, 10.1, 0.1), decimal=4)
+
+    def test_interpolate_time_step_start_offset(self):
+        model = pybamm.lithium_ion.SPM()
+        experiment = pybamm.Experiment(
+            [
+                "Discharge at C/10 for 10 seconds",
+                "Charge at C/10 for 10 seconds",
+            ],
+            period="1 seconds",
+        )
+        solver = pybamm.IDAKLUSolver()
+        sim = pybamm.Simulation(model, experiment=experiment, solver=solver)
+        sol = sim.solve()
+        np.testing.assert_equal(
+            sol.sub_solutions[0].t[-1] + pybamm.settings.step_start_offset,
+            sol.sub_solutions[1].t[0],
+        )
+
     def test_python_idaklu_deprecation_errors(self):
         for form in ["python", "", "jax"]:
             if form == "jax" and not pybamm.have_jax():
@@ -1101,43 +1136,6 @@
                     "Unsupported evaluation engine for convert_to_format=jax",
                 ):
                     _ = solver.solve(model, t_eval)
-=======
-    def test_simulation_period(self):
-        model = pybamm.lithium_ion.DFN()
-        parameter_values = pybamm.ParameterValues("Chen2020")
-        solver = pybamm.IDAKLUSolver()
-
-        experiment = pybamm.Experiment(
-            ["Charge at C/10 for 10 seconds"], period="0.1 seconds"
-        )
-
-        sim = pybamm.Simulation(
-            model,
-            parameter_values=parameter_values,
-            experiment=experiment,
-            solver=solver,
-        )
-        sol = sim.solve()
-
-        np.testing.assert_array_almost_equal(sol.t, np.arange(0, 10.1, 0.1), decimal=4)
-
-    def test_interpolate_time_step_start_offset(self):
-        model = pybamm.lithium_ion.SPM()
-        experiment = pybamm.Experiment(
-            [
-                "Discharge at C/10 for 10 seconds",
-                "Charge at C/10 for 10 seconds",
-            ],
-            period="1 seconds",
-        )
-        solver = pybamm.IDAKLUSolver()
-        sim = pybamm.Simulation(model, experiment=experiment, solver=solver)
-        sol = sim.solve()
-        np.testing.assert_equal(
-            sol.sub_solutions[0].t[-1] + pybamm.settings.step_start_offset,
-            sol.sub_solutions[1].t[0],
-        )
->>>>>>> 8057c160
 
 
 if __name__ == "__main__":
