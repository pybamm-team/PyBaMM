--- conflicted
+++ resolved
@@ -2,10 +2,7 @@
 import io
 import pytest
 import numpy as np
-<<<<<<< HEAD
-=======
 import warnings
->>>>>>> 2e9f4310
 import pybamm
 from scipy.sparse import eye
 from tests import get_discretisation_for_testing
@@ -1302,7 +1299,6 @@
         np.testing.assert_allclose(solution.y[0], np.exp(0.1 * solution.t))
         np.testing.assert_allclose(solution.y[-1], 2 * np.exp(0.1 * solution.t))
 
-<<<<<<< HEAD
     def test_multiple_initial_conditions_dict(self):
         model = pybamm.BaseModel()
         model.convert_to_format = None
@@ -1512,7 +1508,7 @@
             solver.solve(
                 model, t_eval, inputs=inputs, initial_conditions=initial_conditions
             )
-=======
+
     def test_interpolant_extrapolate(self):
         x = np.linspace(0, 2)
         var = pybamm.Variable("var")
@@ -1555,5 +1551,4 @@
         with warnings.catch_warnings(record=True) as w:
             warnings.simplefilter("always")
             solver.solve(model, t_eval)
-            assert len(w) == 0
->>>>>>> 2e9f4310
+            assert len(w) == 0