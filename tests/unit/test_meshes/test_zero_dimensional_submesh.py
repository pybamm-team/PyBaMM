import pybamm
<<<<<<< HEAD
import unittest


class TestSubMesh0D(unittest.TestCase):
=======
import pytest


class TestSubMesh0D:
>>>>>>> 8983f43a
    def test_exceptions(self):
        position = {"x": {"position": 0}, "y": {"position": 0}}
        with pytest.raises(pybamm.GeometryError):
            pybamm.SubMesh0D(position)

    def test_init(self):
        position = {"x": {"position": 1}}
        generator = pybamm.SubMesh0D
        mesh = generator(position, None)
        mesh.add_ghost_meshes()<|MERGE_RESOLUTION|>--- conflicted
+++ resolved
@@ -1,15 +1,8 @@
 import pybamm
-<<<<<<< HEAD
-import unittest
-
-
-class TestSubMesh0D(unittest.TestCase):
-=======
 import pytest
 
 
 class TestSubMesh0D:
->>>>>>> 8983f43a
     def test_exceptions(self):
         position = {"x": {"position": 0}, "y": {"position": 0}}
         with pytest.raises(pybamm.GeometryError):
