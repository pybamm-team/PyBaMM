#
# Tests for the polynomial profile submodel
#
<<<<<<< HEAD

=======
>>>>>>> 8983f43a
import pybamm
import pytest


<<<<<<< HEAD
class TestParticlePolynomialProfile(unittest.TestCase):
=======
class TestParticlePolynomialProfile:
>>>>>>> 8983f43a
    def test_errors(self):
        with pytest.raises(ValueError, match="Particle type must be"):
            pybamm.particle.PolynomialProfile(None, "negative", {})<|MERGE_RESOLUTION|>--- conflicted
+++ resolved
@@ -1,19 +1,11 @@
 #
 # Tests for the polynomial profile submodel
 #
-<<<<<<< HEAD
-
-=======
->>>>>>> 8983f43a
 import pybamm
 import pytest
 
 
-<<<<<<< HEAD
-class TestParticlePolynomialProfile(unittest.TestCase):
-=======
 class TestParticlePolynomialProfile:
->>>>>>> 8983f43a
     def test_errors(self):
         with pytest.raises(ValueError, match="Particle type must be"):
             pybamm.particle.PolynomialProfile(None, "negative", {})