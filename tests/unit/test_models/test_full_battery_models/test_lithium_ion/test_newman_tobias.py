--- conflicted
+++ resolved
@@ -34,21 +34,8 @@
 
     @pytest.mark.skip(reason="Test currently not implemented")
     def test_well_posed_composite_diffusion_hysteresis(self):
-<<<<<<< HEAD
         pass  # skip this test
 
+    @pytest.mark.skip(reason="Test currently not implemented")
     def test_well_posed_composite_different_degradation(self):
-        pass  # skip this test
-
-
-if __name__ == "__main__":
-    print("Add -v for more debug output")
-    import sys
-
-    if "-v" in sys.argv:
-        debug = True
-    pybamm.settings.debug_mode = True
-    unittest.main()
-=======
-        pass  # skip this test
->>>>>>> 740fa50c
+        pass  # skip this test