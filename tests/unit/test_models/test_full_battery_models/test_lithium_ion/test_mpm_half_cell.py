--- conflicted
+++ resolved
@@ -1,18 +1,10 @@
 #
 # Tests for the lithium-ion MPM model
 #
-<<<<<<< HEAD
-
-=======
->>>>>>> 8983f43a
 import pybamm
 
 
-<<<<<<< HEAD
-class TestMPM(unittest.TestCase):
-=======
 class TestMPM:
->>>>>>> 8983f43a
     def test_well_posed(self):
         options = {"thermal": "isothermal", "working electrode": "positive"}
         model = pybamm.lithium_ion.MPM(options)
@@ -50,11 +42,7 @@
         model.check_well_posedness()
 
 
-<<<<<<< HEAD
-class TestMPMExternalCircuits(unittest.TestCase):
-=======
 class TestMPMExternalCircuits:
->>>>>>> 8983f43a
     def test_well_posed_voltage(self):
         options = {"operating mode": "voltage", "working electrode": "positive"}
         model = pybamm.lithium_ion.MPM(options)
