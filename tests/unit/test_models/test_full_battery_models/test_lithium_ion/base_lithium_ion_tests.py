#
# Base unit tests for the lithium-ion models
#
import pybamm


class BaseUnitTestLithiumIon:
    def check_well_posedness(self, options):
        model = self.model(options)
        model.check_well_posedness()

    def test_well_posed(self):
        options = {"thermal": "isothermal"}
        self.check_well_posedness(options)

    def test_well_posed_isothermal_heat_source(self):
        options = {
            "calculate heat source for isothermal models": "true",
            "thermal": "isothermal",
        }
        self.check_well_posedness(options)

    def test_well_posed_2plus1D(self):
        options = {"current collector": "potential pair", "dimensionality": 1}
        self.check_well_posedness(options)

        options = {"current collector": "potential pair", "dimensionality": 2}
        self.check_well_posedness(options)

    def test_well_posed_lumped_thermal_model_1D(self):
        options = {"thermal": "lumped"}
        self.check_well_posedness(options)

    def test_well_posed_x_full_thermal_model(self):
        options = {"thermal": "x-full"}
        self.check_well_posedness(options)

    def test_well_posed_lumped_thermal_1plus1D(self):
        options = {
            "current collector": "potential pair",
            "dimensionality": 1,
            "thermal": "lumped",
        }
        self.check_well_posedness(options)

    def test_well_posed_lumped_thermal_2plus1D(self):
        options = {
            "current collector": "potential pair",
            "dimensionality": 2,
            "thermal": "lumped",
        }
        self.check_well_posedness(options)

    def test_well_posed_thermal_1plus1D(self):
        options = {
            "current collector": "potential pair",
            "dimensionality": 1,
            "thermal": "x-lumped",
        }
        self.check_well_posedness(options)

    def test_well_posed_thermal_2plus1D(self):
        options = {
            "current collector": "potential pair",
            "dimensionality": 2,
            "thermal": "x-lumped",
        }
        self.check_well_posedness(options)

    def test_well_posed_contact_resistance(self):
        options = {"contact resistance": "true"}
        self.check_well_posedness(options)

    def test_well_posed_particle_uniform(self):
        options = {"particle": "uniform profile"}
        self.check_well_posedness(options)

    def test_well_posed_particle_quadratic(self):
        options = {"particle": "quadratic profile"}
        self.check_well_posedness(options)

    def test_well_posed_particle_quartic(self):
        options = {"particle": "quartic profile"}
        self.check_well_posedness(options)

    def test_well_posed_particle_mixed(self):
        options = {"particle": ("Fickian diffusion", "quartic profile")}
        self.check_well_posedness(options)

    def test_well_posed_constant_utilisation(self):
        options = {"interface utilisation": "constant"}
        self.check_well_posedness(options)

    def test_well_posed_current_driven_utilisation(self):
        options = {"interface utilisation": "current-driven"}
        self.check_well_posedness(options)

    def test_well_posed_mixed_utilisation(self):
        options = {"interface utilisation": ("current-driven", "constant")}
        self.check_well_posedness(options)

    def test_well_posed_loss_active_material_stress_negative(self):
        options = {"loss of active material": ("stress-driven", "none")}
        self.check_well_posedness(options)

    def test_well_posed_loss_active_material_stress_positive(self):
        options = {"loss of active material": ("none", "stress-driven")}
        self.check_well_posedness(options)

    def test_well_posed_loss_active_material_stress_both(self):
        options = {"loss of active material": "stress-driven"}
        self.check_well_posedness(options)

    def test_well_posed_loss_active_material_reaction(self):
        options = {"loss of active material": "reaction-driven"}
        self.check_well_posedness(options)

    def test_well_posed_loss_active_material_stress_reaction(self):
        options = {"loss of active material": "stress and reaction-driven"}
        self.check_well_posedness(options)

    def test_well_posed_loss_active_material_current_negative(self):
        options = {"loss of active material": ("current-driven", "none")}
        self.check_well_posedness(options)

    def test_well_posed_loss_active_material_current_positive(self):
        options = {"loss of active material": ("none", "current-driven")}
        self.check_well_posedness(options)

    def test_well_posed_surface_form_differential(self):
        options = {"surface form": "differential"}
        self.check_well_posedness(options)

    def test_well_posed_surface_form_algebraic(self):
        options = {"surface form": "algebraic"}
        self.check_well_posedness(options)

    def test_well_posed_kinetics_asymmetric_butler_volmer(self):
        options = {"intercalation kinetics": "asymmetric Butler-Volmer"}
        self.check_well_posedness(options)

    def test_well_posed_kinetics_linear(self):
        options = {"intercalation kinetics": "linear"}
        self.check_well_posedness(options)

    def test_well_posed_kinetics_marcus(self):
        options = {"intercalation kinetics": "Marcus"}
        self.check_well_posedness(options)

    def test_well_posed_kinetics_mhc(self):
        options = {"intercalation kinetics": "Marcus-Hush-Chidsey"}
        self.check_well_posedness(options)

    def test_well_posed_sei_constant(self):
        options = {"SEI": "constant"}
        self.check_well_posedness(options)

    def test_well_posed_sei_reaction_limited(self):
        options = {"SEI": "reaction limited"}
        self.check_well_posedness(options)

    def test_well_posed_asymmetric_sei_reaction_limited(self):
        options = {"SEI": "reaction limited (asymmetric)"}
        self.check_well_posedness(options)

    def test_well_posed_sei_reaction_limited_average_film_resistance(self):
        options = {
            "SEI": "reaction limited",
            "SEI film resistance": "average",
        }
        self.check_well_posedness(options)

    def test_well_posed_asymmetric_sei_reaction_limited_average_film_resistance(self):
        options = {
            "SEI": "reaction limited (asymmetric)",
            "SEI film resistance": "average",
        }
        self.check_well_posedness(options)

    def test_well_posed_sei_solvent_diffusion_limited(self):
        options = {"SEI": "solvent-diffusion limited"}
        self.check_well_posedness(options)

    def test_well_posed_sei_electron_migration_limited(self):
        options = {"SEI": "electron-migration limited"}
        self.check_well_posedness(options)

    def test_well_posed_sei_interstitial_diffusion_limited(self):
        options = {"SEI": "interstitial-diffusion limited"}
        self.check_well_posedness(options)

    def test_well_posed_sei_ec_reaction_limited(self):
        options = {
            "SEI": "ec reaction limited",
            "SEI porosity change": "true",
        }
        self.check_well_posedness(options)

    def test_well_posed_sei_asymmetric_ec_reaction_limited(self):
        options = {
            "SEI": "ec reaction limited (asymmetric)",
            "SEI porosity change": "true",
        }
        self.check_well_posedness(options)

    def test_well_posed_mechanics_negative_cracking(self):
        options = {"particle mechanics": ("swelling and cracking", "none")}
        self.check_well_posedness(options)

    def test_well_posed_mechanics_positive_cracking(self):
        options = {"particle mechanics": ("none", "swelling and cracking")}
        self.check_well_posedness(options)

    def test_well_posed_mechanics_both_cracking(self):
        options = {"particle mechanics": "swelling and cracking"}
        self.check_well_posedness(options)

    def test_well_posed_mechanics_both_swelling_only(self):
        options = {"particle mechanics": "swelling only"}
        self.check_well_posedness(options)

    def test_well_posed_mechanics_stress_induced_diffusion(self):
        options = {
            "particle mechanics": "swelling only",
            "stress-induced diffusion": "true",
        }
        self.check_well_posedness(options)

    def test_well_posed_mechanics_stress_induced_diffusion_mixed(self):
        options = {
            "particle mechanics": "swelling only",
            "stress-induced diffusion": ("true", "false"),
        }
        self.check_well_posedness(options)

    def test_well_posed_sei_reaction_limited_on_cracks(self):
        options = {
            "SEI": "reaction limited",
            "SEI on cracks": "true",
            "particle mechanics": "swelling and cracking",
        }
        self.check_well_posedness(options)

    def test_well_posed_sei_solvent_diffusion_limited_on_cracks(self):
        options = {
            "SEI": "solvent-diffusion limited",
            "SEI on cracks": "true",
            "particle mechanics": "swelling and cracking",
        }
        self.check_well_posedness(options)

    def test_well_posed_sei_electron_migration_limited_on_cracks(self):
        options = {
            "SEI": "electron-migration limited",
            "SEI on cracks": "true",
            "particle mechanics": "swelling and cracking",
        }
        self.check_well_posedness(options)

    def test_well_posed_sei_interstitial_diffusion_limited_on_cracks(self):
        options = {
            "SEI": "interstitial-diffusion limited",
            "SEI on cracks": "true",
            "particle mechanics": "swelling and cracking",
        }
        self.check_well_posedness(options)

    def test_well_posed_sei_ec_reaction_limited_on_cracks(self):
        options = {
            "SEI": "ec reaction limited",
            "SEI porosity change": "true",
            "SEI on cracks": "true",
            "particle mechanics": "swelling and cracking",
        }
        self.check_well_posedness(options)

    def test_well_posed_reversible_plating(self):
        options = {"lithium plating": "reversible"}
        self.check_well_posedness(options)

    def test_well_posed_irreversible_plating(self):
        options = {"lithium plating": "irreversible"}
        self.check_well_posedness(options)

    def test_well_posed_partially_reversible_plating(self):
        options = {"lithium plating": "partially reversible"}
        self.check_well_posedness(options)

    def test_well_posed_reversible_plating_with_porosity(self):
        options = {
            "lithium plating": "reversible",
            "lithium plating porosity change": "true",
        }
        self.check_well_posedness(options)

    def test_well_posed_irreversible_plating_with_porosity(self):
        options = {
            "lithium plating": "irreversible",
            "lithium plating porosity change": "true",
        }
        self.check_well_posedness(options)

    def test_well_posed_partially_reversible_plating_with_porosity(self):
        options = {
            "lithium plating": "partially reversible",
            "lithium plating porosity change": "true",
        }
        self.check_well_posedness(options)

    def test_well_posed_discharge_energy(self):
        options = {"calculate discharge energy": "true"}
        self.check_well_posedness(options)

    def test_well_posed_external_circuit_voltage(self):
        options = {"operating mode": "voltage"}
        self.check_well_posedness(options)

    def test_well_posed_external_circuit_power(self):
        options = {"operating mode": "power"}
        self.check_well_posedness(options)

    def test_well_posed_external_circuit_differential_power(self):
        options = {"operating mode": "differential power"}
        self.check_well_posedness(options)

    def test_well_posed_external_circuit_resistance(self):
        options = {"operating mode": "resistance"}
        self.check_well_posedness(options)

    def test_well_posed_external_circuit_differential_resistance(self):
        options = {"operating mode": "differential resistance"}
        self.check_well_posedness(options)

    def test_well_posed_external_circuit_cccv(self):
        options = {"operating mode": "CCCV"}
        self.check_well_posedness(options)

    def test_well_posed_external_circuit_function(self):
        def external_circuit_function(variables):
            I = variables["Current [A]"]
            V = variables["Voltage [V]"]
            return (
                V
                + I
                - pybamm.FunctionParameter(
                    "Function", {"Time [s]": pybamm.t}, print_name="test_fun"
                )
            )

        options = {"operating mode": external_circuit_function}
        self.check_well_posedness(options)

    def test_well_posed_particle_phases(self):
        options = {"particle phases": "2"}
        self.check_well_posedness(options)

        options = {"particle phases": ("2", "1")}
        self.check_well_posedness(options)

        options = {"particle phases": ("1", "2")}
        self.check_well_posedness(options)

    def test_well_posed_particle_phases_sei(self):
        options = {"particle phases": "2", "SEI": "ec reaction limited"}
        self.check_well_posedness(options)

    def test_well_posed_current_sigmoid_ocp(self):
        options = {"open-circuit potential": "current sigmoid"}
        self.check_well_posedness(options)

    def test_well_posed_msmr(self):
        options = {
            "open-circuit potential": "MSMR",
            "particle": "MSMR",
            "number of MSMR reactions": ("6", "4"),
            "intercalation kinetics": "MSMR",
            "surface form": "differential",
        }
        self.check_well_posedness(options)

    def test_well_posed_current_sigmoid_exchange_current(self):
        options = {"exchange-current density": "current sigmoid"}
        self.check_well_posedness(options)

    def test_well_posed_current_sigmoid_diffusivity(self):
        options = {"diffusivity": "current sigmoid"}
        self.check_well_posedness(options)

    def test_well_posed_psd(self):
        options = {"particle size": "distribution", "surface form": "algebraic"}
        self.check_well_posedness(options)

<<<<<<< HEAD
    def test_well_posed_transport_efficiency_Bruggeman(self):
        options = {"transport efficiency": "Bruggeman"}
        self.check_well_posedness(options)

    def test_well_posed_transport_efficiency_ordered_packing(self):
        options = {"transport efficiency": "ordered packing"}
        self.check_well_posedness(options)

    def test_well_posed_transport_efficiency_overlapping_spheres(self):
        options = {"transport efficiency": "overlapping spheres"}
        self.check_well_posedness(options)

    def test_well_posed_transport_efficiency_random_overlapping_cylinders(self):
        options = {"transport efficiency": "random overlapping cylinders"}
        self.check_well_posedness(options)

    def test_well_posed_transport_efficiency_heterogeneous_catalyst(self):
        options = {"transport efficiency": "heterogeneous catalyst"}
        self.check_well_posedness(options)

    def test_well_posed_transport_efficiency_cation_exchange_membrane(self):
        options = {"transport efficiency": "cation-exchange membrane"}
        self.check_well_posedness(options)

    def test_well_posed_transport_efficiency_hyperbola(self):
        options = {"transport efficiency": "hyperbola of revolution"}
        self.check_well_posedness(options)

    def test_well_posed_transport_efficiency_tortuosity_factor(self):
        options = {"transport efficiency": "tortuosity factor"}
=======
    def test_well_posed_composite_kinetic_hysteresis(self):
        options = {
            "particle phases": ("2", "1"),
            "exchange-current density": (
                ("current sigmoid", "single"),
                "current sigmoid",
            ),
            "open-circuit potential": (("current sigmoid", "single"), "single"),
        }
        self.check_well_posedness(options)

    def test_well_posed_composite_diffusion_hysteresis(self):
        options = {
            "particle phases": ("2", "1"),
            "diffusivity": (("current sigmoid", "current sigmoid"), "current sigmoid"),
            "open-circuit potential": (("current sigmoid", "single"), "single"),
        }
>>>>>>> 53793116
        self.check_well_posedness(options)<|MERGE_RESOLUTION|>--- conflicted
+++ resolved
@@ -390,7 +390,6 @@
         options = {"particle size": "distribution", "surface form": "algebraic"}
         self.check_well_posedness(options)
 
-<<<<<<< HEAD
     def test_well_posed_transport_efficiency_Bruggeman(self):
         options = {"transport efficiency": "Bruggeman"}
         self.check_well_posedness(options)
@@ -421,7 +420,8 @@
 
     def test_well_posed_transport_efficiency_tortuosity_factor(self):
         options = {"transport efficiency": "tortuosity factor"}
-=======
+        self.check_well_posedness(options)
+
     def test_well_posed_composite_kinetic_hysteresis(self):
         options = {
             "particle phases": ("2", "1"),
@@ -439,5 +439,4 @@
             "diffusivity": (("current sigmoid", "current sigmoid"), "current sigmoid"),
             "open-circuit potential": (("current sigmoid", "single"), "single"),
         }
->>>>>>> 53793116
         self.check_well_posedness(options)