#
# Tests for the lithium-ion MSMR model
#
<<<<<<< HEAD

=======
>>>>>>> 8983f43a
import pybamm


<<<<<<< HEAD
class TestMSMR(unittest.TestCase):
=======
class TestMSMR:
>>>>>>> 8983f43a
    def test_well_posed(self):
        model = pybamm.lithium_ion.MSMR({"number of MSMR reactions": ("6", "4")})
        model.check_well_posedness()<|MERGE_RESOLUTION|>--- conflicted
+++ resolved
@@ -1,18 +1,10 @@
 #
 # Tests for the lithium-ion MSMR model
 #
-<<<<<<< HEAD
-
-=======
->>>>>>> 8983f43a
 import pybamm
 
 
-<<<<<<< HEAD
-class TestMSMR(unittest.TestCase):
-=======
 class TestMSMR:
->>>>>>> 8983f43a
     def test_well_posed(self):
         model = pybamm.lithium_ion.MSMR({"number of MSMR reactions": ("6", "4")})
         model.check_well_posedness()