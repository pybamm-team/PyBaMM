--- conflicted
+++ resolved
@@ -1,18 +1,10 @@
 #
 # Tests for the basic lead acid models
 #
-<<<<<<< HEAD
-
-=======
->>>>>>> 8983f43a
 import pybamm
 
 
-<<<<<<< HEAD
-class TestBasicModels(unittest.TestCase):
-=======
 class TestBasicModels:
->>>>>>> 8983f43a
     def test_basic_full_lead_acid_well_posed(self):
         model = pybamm.lead_acid.BasicFull()
         model.check_well_posedness()