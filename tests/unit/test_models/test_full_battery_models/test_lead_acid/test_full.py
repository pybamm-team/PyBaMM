#
# Tests for the lead-acid Full model
#
<<<<<<< HEAD

=======
>>>>>>> 8983f43a
import pybamm


<<<<<<< HEAD
class TestLeadAcidFull(unittest.TestCase):
=======
class TestLeadAcidFull:
>>>>>>> 8983f43a
    def test_well_posed(self):
        model = pybamm.lead_acid.Full()
        model.check_well_posedness()

    def test_well_posed_with_convection(self):
        options = {"convection": "uniform transverse"}
        model = pybamm.lead_acid.Full(options)
        model.check_well_posedness()

        options = {"dimensionality": 1, "convection": "full transverse"}
        model = pybamm.lead_acid.Full(options)
        model.check_well_posedness()


<<<<<<< HEAD
class TestLeadAcidFullSurfaceForm(unittest.TestCase):
=======
class TestLeadAcidFullSurfaceForm:
>>>>>>> 8983f43a
    def test_well_posed_differential(self):
        options = {"surface form": "differential"}
        model = pybamm.lead_acid.Full(options)
        model.check_well_posedness()

    def test_well_posed_differential_1plus1d(self):
        options = {"surface form": "differential", "dimensionality": 1}
        model = pybamm.lead_acid.Full(options)
        model.check_well_posedness()

    def test_well_posed_algebraic(self):
        options = {"surface form": "algebraic"}
        model = pybamm.lead_acid.Full(options)
        model.check_well_posedness()


<<<<<<< HEAD
class TestLeadAcidFullSideReactions(unittest.TestCase):
=======
class TestLeadAcidFullSideReactions:
>>>>>>> 8983f43a
    def test_well_posed(self):
        options = {"hydrolysis": "true"}
        model = pybamm.lead_acid.Full(options)
        model.check_well_posedness()

    def test_well_posed_surface_form_differential(self):
        options = {"hydrolysis": "true", "surface form": "differential"}
        model = pybamm.lead_acid.Full(options)
        model.check_well_posedness()
        assert isinstance(model.default_solver, pybamm.CasadiSolver)

    def test_well_posed_surface_form_algebraic(self):
        options = {"hydrolysis": "true", "surface form": "algebraic"}
        model = pybamm.lead_acid.Full(options)
        model.check_well_posedness()
        assert isinstance(model.default_solver, pybamm.CasadiSolver)<|MERGE_RESOLUTION|>--- conflicted
+++ resolved
@@ -1,18 +1,10 @@
 #
 # Tests for the lead-acid Full model
 #
-<<<<<<< HEAD
-
-=======
->>>>>>> 8983f43a
 import pybamm
 
 
-<<<<<<< HEAD
-class TestLeadAcidFull(unittest.TestCase):
-=======
 class TestLeadAcidFull:
->>>>>>> 8983f43a
     def test_well_posed(self):
         model = pybamm.lead_acid.Full()
         model.check_well_posedness()
@@ -27,11 +19,7 @@
         model.check_well_posedness()
 
 
-<<<<<<< HEAD
-class TestLeadAcidFullSurfaceForm(unittest.TestCase):
-=======
 class TestLeadAcidFullSurfaceForm:
->>>>>>> 8983f43a
     def test_well_posed_differential(self):
         options = {"surface form": "differential"}
         model = pybamm.lead_acid.Full(options)
@@ -48,11 +36,7 @@
         model.check_well_posedness()
 
 
-<<<<<<< HEAD
-class TestLeadAcidFullSideReactions(unittest.TestCase):
-=======
 class TestLeadAcidFullSideReactions:
->>>>>>> 8983f43a
     def test_well_posed(self):
         options = {"hydrolysis": "true"}
         model = pybamm.lead_acid.Full(options)
