#
# Tests getting model info
#
<<<<<<< HEAD

=======
>>>>>>> 8983f43a
import pybamm


<<<<<<< HEAD
class TestModelInfo(unittest.TestCase):
=======
class TestModelInfo:
>>>>>>> 8983f43a
    def test_find_parameter_info(self):
        model = pybamm.lithium_ion.SPM()
        model.info("Negative particle diffusivity [m2.s-1]")
        model = pybamm.lithium_ion.SPMe()
        model.info("Negative particle diffusivity [m2.s-1]")
        model = pybamm.lithium_ion.DFN()
        model.info("Negative particle diffusivity [m2.s-1]")

        model.info("Not a parameter")<|MERGE_RESOLUTION|>--- conflicted
+++ resolved
@@ -1,18 +1,10 @@
 #
 # Tests getting model info
 #
-<<<<<<< HEAD
-
-=======
->>>>>>> 8983f43a
 import pybamm
 
 
-<<<<<<< HEAD
-class TestModelInfo(unittest.TestCase):
-=======
 class TestModelInfo:
->>>>>>> 8983f43a
     def test_find_parameter_info(self):
         model = pybamm.lithium_ion.SPM()
         model.info("Negative particle diffusivity [m2.s-1]")
