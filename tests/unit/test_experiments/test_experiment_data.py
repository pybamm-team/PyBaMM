--- conflicted
+++ resolved
@@ -25,21 +25,13 @@
         )
         model = pybamm.lithium_ion.SPM()
         sim = pybamm.Simulation(model, experiment=experiment)
-<<<<<<< HEAD
-        sol = sim.solve()
-        self.filename = "test.csv"
-        sol.save_data(
-=======
         self.sol = sim.solve()
         self.filename = "test.csv"
         self.sol.save_data(
->>>>>>> 6d52fd9a
             self.filename,
             variables=["Time [s]", "Voltage [V]", "Current [A]"],
             to_format="csv",
         )
-<<<<<<< HEAD
-=======
 
         # add step and cycle information
         data = pd.read_csv(self.filename)
@@ -54,25 +46,19 @@
         data["Cycle"] = cycles
         data.to_csv(self.filename)
 
->>>>>>> 6d52fd9a
         return super().setUp()
 
     def test_set_up(self):
         data = pd.read_csv(self.filename)
-<<<<<<< HEAD
         self.assertIn("Time [s]", data.columns)
         self.assertIn("Voltage [V]", data.columns)
+        self.assertIn("Step", data.columns)
 
-=======
-        self.assertIn('Time [s]', data.columns)
-        self.assertIn('Voltage [V]', data.columns)
-        self.assertIn('Step', data.columns)
+    # def test_quickplot(self):
+    #     exd = ExperimentData(self.filename)
+    #     QuickPlot(self.sol, exd).plot()
+    #     self.assert(True, True)
 
-    def test_quickplot(self):
-        exd = ExperimentData(self.filename)
-        QuickPlot(self.sol, exd).plot()
-        self.assert(True, True)
->>>>>>> 6d52fd9a
 
 if __name__ == "__main__":
     print("Add -v for more debug output")
