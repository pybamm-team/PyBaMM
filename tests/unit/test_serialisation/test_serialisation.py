--- conflicted
+++ resolved
@@ -696,21 +696,13 @@
         y = np.array([0, 1, 4, 9, 16])
         child = pybamm.Variable("z")
         interp = pybamm.Interpolant(
-<<<<<<< HEAD
-            x, y, child, name="test_interplot", interpolator="linear"
-=======
             x, y, child, name="test_interplolant", interpolator="linear"
->>>>>>> 94e39860
         )
         json_dict = Serialise.convert_symbol_to_json(interp)
         interp2 = Serialise.convert_symbol_from_json(json_dict)
 
         assert isinstance(interp2, pybamm.Interpolant)
-<<<<<<< HEAD
-        assert interp2.name == "test_interplot"
-=======
         assert interp2.name == "test_interplolant"
->>>>>>> 94e39860
         assert interp2.interpolator == "linear"
         assert isinstance(interp2.x[0], np.ndarray)
         assert isinstance(interp2.y, np.ndarray)
@@ -825,8 +817,6 @@
         values = [c.value for c in expr2.children]
         assert values == [2, 3]
 
-<<<<<<< HEAD
-=======
     def test_symbol_deserialization_with_domains(self):
         json_data = {
             "type": "Symbol",
@@ -876,7 +866,6 @@
         ):
             Serialise.load_custom_model(str(file_path))
 
->>>>>>> 94e39860
     def test_function_parameter_with_diff_variable_serialisation(self):
         x = pybamm.Variable("x")
         diff_var = pybamm.Variable("r")
@@ -914,18 +903,12 @@
         expr2 = Serialise.convert_symbol_from_json(json_dict)
         assert isinstance(expr2, pybamm.IndefiniteIntegral)
         assert isinstance(expr2.child, pybamm.SpatialVariable)
-<<<<<<< HEAD
-
-=======
->>>>>>> 94e39860
         assert expr2.child.name == "x"
         assert isinstance(expr2.integration_variable, list)
         assert len(expr2.integration_variable) == 1
         assert isinstance(expr2.integration_variable[0], pybamm.SpatialVariable)
         assert expr2.integration_variable[0].name == "x"
 
-<<<<<<< HEAD
-=======
         bad_json_dict = json_dict.copy()
         bad_json_dict["integration_variable"] = {
             "type": "Symbol",  # Something not a SpatialVariable
@@ -943,7 +926,6 @@
         ):
             Serialise.save_custom_model(model, filename="dfn")
 
->>>>>>> 94e39860
     def test_symbol_fallback_serialisation(self):
         var = pybamm.Variable("v", domain="electrode")
         diff = pybamm.Gradient(var)
@@ -1023,21 +1005,11 @@
 
         file_path = tmp_path / "model.json"
 
-<<<<<<< HEAD
-        # Write JSON to the temporary file
         with open(file_path, "w") as f:
             json.dump(unhandled_schema_json, f)
 
-        # Assert that loading this model raises a ValueError
-        with pytest.raises(ValueError, match="Unsupported schema version: 9.9"):
-            Serialise.load_custom_model(file_path, battery_model=pybamm.BaseModel())
-=======
-        with open(file_path, "w") as f:
-            json.dump(unhandled_schema_json, f)
-
         with pytest.raises(ValueError, match="Unsupported schema version: 9.9"):
             Serialise.load_custom_model(file_path)
->>>>>>> 94e39860
 
     def test_model_has_correct_schema_version(self, tmp_path):
         model = BasicDFN()
@@ -1045,32 +1017,19 @@
 
         Serialise.save_custom_model(model, filename=str(file_path))
 
-<<<<<<< HEAD
-        loaded_model = Serialise.load_custom_model(
-            str(file_path), battery_model=pybamm.lithium_ion.BaseModel()
-        )
-=======
         loaded_model = Serialise.load_custom_model(str(file_path))
->>>>>>> 94e39860
 
         assert hasattr(loaded_model, "schema_version")
         assert loaded_model.schema_version == SUPPORTED_SCHEMA_VERSION
 
     def test_load_invalid_json(self):
         invalid_json = "{ invalid json"
-<<<<<<< HEAD
-        with patch("builtins.open", mock_open(read_data=invalid_json)):
-            with pytest.raises(ValueError) as e:
-                Serialise.load_custom_model("invalid_json.json")
-            assert "Invalid JSON in file" in str(e.value)
-=======
 
         with patch("builtins.open", mock_open(read_data=invalid_json)):
             with pytest.raises(pybamm.InvalidModelJSONError) as e:
                 Serialise.load_custom_model("invalid_json.json")
 
             assert "contains invalid JSON" in str(e.value)
->>>>>>> 94e39860
 
     def test_load_custom_model_file_not_found(self):
         with pytest.raises(FileNotFoundError) as e:
@@ -1086,10 +1045,7 @@
             "schema_version": "1.0",
             "pybamm_version": pybamm.__version__,
             "model": {
-<<<<<<< HEAD
-=======
                 "base_class": "",
->>>>>>> 94e39860
                 "name": "BadSymbolKeyModel",
                 "rhs": [[bad_lhs, rhs_expr]],
                 "algebraic": [],
@@ -1131,10 +1087,7 @@
             "pybamm_version": pybamm.__version__,
             "model": {
                 "name": "BadModel",
-<<<<<<< HEAD
-=======
                 "base_class": "",
->>>>>>> 94e39860
                 "algebraic": [],
                 "initial_conditions": [],
             },
@@ -1162,10 +1115,7 @@
             "schema_version": "1.0",
             "pybamm_version": pybamm.__version__,
             "model": {
-<<<<<<< HEAD
-=======
                 "base_class": "",
->>>>>>> 94e39860
                 "name": "BadModel",
                 "rhs": [[good_lhs, bad_rhs]],
                 "algebraic": [],
@@ -1201,10 +1151,7 @@
             "schema_version": "1.0",
             "pybamm_version": pybamm.__version__,
             "model": {
-<<<<<<< HEAD
-=======
                 "base_class": "",
->>>>>>> 94e39860
                 "name": "BadModel",
                 # One valid pair in RHS
                 "rhs": [],
@@ -1240,10 +1187,7 @@
             "schema_version": "1.0",
             "pybamm_version": pybamm.__version__,
             "model": {
-<<<<<<< HEAD
-=======
                 "base_class": "",
->>>>>>> 94e39860
                 "name": "BadModel",
                 # One valid pair in RHS
                 "rhs": [],
@@ -1283,10 +1227,7 @@
             "schema_version": "1.0",
             "pybamm_version": pybamm.__version__,
             "model": {
-<<<<<<< HEAD
-=======
                 "base_class": "",
->>>>>>> 94e39860
                 "name": "BadBoundaryModel",
                 "rhs": [],
                 "algebraic": [],
@@ -1324,10 +1265,7 @@
             "schema_version": "1.0",
             "pybamm_version": pybamm.__version__,
             "model": {
-<<<<<<< HEAD
-=======
                 "base_class": "",
->>>>>>> 94e39860
                 "name": "BadBoundaryExpressionModel",
                 "rhs": [],
                 "algebraic": [],
@@ -1354,10 +1292,7 @@
             "schema_version": "1.0",
             "pybamm_version": pybamm.__version__,
             "model": {
-<<<<<<< HEAD
-=======
                 "base_class": "",
->>>>>>> 94e39860
                 "name": "BadEventModel",
                 "rhs": [],
                 "algebraic": [],
@@ -1389,10 +1324,7 @@
             "schema_version": "1.0",
             "pybamm_version": pybamm.__version__,
             "model": {
-<<<<<<< HEAD
-=======
                 "base_class": "",
->>>>>>> 94e39860
                 "name": "BadVariableModel",
                 "rhs": [],
                 "algebraic": [],
@@ -1443,30 +1375,6 @@
         assert next(iter(loaded_model.rhs.keys())).name == "a"
         assert next(iter(loaded_model.rhs.values())).name == "b"
 
-<<<<<<< HEAD
-    def test_plotting_serialised_models(self, tmp_path):
-        models = [
-            BasicSPM(),
-            BasicDFN(),
-            pybamm.lithium_ion.SPM(),
-            pybamm.lithium_ion.DFN(),
-        ]
-        filenames = ["basic_spm.json", "basic_dfn.json", "spm.json", "dfn.json"]
-        file_paths = [tmp_path / name for name in filenames]
-
-        for model, path in zip(models, file_paths, strict=True):
-            # Save the model
-            Serialise.save_custom_model(model, filename=str(path))
-
-            # Load the model
-            loaded_model = Serialise.load_custom_model(
-                str(path), battery_model=pybamm.lithium_ion.BaseModel()
-            )
-
-            sim = pybamm.Simulation(loaded_model)
-            sim.solve([0, 3600])
-            sim.plot(show_plot=False)
-=======
     @pytest.mark.parametrize(
         "model, filename",
         [
@@ -1483,5 +1391,4 @@
         loaded_model = Serialise.load_custom_model(str(path))
         sim = pybamm.Simulation(loaded_model)
         sim.solve([0, 3600])
-        sim.plot(show_plot=False)
->>>>>>> 94e39860
+        sim.plot(show_plot=False)