--- conflicted
+++ resolved
@@ -1,19 +1,11 @@
 #
 # Tests the logger class.
 #
-<<<<<<< HEAD
-
-=======
 import pytest
->>>>>>> 8983f43a
 import pybamm
 
 
-<<<<<<< HEAD
-class TestLogger(unittest.TestCase):
-=======
 class TestLogger:
->>>>>>> 8983f43a
     def test_logger(self):
         logger = pybamm.logger
         assert logger.level == 30
