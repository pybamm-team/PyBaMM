--- conflicted
+++ resolved
@@ -497,18 +497,11 @@
             json.dump(copy.copy(bpx_obj), test_file)
             test_file.flush()
             param = pybamm.ParameterValues.create_from_bpx(test_file.name)
-<<<<<<< HEAD
-            assert (
-                param["Negative electrode diffusivity activation energy [J.mol-1]"]
-                == 0.0
-            )
-
-    def test_bpx_from_obj(self):
-        bpx_obj = copy.copy(self.base)
-        param = pybamm.ParameterValues.create_from_bpx_obj(bpx_obj)
-        assert isinstance(param, pybamm.ParameterValues)
-=======
             assert param[
                 "Negative electrode diffusivity activation energy [J.mol-1]"
             ] == pytest.approx(0.0, rel=1e-12)
->>>>>>> 1df448cf
+
+    def test_bpx_from_obj(self):
+        bpx_obj = copy.copy(self.base)
+        param = pybamm.ParameterValues.create_from_bpx_obj(bpx_obj)
+        assert isinstance(param, pybamm.ParameterValues)