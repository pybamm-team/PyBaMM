--- conflicted
+++ resolved
@@ -1,19 +1,11 @@
 #
 # Tests for O'Kane (2022) parameter set
 #
-<<<<<<< HEAD
-
-=======
 import pytest
->>>>>>> 8983f43a
 import pybamm
 
 
-<<<<<<< HEAD
-class TestEcker2015_graphite_halfcell(unittest.TestCase):
-=======
 class TestEcker2015_graphite_halfcell:
->>>>>>> 8983f43a
     def test_functions(self):
         param = pybamm.ParameterValues("Ecker2015_graphite_halfcell")
         sto = pybamm.Scalar(0.5)
