--- conflicted
+++ resolved
@@ -6,11 +6,7 @@
 import pytest
 
 
-<<<<<<< HEAD
-class TestBaseParameters(unittest.TestCase):
-=======
 class TestBaseParameters:
->>>>>>> 8983f43a
     def test_getattr__(self):
         param = pybamm.LithiumIonParameters()
         # ending in _n / _s / _p
