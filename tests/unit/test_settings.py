--- conflicted
+++ resolved
@@ -6,11 +6,7 @@
 import pytest
 
 
-<<<<<<< HEAD
-class TestSettings(unittest.TestCase):
-=======
 class TestSettings:
->>>>>>> 8983f43a
     def test_simplify(self):
         with pytest.raises(TypeError):
             pybamm.settings.simplify = "Not Bool"
