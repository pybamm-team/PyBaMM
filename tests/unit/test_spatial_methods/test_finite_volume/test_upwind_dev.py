import pybamm


model = pybamm.BaseModel()
x = pybamm.SpatialVariable("x", domain="domain", coord_sys="cartesian")
u = pybamm.Variable("u", domain="domain")
u_an = x + (pybamm.t - x) * ((x - pybamm.t) > 0)
v = pybamm.PrimaryBroadcastToEdges(1, ["domain"])
<<<<<<< HEAD
# rhs = - pybamm.div(pybamm.upwind(u) * v) + 1
rhs = - pybamm.div(pybamm.upwind(u) * v)
=======
rhs = -pybamm.div(pybamm.upwind(u) * v) + 1
>>>>>>> da91a2d1
# rhs = - pybamm.div(u * v) + 1
model.boundary_conditions = {
    u: {
        "left": (pybamm.Scalar(1), "Dirichlet"),
    }
}
model.rhs = {u: rhs}
model.initial_conditions = {u: pybamm.Scalar(0)}
model.variables = {"u": u, "x": x, "analytical": u_an}
geometry = {"domain": {x: {"min": pybamm.Scalar(0), "max": pybamm.Scalar(1)}}}
submesh_types = {"domain": pybamm.Uniform1DSubMesh}
N = 100
var_pts = {x: N}
mesh = pybamm.Mesh(geometry, submesh_types, var_pts)
spatial_methods = {"domain": pybamm.FiniteVolume()}
disc = pybamm.Discretisation(mesh, spatial_methods)
model_disc = disc.process_model(model, inplace=False)

# Fix the entries of the discretised system (uncomment to get original behaviour)
# for i in range(N - 1):
#     model_disc.rhs[u].children[1].children[0].entries[i + 1, i] = 0
#     model_disc.rhs[u].children[1].children[0].entries[i + 1, i + 1] = -N
#     model_disc.rhs[u].children[1].children[0].entries[i + 1, i + 2] = N
# model_disc.rhs[u].children[1].children[0].entries[0, 0] = - 2 * N
# model_disc.rhs[u].children[1].children[0].entries[0, 1] = 2 * N


# print(model_disc.rhs[u].children[1].children[0].entries.toarray())
solver = pybamm.CasadiSolver()
solution = solver.solve(model_disc, [0, 10])

plot = pybamm.QuickPlot(solution, [["u", "analytical"]])
plot.dynamic_plot()<|MERGE_RESOLUTION|>--- conflicted
+++ resolved
@@ -6,12 +6,8 @@
 u = pybamm.Variable("u", domain="domain")
 u_an = x + (pybamm.t - x) * ((x - pybamm.t) > 0)
 v = pybamm.PrimaryBroadcastToEdges(1, ["domain"])
-<<<<<<< HEAD
 # rhs = - pybamm.div(pybamm.upwind(u) * v) + 1
 rhs = - pybamm.div(pybamm.upwind(u) * v)
-=======
-rhs = -pybamm.div(pybamm.upwind(u) * v) + 1
->>>>>>> da91a2d1
 # rhs = - pybamm.div(u * v) + 1
 model.boundary_conditions = {
     u: {
