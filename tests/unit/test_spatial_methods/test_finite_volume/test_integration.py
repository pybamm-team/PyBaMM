#
# Tests for integration using Finite Volume method
#

import pytest
import pybamm
from tests import (
    get_mesh_for_testing,
    get_1p1d_mesh_for_testing,
    get_cylindrical_mesh_for_testing,
    get_mesh_for_testing_symbolic,
    get_cylindrical_mesh_for_testing_symbolic,
    get_spherical_mesh_for_testing_symbolic,
)
import numpy as np


class TestFiniteVolumeIntegration:
    def test_definite_integral(self):
        # create discretisation
        mesh = get_mesh_for_testing(xpts=200, rpts=200)
        spatial_methods = {
            "macroscale": pybamm.FiniteVolume(),
            "negative particle": pybamm.FiniteVolume(),
            "positive particle": pybamm.FiniteVolume(),
            "current collector": pybamm.ZeroDimensionalSpatialMethod(),
        }
        disc = pybamm.Discretisation(mesh, spatial_methods)
        # lengths
        ln = mesh["negative electrode"].edges[-1]
        ls = mesh["separator"].edges[-1] - ln
        lp = 1 - (ln + ls)

        # macroscale variable
        var = pybamm.Variable("var", domain=["negative electrode", "separator"])
        x = pybamm.SpatialVariable("x", ["negative electrode", "separator"])
        integral_eqn = pybamm.Integral(var, x)
        disc.set_variable_slices([var])
        integral_eqn_disc = disc.process_symbol(integral_eqn)
        submesh = mesh[("negative electrode", "separator")]

        constant_y = np.ones_like(submesh.nodes[:, np.newaxis])
        assert integral_eqn_disc.evaluate(None, constant_y) == ln + ls
        linear_y = submesh.nodes
        np.testing.assert_array_almost_equal(
            integral_eqn_disc.evaluate(None, linear_y), (ln + ls) ** 2 / 2
        )
        cos_y = np.cos(submesh.nodes[:, np.newaxis])
        np.testing.assert_array_almost_equal(
            integral_eqn_disc.evaluate(None, cos_y), np.sin(ln + ls), decimal=4
        )

        # domain not starting at zero
        var = pybamm.Variable("var", domain=["separator", "positive electrode"])
        x = pybamm.SpatialVariable("x", ["separator", "positive electrode"])
        integral_eqn = pybamm.Integral(var, x)
        disc.set_variable_slices([var])
        integral_eqn_disc = disc.process_symbol(integral_eqn)
        submesh = mesh[("separator", "positive electrode")]

        constant_y = np.ones_like(submesh.nodes[:, np.newaxis])
        assert integral_eqn_disc.evaluate(None, constant_y) == ls + lp
        linear_y = submesh.nodes
        assert integral_eqn_disc.evaluate(None, linear_y)[0][0] == pytest.approx(
            (1 - (ln) ** 2) / 2
        )
        cos_y = np.cos(submesh.nodes[:, np.newaxis])
        np.testing.assert_array_almost_equal(
            integral_eqn_disc.evaluate(None, cos_y), np.sin(1) - np.sin(ln), decimal=4
        )

        # microscale variable
        var = pybamm.Variable("var", domain=["negative particle"])
        r = pybamm.SpatialVariable("r", ["negative particle"])
        integral_eqn = pybamm.Integral(var, r)
        disc.set_variable_slices([var])
        integral_eqn_disc = disc.process_symbol(integral_eqn)

        constant_y = np.ones_like(mesh["negative particle"].nodes[:, np.newaxis])
        r_end = mesh["negative particle"].edges[-1]
        np.testing.assert_array_almost_equal(
            integral_eqn_disc.evaluate(None, constant_y), 4 * np.pi * r_end**3 / 3
        )
        linear_y = mesh["negative particle"].nodes
        np.testing.assert_array_almost_equal(
            integral_eqn_disc.evaluate(None, linear_y), np.pi * r_end**4, decimal=4
        )
        one_over_y = 1 / mesh["negative particle"].nodes
        np.testing.assert_array_almost_equal(
            integral_eqn_disc.evaluate(None, one_over_y),
            2 * np.pi * r_end**2,
            decimal=3,
        )

        # cylindrical coordinates
        mesh = get_cylindrical_mesh_for_testing(rcellpts=200)
        spatial_methods = {"current collector": pybamm.FiniteVolume()}
        disc = pybamm.Discretisation(mesh, spatial_methods)

        var = pybamm.Variable("var", domain=["current collector"])
        r = pybamm.SpatialVariable("r", ["current collector"])
        integral_eqn = pybamm.Integral(var, r)
        disc.set_variable_slices([var])
        integral_eqn_disc = disc.process_symbol(integral_eqn)
        pts = mesh["current collector"].nodes
        r0 = mesh["current collector"].edges[0]

        constant_y = np.ones_like(pts[:, np.newaxis])
        np.testing.assert_array_almost_equal(
            integral_eqn_disc.evaluate(None, constant_y), np.pi * (1 - r0**2)
        )
        linear_y = pts
        np.testing.assert_array_almost_equal(
            integral_eqn_disc.evaluate(None, linear_y),
            2 * np.pi / 3 * (1 - r0**3),
            decimal=4,
        )
        one_over_y = 1 / pts
        np.testing.assert_array_almost_equal(
            integral_eqn_disc.evaluate(None, one_over_y),
            2 * np.pi * (1 - r0),
            decimal=3,
        )

        # test failure for secondary dimension column form
        finite_volume = pybamm.FiniteVolume()
        finite_volume.build(mesh)
        with pytest.raises(
            NotImplementedError,
            match="Integral in secondary vector only implemented in 'row' form",
        ):
            finite_volume.definite_integral_matrix(var, "column", "secondary")

<<<<<<< HEAD
    def test_integral_secondary_tertiary_domain(self):
=======
    def test_definite_integral_symbolic_mesh(self):
        mesh = get_mesh_for_testing_symbolic()
        spatial_methods = {"domain": pybamm.FiniteVolume()}
        disc = pybamm.Discretisation(mesh, spatial_methods)
        var = pybamm.Variable("var", domain="domain")
        x = pybamm.SpatialVariable("x", "domain")
        integral_eqn = pybamm.Integral(var, x)
        disc.set_variable_slices([var])
        integral_eqn_disc = disc.process_symbol(integral_eqn)
        const_y = np.ones_like(mesh["domain"].nodes[:, np.newaxis])
        np.testing.assert_array_almost_equal(
            integral_eqn_disc.evaluate(None, const_y), 2.0, decimal=4
        )

        mesh = get_cylindrical_mesh_for_testing_symbolic()
        spatial_methods = {"cylindrical domain": pybamm.FiniteVolume()}
        disc = pybamm.Discretisation(mesh, spatial_methods)
        var = pybamm.Variable("var", domain="cylindrical domain")
        r = pybamm.SpatialVariable(
            "r", "cylindrical domain", coord_sys="cylindrical polar"
        )
        integral_eqn = pybamm.Integral(var, r)
        disc.set_variable_slices([var])
        integral_eqn_disc = disc.process_symbol(integral_eqn)
        const_y = np.ones_like(mesh["cylindrical domain"].nodes[:, np.newaxis])
        np.testing.assert_array_almost_equal(
            integral_eqn_disc.evaluate(None, const_y), 2 * np.pi * 2.0, decimal=4
        )

        mesh = get_spherical_mesh_for_testing_symbolic()
        spatial_methods = {"spherical domain": pybamm.FiniteVolume()}
        disc = pybamm.Discretisation(mesh, spatial_methods)
        var = pybamm.Variable("var", domain="spherical domain")
        r = pybamm.SpatialVariable("r", "spherical domain", coord_sys="spherical polar")
        integral_eqn = pybamm.Integral(var, r)
        disc.set_variable_slices([var])
        integral_eqn_disc = disc.process_symbol(integral_eqn)
        const_y = np.ones_like(mesh["spherical domain"].nodes[:, np.newaxis])
        np.testing.assert_array_almost_equal(
            integral_eqn_disc.evaluate(None, const_y), 4 * np.pi * 2.0**3 / 3, decimal=4
        )

    def test_integral_secondary_domain(self):
>>>>>>> 006f3c57
        # create discretisation
        mesh = get_1p1d_mesh_for_testing()
        spatial_methods = {
            "macroscale": pybamm.FiniteVolume(),
            "negative particle": pybamm.FiniteVolume(),
            "positive particle": pybamm.FiniteVolume(),
            "current collector": pybamm.FiniteVolume(),
        }
        disc = pybamm.Discretisation(mesh, spatial_methods)
        # lengths
        ln = mesh["negative electrode"].edges[-1]
        ls = mesh["separator"].edges[-1] - ln
        lc = mesh["current collector"].edges[-1]
        lp = 1 - (ln + ls)

        var = pybamm.Variable(
            "var",
            domain="positive particle",
            auxiliary_domains={
                "secondary": "positive electrode",
                "tertiary": "current collector",
            },
        )
        x = pybamm.SpatialVariable("x", "positive electrode")
        z = pybamm.SpatialVariable("z", "current collector")
        integral_eqn = pybamm.Integral(var, x)
        integral_eqn_tertiary = pybamm.Integral(var, z)
        disc.set_variable_slices([var])
        integral_eqn_disc_secondary = disc.process_symbol(integral_eqn)
        integral_eqn_disc_tertiary = disc.process_symbol(integral_eqn_tertiary)

        submesh = mesh["positive particle"]
        constant_y = np.ones(
            (
                submesh.npts
                * mesh["positive electrode"].npts
                * mesh["current collector"].npts,
                1,
            )
        )
        # Test with constant y
        np.testing.assert_array_almost_equal(
            integral_eqn_disc_secondary.evaluate(None, constant_y),
            lp * np.ones((submesh.npts * mesh["current collector"].npts, 1)),
        )
        np.testing.assert_array_almost_equal(
            integral_eqn_disc_tertiary.evaluate(None, constant_y),
            lc * np.ones((submesh.npts * mesh["positive electrode"].npts, 1)),
        )
        # Test with linear
        linear_in_x = np.tile(
            np.repeat(mesh["positive electrode"].nodes, submesh.npts),
            mesh["current collector"].npts,
        )
        np.testing.assert_array_almost_equal(
            integral_eqn_disc_secondary.evaluate(None, linear_in_x),
            (1 - (ln + ls) ** 2)
            / 2
            * np.ones((submesh.npts * mesh["current collector"].npts, 1)),
        )
        linear_in_r = np.tile(
            submesh.nodes,
            mesh["positive electrode"].npts * mesh["current collector"].npts,
        )
        np.testing.assert_array_almost_equal(
            integral_eqn_disc_secondary.evaluate(None, linear_in_r).flatten(),
            lp * np.tile(submesh.nodes, mesh["current collector"].npts),
        )
        cos_y = np.cos(linear_in_x)
        np.testing.assert_array_almost_equal(
            integral_eqn_disc_secondary.evaluate(None, cos_y),
            (np.sin(1) - np.sin(ln + ls))
            * np.ones((submesh.npts * mesh["current collector"].npts, 1)),
            decimal=4,
        )
        # test tertiary integration with linear function in y
        linear_in_z = np.repeat(
            mesh["current collector"].nodes,
            submesh.npts * mesh["positive electrode"].npts,
        )
        np.testing.assert_array_almost_equal(
            integral_eqn_disc_tertiary.evaluate(None, linear_in_z),
            (lc**2 / 2) * np.ones((submesh.npts * mesh["positive electrode"].npts, 1)),
        )

    def test_integral_primary_then_secondary_same_result(self):
        # Test that integrating in r then in x gives the same result as integrating in
        # x then in r
        # create discretisation
        mesh = get_1p1d_mesh_for_testing()
        spatial_methods = {
            "macroscale": pybamm.FiniteVolume(),
            "negative particle": pybamm.FiniteVolume(),
            "positive particle": pybamm.FiniteVolume(),
            "current collector": pybamm.FiniteVolume(),
        }
        disc = pybamm.Discretisation(mesh, spatial_methods)

        var = pybamm.Variable(
            "var",
            domain="positive particle",
            auxiliary_domains={
                "secondary": "positive electrode",
                "tertiary": "current collector",
            },
        )
        x = pybamm.SpatialVariable("x", "positive electrode")
        r = pybamm.SpatialVariable("r", "positive particle")
        integral_eqn_x_then_r = pybamm.Integral(pybamm.Integral(var, x), r)
        integral_eqn_r_then_x = pybamm.Integral(pybamm.Integral(var, r), x)

        # discretise
        disc.set_variable_slices([var])
        integral_eqn_x_then_r_disc = disc.process_symbol(integral_eqn_x_then_r)
        integral_eqn_r_then_x_disc = disc.process_symbol(integral_eqn_r_then_x)

        # test
        submesh = mesh["positive particle"]
        cos_y = np.cos(
            np.tile(
                submesh.nodes,
                mesh["positive electrode"].npts * mesh["current collector"].npts,
            )
        )
        np.testing.assert_array_almost_equal(
            integral_eqn_x_then_r_disc.evaluate(None, cos_y),
            integral_eqn_r_then_x_disc.evaluate(None, cos_y),
            decimal=4,
        )

    def test_integral_secondary_domain_on_edges_in_primary_domain(self):
        # create discretisation
        mesh = get_1p1d_mesh_for_testing()
        spatial_methods = {
            "macroscale": pybamm.FiniteVolume(),
            "negative particle": pybamm.FiniteVolume(),
            "positive particle": pybamm.FiniteVolume(),
            "current collector": pybamm.FiniteVolume(),
        }
        disc = pybamm.Discretisation(mesh, spatial_methods)
        # lengths
        ln = mesh["negative electrode"].edges[-1]
        ls = mesh["separator"].edges[-1] - ln
        lp = 1 - (ln + ls)

        r_edge = pybamm.SpatialVariableEdge(
            "r_p",
            domain="positive particle",
            auxiliary_domains={
                "secondary": "positive electrode",
                "tertiary": "current collector",
            },
        )

        x = pybamm.SpatialVariable("x", "positive electrode")
        integral_eqn = pybamm.Integral(r_edge, x)
        integral_eqn_disc = disc.process_symbol(integral_eqn)

        submesh = mesh["positive particle"]
        r_end = submesh.edges[-1]
        np.testing.assert_array_almost_equal(
            integral_eqn_disc.evaluate().flatten(),
            lp
            * r_end
            * np.tile(
                np.linspace(0, 1, submesh.npts + 1), mesh["current collector"].npts
            ),
        )

    def test_definite_integral_vector(self):
        mesh = get_mesh_for_testing()
        spatial_methods = {
            "macroscale": pybamm.FiniteVolume(),
            "negative particle": pybamm.FiniteVolume(),
            "positive particle": pybamm.FiniteVolume(),
        }
        disc = pybamm.Discretisation(mesh, spatial_methods)
        var = pybamm.Variable("var", domain="negative electrode")
        disc.set_variable_slices([var])

        # row (default)
        vec = pybamm.DefiniteIntegralVector(var)
        vec_disc = disc.process_symbol(vec)
        assert vec_disc.shape[0] == 1
        assert vec_disc.shape[1] == mesh["negative electrode"].npts

        # column
        vec = pybamm.DefiniteIntegralVector(var, vector_type="column")
        vec_disc = disc.process_symbol(vec)
        assert vec_disc.shape[0] == mesh["negative electrode"].npts
        assert vec_disc.shape[1] == 1

    def test_indefinite_integral(self):
        # create discretisation
        mesh = get_mesh_for_testing()
        spatial_methods = {
            "macroscale": pybamm.FiniteVolume(),
            "negative particle": pybamm.FiniteVolume(),
            "positive particle": pybamm.FiniteVolume(),
            "current collector": pybamm.ZeroDimensionalSpatialMethod(),
        }
        disc = pybamm.Discretisation(mesh, spatial_methods)

        # input a phi, take grad, then integrate to recover phi approximation
        # (need to test this way as check evaluated on edges using if has grad
        # and no div)
        phi = pybamm.Variable("phi", domain=["negative electrode", "separator"])
        i = pybamm.grad(phi)  # create test current (variable on edges)

        x = pybamm.SpatialVariable("x", ["negative electrode", "separator"])
        int_grad_phi = pybamm.IndefiniteIntegral(i, x)
        disc.set_variable_slices([phi])  # i is not a fundamental variable
        # Set boundary conditions (required for shape but don't matter)
        disc.bcs = {
            phi: {
                "left": (pybamm.Scalar(0), "Neumann"),
                "right": (pybamm.Scalar(0), "Neumann"),
            }
        }
        int_grad_phi_disc = disc.process_symbol(int_grad_phi)
        left_boundary_value = pybamm.BoundaryValue(int_grad_phi, "left")
        left_boundary_value_disc = disc.process_symbol(left_boundary_value)

        submesh = mesh[("negative electrode", "separator")]

        # constant case
        phi_exact = np.ones((submesh.npts, 1))
        phi_approx = int_grad_phi_disc.evaluate(None, phi_exact)
        phi_approx += 1  # add constant of integration
        np.testing.assert_array_almost_equal(phi_exact, phi_approx)
        assert left_boundary_value_disc.evaluate(y=phi_exact) == 0
        # linear case
        phi_exact = submesh.nodes[:, np.newaxis]
        phi_approx = int_grad_phi_disc.evaluate(None, phi_exact)
        np.testing.assert_array_almost_equal(phi_exact, phi_approx)
        np.testing.assert_array_almost_equal(
            left_boundary_value_disc.evaluate(y=phi_exact), 0, decimal=16
        )

        # sine case
        phi_exact = np.sin(submesh.nodes[:, np.newaxis])
        phi_approx = int_grad_phi_disc.evaluate(None, phi_exact)
        np.testing.assert_array_almost_equal(phi_exact, phi_approx)
        np.testing.assert_array_almost_equal(
            left_boundary_value_disc.evaluate(y=phi_exact), 0, decimal=16
        )

        # --------------------------------------------------------------------
        # region which doesn't start at zero
        phi = pybamm.Variable("phi", domain=["separator", "positive electrode"])
        i = pybamm.grad(phi)  # create test current (variable on edges)
        x = pybamm.SpatialVariable("x", ["separator", "positive electrode"])
        int_grad_phi = pybamm.IndefiniteIntegral(i, x)
        disc.set_variable_slices([phi])  # i is not a fundamental variable
        disc.bcs = {
            phi: {
                "left": (pybamm.Scalar(0), "Neumann"),
                "right": (pybamm.Scalar(0), "Neumann"),
            }
        }
        int_grad_phi_disc = disc.process_symbol(int_grad_phi)
        left_boundary_value = pybamm.BoundaryValue(int_grad_phi, "left")
        left_boundary_value_disc = disc.process_symbol(left_boundary_value)
        submesh = mesh[("separator", "positive electrode")]

        # constant case
        phi_exact = np.ones((submesh.npts, 1))
        phi_approx = int_grad_phi_disc.evaluate(None, phi_exact)
        phi_approx += 1  # add constant of integration
        np.testing.assert_array_almost_equal(phi_exact, phi_approx)
        assert left_boundary_value_disc.evaluate(y=phi_exact) == 0

        # linear case
        phi_exact = submesh.nodes[:, np.newaxis] - submesh.edges[0]
        phi_approx = int_grad_phi_disc.evaluate(None, phi_exact)
        np.testing.assert_array_almost_equal(phi_exact, phi_approx)
        np.testing.assert_array_almost_equal(
            left_boundary_value_disc.evaluate(y=phi_exact), 0
        )

        # sine case
        phi_exact = np.sin(submesh.nodes[:, np.newaxis] - submesh.edges[0])
        phi_approx = int_grad_phi_disc.evaluate(None, phi_exact)
        np.testing.assert_array_almost_equal(phi_exact, phi_approx)
        np.testing.assert_array_almost_equal(
            left_boundary_value_disc.evaluate(y=phi_exact), 0
        )

        # --------------------------------------------------------------------
        # indefinite integral of a spatial variable
        x = pybamm.SpatialVariable("x", ["negative electrode", "separator"])
        x_edge = pybamm.SpatialVariableEdge("x", ["negative electrode", "separator"])
        int_x = pybamm.IndefiniteIntegral(x, x)
        int_x_edge = pybamm.IndefiniteIntegral(x_edge, x)

        x_disc = disc.process_symbol(x)
        x_edge_disc = disc.process_symbol(x_edge)
        int_x_disc = disc.process_symbol(int_x)
        int_x_edge_disc = disc.process_symbol(int_x_edge)

        np.testing.assert_almost_equal(
            int_x_disc.evaluate(), x_edge_disc.evaluate() ** 2 / 2
        )
        np.testing.assert_almost_equal(
            int_x_edge_disc.evaluate(), x_disc.evaluate() ** 2 / 2, decimal=4
        )

        # --------------------------------------------------------------------
        # micrsoscale case
        c = pybamm.Variable("c", domain=["negative particle"])
        N = pybamm.grad(c)  # create test flux (variable on edges)
        r_n = pybamm.SpatialVariable("r_n", ["negative particle"])
        c_integral = pybamm.IndefiniteIntegral(N, r_n)
        disc.set_variable_slices([c])  # N is not a fundamental variable
        disc.bcs = {
            c: {
                "left": (pybamm.Scalar(0), "Neumann"),
                "right": (pybamm.Scalar(0), "Neumann"),
            }
        }

        c_integral_disc = disc.process_symbol(c_integral)
        left_boundary_value = pybamm.BoundaryValue(c_integral, "left")
        left_boundary_value_disc = disc.process_symbol(left_boundary_value)
        submesh = mesh["negative particle"]

        # constant case
        c_exact = np.ones((submesh.npts, 1))
        c_approx = c_integral_disc.evaluate(None, c_exact)
        c_approx += 1  # add constant of integration
        np.testing.assert_array_almost_equal(c_exact, c_approx)
        assert left_boundary_value_disc.evaluate(y=c_exact) == 0

        # linear case
        c_exact = submesh.nodes[:, np.newaxis]
        c_approx = c_integral_disc.evaluate(None, c_exact)
        np.testing.assert_array_almost_equal(c_exact, c_approx)
        np.testing.assert_array_almost_equal(
            left_boundary_value_disc.evaluate(y=c_exact), 0
        )

        # sine case
        c_exact = np.sin(submesh.nodes[:, np.newaxis])
        c_approx = c_integral_disc.evaluate(None, c_exact)
        np.testing.assert_array_almost_equal(c_exact, c_approx, decimal=3)
        np.testing.assert_array_almost_equal(
            left_boundary_value_disc.evaluate(y=c_exact), 0
        )

    def test_backward_indefinite_integral(self):
        # create discretisation
        mesh = get_mesh_for_testing()
        spatial_methods = {"macroscale": pybamm.FiniteVolume()}
        disc = pybamm.Discretisation(mesh, spatial_methods)

        # --------------------------------------------------------------------
        # region which doesn't start at zero
        phi = pybamm.Variable("phi", domain=["negative electrode", "separator"])
        i = pybamm.grad(phi)  # create test current (variable on edges)
        x = pybamm.SpatialVariable("x", ["negative electrode", "separator"])
        int_grad_phi = pybamm.BackwardIndefiniteIntegral(i, x)
        disc.set_variable_slices([phi])  # i is not a fundamental variable
        disc.bcs = {
            phi: {
                "left": (pybamm.Scalar(0), "Neumann"),
                "right": (pybamm.Scalar(0), "Neumann"),
            }
        }
        int_grad_phi_disc = disc.process_symbol(int_grad_phi)
        right_boundary_value = pybamm.BoundaryValue(int_grad_phi, "right")
        right_boundary_value_disc = disc.process_symbol(right_boundary_value)
        submesh = mesh[("negative electrode", "separator")]

        # Test that the backward_integral(grad(phi)) = -phi
        # constant case
        phi_exact = np.ones((submesh.npts, 1))
        phi_approx = int_grad_phi_disc.evaluate(None, phi_exact)
        phi_approx += 1  # add constant of integration
        np.testing.assert_array_almost_equal(phi_exact, phi_approx)
        assert right_boundary_value_disc.evaluate(y=phi_exact) == 0

        # linear case
        phi_exact = submesh.nodes - submesh.edges[-1]
        phi_approx = int_grad_phi_disc.evaluate(None, phi_exact).flatten()
        np.testing.assert_array_almost_equal(phi_exact, -phi_approx)
        np.testing.assert_array_almost_equal(
            right_boundary_value_disc.evaluate(y=phi_exact), 0
        )

        # sine case
        phi_exact = np.sin(submesh.nodes - submesh.edges[-1])
        phi_approx = int_grad_phi_disc.evaluate(None, phi_exact).flatten()
        np.testing.assert_array_almost_equal(phi_exact, -phi_approx)
        np.testing.assert_array_almost_equal(
            right_boundary_value_disc.evaluate(y=phi_exact), 0
        )

    def test_indefinite_integral_of_broadcasted_to_cell_edges(self):
        # create discretisation
        mesh = get_mesh_for_testing()
        spatial_methods = {
            "macroscale": pybamm.FiniteVolume(),
            "negative particle": pybamm.FiniteVolume(),
            "positive particle": pybamm.FiniteVolume(),
            "current collector": pybamm.ZeroDimensionalSpatialMethod(),
        }
        disc = pybamm.Discretisation(mesh, spatial_methods)

        # make a variable 'phi' and a vector 'i' which is broadcast onto edges
        # the integral of this should then be put onto the nodes
        phi = pybamm.Variable("phi", domain=["negative electrode", "separator"])
        i = pybamm.PrimaryBroadcastToEdges(1, phi.domain)
        x = pybamm.SpatialVariable("x", phi.domain)
        disc.set_variable_slices([phi])
        submesh = mesh[("negative electrode", "separator")]
        x_end = submesh.edges[-1]

        # take indefinite integral
        int_phi = pybamm.IndefiniteIntegral(i * phi, x)
        # take integral again
        int_int_phi = pybamm.Integral(int_phi, x)
        int_int_phi_disc = disc.process_symbol(int_int_phi)

        # constant case
        phi_exact = np.ones_like(submesh.nodes)
        phi_approx = int_int_phi_disc.evaluate(None, phi_exact)
        np.testing.assert_array_almost_equal(x_end**2 / 2, phi_approx)

        # linear case
        phi_exact = submesh.nodes[:, np.newaxis]
        phi_approx = int_int_phi_disc.evaluate(None, phi_exact)
        np.testing.assert_array_almost_equal(x_end**3 / 6, phi_approx, decimal=4)

    def test_indefinite_integral_on_edges_symbolic(self):
        mesh = get_mesh_for_testing_symbolic()
        spatial_methods = {"domain": pybamm.FiniteVolume()}
        disc = pybamm.Discretisation(mesh, spatial_methods)

        # make a variable 'phi' and a vector 'i' which is broadcast onto edges
        # the integral of this should then be put onto the nodes
        phi = pybamm.Variable("phi", domain=["domain"])
        i = pybamm.PrimaryBroadcastToEdges(1, phi.domain)
        x = pybamm.SpatialVariable("x", phi.domain)
        disc.set_variable_slices([phi])
        submesh = mesh["domain"]
        x_end = submesh.edges[-1] * submesh.length + submesh.min

        # take indefinite integral
        int_phi = pybamm.IndefiniteIntegral(i * phi, x)
        # take integral again
        int_int_phi = pybamm.Integral(int_phi, x)
        int_int_phi_disc = disc.process_symbol(int_int_phi)

        # constant case
        phi_exact = np.ones_like(submesh.nodes)
        phi_approx = int_int_phi_disc.evaluate(None, phi_exact)
        np.testing.assert_array_almost_equal(x_end**2 / 2, phi_approx)

    def test_indefinite_integral_on_nodes(self):
        mesh = get_mesh_for_testing()
        spatial_methods = {"macroscale": pybamm.FiniteVolume()}
        disc = pybamm.Discretisation(mesh, spatial_methods)

        phi = pybamm.Variable("phi", domain=["negative electrode", "separator"])
        x = pybamm.SpatialVariable("x", ["negative electrode", "separator"])

        int_phi = pybamm.IndefiniteIntegral(phi, x)
        disc.set_variable_slices([phi])
        int_phi_disc = disc.process_symbol(int_phi)

        submesh = mesh[("negative electrode", "separator")]

        # constant case
        phi_exact = np.ones((submesh.npts, 1))
        int_phi_exact = submesh.edges
        int_phi_approx = int_phi_disc.evaluate(None, phi_exact).flatten()
        np.testing.assert_array_almost_equal(int_phi_exact, int_phi_approx)
        # linear case
        phi_exact = submesh.nodes
        int_phi_exact = submesh.edges**2 / 2
        int_phi_approx = int_phi_disc.evaluate(None, phi_exact).flatten()
        np.testing.assert_array_almost_equal(int_phi_exact, int_phi_approx)
        # cos case
        phi_exact = np.cos(submesh.nodes)
        int_phi_exact = np.sin(submesh.edges)
        int_phi_approx = int_phi_disc.evaluate(None, phi_exact).flatten()
        np.testing.assert_array_almost_equal(int_phi_exact, int_phi_approx, decimal=5)

        # microscale case should fail
        mesh = get_mesh_for_testing()
        spatial_methods = {"negative particle": pybamm.FiniteVolume()}
        disc = pybamm.Discretisation(mesh, spatial_methods)

        c = pybamm.Variable("c", domain=["negative particle"])
        r = pybamm.SpatialVariable("r", ["negative particle"])

        int_c = pybamm.IndefiniteIntegral(c, r)
        disc.set_variable_slices([c])
        with pytest.raises(
            NotImplementedError,
            match="Indefinite integral on a spherical polar domain is not implemented",
        ):
            disc.process_symbol(int_c)

    def test_indefinite_integral_on_nodes_symbolic(self):
        mesh = get_mesh_for_testing_symbolic()
        spatial_methods = {"domain": pybamm.FiniteVolume()}
        disc = pybamm.Discretisation(mesh, spatial_methods)

        phi = pybamm.Variable("phi", domain=["domain"])
        x = pybamm.SpatialVariable("x", ["domain"])
        int_phi = pybamm.IndefiniteIntegral(phi, x)
        disc.set_variable_slices([phi])
        int_phi_disc = disc.process_symbol(int_phi)

        submesh = mesh["domain"]
        constant_y = np.ones((submesh.npts, 1))
        phi_exact = submesh.edges * submesh.length + submesh.min
        phi_approx = int_phi_disc.evaluate(None, constant_y).flatten()
        np.testing.assert_array_almost_equal(phi_exact, phi_approx)

    def test_backward_indefinite_integral_on_nodes(self):
        mesh = get_mesh_for_testing()
        spatial_methods = {"macroscale": pybamm.FiniteVolume()}
        disc = pybamm.Discretisation(mesh, spatial_methods)

        phi = pybamm.Variable("phi", domain=["negative electrode", "separator"])
        x = pybamm.SpatialVariable("x", ["negative electrode", "separator"])

        back_int_phi = pybamm.BackwardIndefiniteIntegral(phi, x)
        disc.set_variable_slices([phi])
        back_int_phi_disc = disc.process_symbol(back_int_phi)

        submesh = mesh[("negative electrode", "separator")]
        edges = submesh.edges

        # constant case
        phi_exact = np.ones((submesh.npts, 1))
        back_int_phi_exact = edges[-1] - edges
        back_int_phi_approx = back_int_phi_disc.evaluate(None, phi_exact).flatten()
        np.testing.assert_array_almost_equal(back_int_phi_exact, back_int_phi_approx)
        # linear case
        phi_exact = submesh.nodes
        back_int_phi_exact = edges[-1] ** 2 / 2 - edges**2 / 2
        back_int_phi_approx = back_int_phi_disc.evaluate(None, phi_exact).flatten()
        np.testing.assert_array_almost_equal(back_int_phi_exact, back_int_phi_approx)
        # cos case
        phi_exact = np.cos(submesh.nodes)
        back_int_phi_exact = np.sin(edges[-1]) - np.sin(edges)
        back_int_phi_approx = back_int_phi_disc.evaluate(None, phi_exact).flatten()
        np.testing.assert_array_almost_equal(
            back_int_phi_exact, back_int_phi_approx, decimal=5
        )

    def test_forward_plus_backward_integral(self):
        # Test that forward integral + backward integral = integral
        mesh = get_mesh_for_testing()
        spatial_methods = {"macroscale": pybamm.FiniteVolume()}
        disc = pybamm.Discretisation(mesh, spatial_methods)

        # On nodes
        phi = pybamm.Variable("phi", domain=["separator", "positive electrode"])
        x = pybamm.SpatialVariable("x", ["separator", "positive electrode"])

        disc.set_variable_slices([phi])

        full_int_phi = pybamm.PrimaryBroadcastToEdges(
            pybamm.Integral(phi, x), ["separator", "positive electrode"]
        )
        full_int_phi_disc = disc.process_symbol(full_int_phi)
        int_plus_back_int_phi = pybamm.IndefiniteIntegral(
            phi, x
        ) + pybamm.BackwardIndefiniteIntegral(phi, x)
        int_plus_back_int_phi_disc = disc.process_symbol(int_plus_back_int_phi)

        submesh = mesh[("separator", "positive electrode")]

        # test
        for phi_exact in [
            np.ones((submesh.npts, 1)),
            submesh.nodes,
            np.cos(submesh.nodes),
        ]:
            np.testing.assert_array_almost_equal(
                full_int_phi_disc.evaluate(y=phi_exact).flatten(),
                int_plus_back_int_phi_disc.evaluate(y=phi_exact).flatten(),
            )<|MERGE_RESOLUTION|>--- conflicted
+++ resolved
@@ -131,9 +131,6 @@
         ):
             finite_volume.definite_integral_matrix(var, "column", "secondary")
 
-<<<<<<< HEAD
-    def test_integral_secondary_tertiary_domain(self):
-=======
     def test_definite_integral_symbolic_mesh(self):
         mesh = get_mesh_for_testing_symbolic()
         spatial_methods = {"domain": pybamm.FiniteVolume()}
@@ -176,8 +173,7 @@
             integral_eqn_disc.evaluate(None, const_y), 4 * np.pi * 2.0**3 / 3, decimal=4
         )
 
-    def test_integral_secondary_domain(self):
->>>>>>> 006f3c57
+    def test_integral_secondary_tertiary_domain(self):
         # create discretisation
         mesh = get_1p1d_mesh_for_testing()
         spatial_methods = {
