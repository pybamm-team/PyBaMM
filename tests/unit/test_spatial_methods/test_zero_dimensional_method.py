#
# Test for the base Spatial Method class
#
<<<<<<< HEAD

=======
>>>>>>> 8983f43a
import numpy as np
import pybamm
from tests import get_mesh_for_testing, get_discretisation_for_testing


<<<<<<< HEAD
class TestZeroDimensionalSpatialMethod(unittest.TestCase):
=======
class TestZeroDimensionalSpatialMethod:
>>>>>>> 8983f43a
    def test_identity_ops(self):
        test_mesh = np.array([1, 2, 3])
        spatial_method = pybamm.ZeroDimensionalSpatialMethod()
        spatial_method.build(test_mesh)
        np.testing.assert_array_equal(spatial_method._mesh, test_mesh)

        a = pybamm.Symbol("a")
        assert a == spatial_method.integral(None, a, "primary")
        assert a == spatial_method.indefinite_integral(None, a, "forward")
        assert a == spatial_method.boundary_value_or_flux(None, a)
        assert (-a) == spatial_method.indefinite_integral(None, a, "backward")

        mass_matrix = spatial_method.mass_matrix(None, None)
        assert isinstance(mass_matrix, pybamm.Matrix)
        assert mass_matrix.shape == (1, 1)
        np.testing.assert_array_equal(mass_matrix.entries, 1)

    def test_discretise_spatial_variable(self):
        # create discretisation
        mesh = get_mesh_for_testing()
        spatial_method = pybamm.SpatialMethod()
        spatial_method.build(mesh)

        # centre
        x1 = pybamm.SpatialVariable("x", ["negative electrode"])
        x2 = pybamm.SpatialVariable("x", ["negative electrode", "separator"])
        r = pybamm.SpatialVariable("r", ["negative particle"])
        for var in [x1, x2, r]:
            var_disc = spatial_method.spatial_variable(var)
            assert isinstance(var_disc, pybamm.Vector)
            np.testing.assert_array_equal(
                var_disc.evaluate()[:, 0], mesh[var.domain].nodes
            )

        # edges
        x1_edge = pybamm.SpatialVariableEdge("x", ["negative electrode"])
        x2_edge = pybamm.SpatialVariableEdge("x", ["negative electrode", "separator"])
        r_edge = pybamm.SpatialVariableEdge("r", ["negative particle"])
        for var in [x1_edge, x2_edge, r_edge]:
            var_disc = spatial_method.spatial_variable(var)
            assert isinstance(var_disc, pybamm.Vector)
            np.testing.assert_array_equal(
                var_disc.evaluate()[:, 0], mesh[var.domain].edges
            )

    def test_averages(self):
        # create discretisation
        disc = get_discretisation_for_testing(
            cc_method=pybamm.ZeroDimensionalSpatialMethod
        )
        # create and discretise variable
        var = pybamm.Variable("var", domain="current collector")
        disc.set_variable_slices([var])
        var_disc = disc.process_symbol(var)
        # check average returns the same value
        y = np.array([1])
        for expression in [pybamm.z_average(var), pybamm.yz_average(var)]:
            expr_disc = disc.process_symbol(expression)
            np.testing.assert_array_equal(
                var_disc.evaluate(y=y), expr_disc.evaluate(y=y)
            )<|MERGE_RESOLUTION|>--- conflicted
+++ resolved
@@ -1,20 +1,12 @@
 #
 # Test for the base Spatial Method class
 #
-<<<<<<< HEAD
-
-=======
->>>>>>> 8983f43a
 import numpy as np
 import pybamm
 from tests import get_mesh_for_testing, get_discretisation_for_testing
 
 
-<<<<<<< HEAD
-class TestZeroDimensionalSpatialMethod(unittest.TestCase):
-=======
 class TestZeroDimensionalSpatialMethod:
->>>>>>> 8983f43a
     def test_identity_ops(self):
         test_mesh = np.array([1, 2, 3])
         spatial_method = pybamm.ZeroDimensionalSpatialMethod()
