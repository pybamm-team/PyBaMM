--- conflicted
+++ resolved
@@ -5,16 +5,9 @@
 # (see https://github.com/pints-team/pints)
 #
 import pybamm
-<<<<<<< HEAD
-import unittest
-
-
-class TestTimer(unittest.TestCase):
-=======
 
 
 class TestTimer:
->>>>>>> 8983f43a
     """
     Tests the basic methods of the Timer class.
     """
