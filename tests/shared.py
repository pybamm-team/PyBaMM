--- conflicted
+++ resolved
@@ -115,8 +115,6 @@
     }
     return pybamm.Mesh(geometry, submesh_types, var_pts)
 
-
-<<<<<<< HEAD
 def get_mesh_for_testing_2d(
     xpts=None,
     rpts=10,
@@ -132,7 +130,89 @@
             "Positive electrode thickness [m]": 0.3333333333333334,
             "Negative particle radius [m]": 0.5,
             "Positive particle radius [m]": 0.5,
-=======
+        }
+    )
+
+    x = pybamm.SpatialVariable(
+        "x", ["negative electrode", "separator", "positive electrode"], direction="lr"
+    )
+    z = pybamm.SpatialVariable(
+        "z", ["negative electrode", "separator", "positive electrode"], direction="tb"
+    )
+    r_n = pybamm.SpatialVariable("r_n", ["negative particle"])
+    r_p = pybamm.SpatialVariable("r_p", ["positive particle"])
+
+    geometry = {
+        "negative electrode": {
+            x: {
+                "min": pybamm.Scalar(0),
+                "max": pybamm.Parameter("Negative electrode thickness [m]"),
+            },
+            z: {
+                "min": pybamm.Scalar(0),
+                "max": pybamm.Parameter("Electrode height [m]"),
+            },
+        },
+        "separator": {
+            x: {
+                "min": pybamm.Parameter("Negative electrode thickness [m]"),
+                "max": pybamm.Parameter("Separator thickness [m]")
+                + pybamm.Parameter("Negative electrode thickness [m]"),
+            },
+            z: {
+                "min": pybamm.Scalar(0),
+                "max": pybamm.Parameter("Electrode height [m]"),
+            },
+        },
+        "positive electrode": {
+            x: {
+                "min": pybamm.Parameter("Separator thickness [m]")
+                + pybamm.Parameter("Negative electrode thickness [m]"),
+                "max": pybamm.Parameter("Positive electrode thickness [m]")
+                + pybamm.Parameter("Separator thickness [m]")
+                + pybamm.Parameter("Negative electrode thickness [m]"),
+            },
+            z: {
+                "min": pybamm.Scalar(0),
+                "max": pybamm.Parameter("Electrode height [m]"),
+            },
+        },
+        "negative particle": {
+            r_n: {
+                "min": pybamm.Scalar(0),
+                "max": pybamm.Scalar(1),
+            },
+        },
+        "positive particle": {
+            r_p: {
+                "min": pybamm.Scalar(0),
+                "max": pybamm.Scalar(1),
+            },
+        },
+    }
+    param.process_geometry(geometry)
+
+    submesh_types = {
+        "negative electrode": pybamm.Uniform2DSubMesh,
+        "separator": pybamm.Uniform2DSubMesh,
+        "positive electrode": pybamm.Uniform2DSubMesh,
+        "negative particle": pybamm.Uniform1DSubMesh,
+        "positive particle": pybamm.Uniform1DSubMesh,
+    }
+
+    if xpts is None:
+        xn_pts = 40
+    else:
+        xn_pts = xpts
+    var_pts = {
+        x: xn_pts,
+        z: zpts,
+        r_n: rpts,
+        r_p: rpts,
+    }
+    return pybamm.Mesh(geometry, submesh_types, var_pts)
+
+
 def get_unit_3d_mesh_for_testing(geom_type="box", **geom_params):
     if geom_type == "box":
         x = pybamm.SpatialVariable("x", ["current collector"])
@@ -187,20 +267,10 @@
             "Negative electrode thickness [m]": 1 / 3,
             "Separator thickness [m]": 1 / 3,
             "Positive electrode thickness [m]": 1 / 3,
->>>>>>> 1a39a994
         }
     )
 
     x = pybamm.SpatialVariable(
-<<<<<<< HEAD
-        "x", ["negative electrode", "separator", "positive electrode"], direction="lr"
-    )
-    z = pybamm.SpatialVariable(
-        "z", ["negative electrode", "separator", "positive electrode"], direction="tb"
-    )
-    r_n = pybamm.SpatialVariable("r_n", ["negative particle"])
-    r_p = pybamm.SpatialVariable("r_p", ["positive particle"])
-=======
         "x", ["negative electrode", "separator", "positive electrode"]
     )
     y = pybamm.SpatialVariable(
@@ -209,7 +279,6 @@
     z = pybamm.SpatialVariable(
         "z", ["negative electrode", "separator", "positive electrode"]
     )
->>>>>>> 1a39a994
 
     geometry = {
         "negative electrode": {
@@ -217,13 +286,10 @@
                 "min": pybamm.Scalar(0),
                 "max": pybamm.Parameter("Negative electrode thickness [m]"),
             },
-<<<<<<< HEAD
-=======
             y: {
                 "min": pybamm.Scalar(0),
                 "max": pybamm.Parameter("Electrode width [m]"),
             },
->>>>>>> 1a39a994
             z: {
                 "min": pybamm.Scalar(0),
                 "max": pybamm.Parameter("Electrode height [m]"),
@@ -235,13 +301,10 @@
                 "max": pybamm.Parameter("Separator thickness [m]")
                 + pybamm.Parameter("Negative electrode thickness [m]"),
             },
-<<<<<<< HEAD
-=======
             y: {
                 "min": pybamm.Scalar(0),
                 "max": pybamm.Parameter("Electrode width [m]"),
             },
->>>>>>> 1a39a994
             z: {
                 "min": pybamm.Scalar(0),
                 "max": pybamm.Parameter("Electrode height [m]"),
@@ -255,56 +318,18 @@
                 + pybamm.Parameter("Separator thickness [m]")
                 + pybamm.Parameter("Negative electrode thickness [m]"),
             },
-<<<<<<< HEAD
+            y: {
+                "min": pybamm.Scalar(0),
+                "max": pybamm.Parameter("Electrode width [m]"),
+            },
             z: {
                 "min": pybamm.Scalar(0),
                 "max": pybamm.Parameter("Electrode height [m]"),
             },
         },
-        "negative particle": {
-            r_n: {
-                "min": pybamm.Scalar(0),
-                "max": pybamm.Scalar(1),
-            },
-        },
-        "positive particle": {
-            r_p: {
-                "min": pybamm.Scalar(0),
-                "max": pybamm.Scalar(1),
-=======
-            y: {
-                "min": pybamm.Scalar(0),
-                "max": pybamm.Parameter("Electrode width [m]"),
-            },
-            z: {
-                "min": pybamm.Scalar(0),
-                "max": pybamm.Parameter("Electrode height [m]"),
->>>>>>> 1a39a994
-            },
-        },
     }
     param.process_geometry(geometry)
 
-<<<<<<< HEAD
-    submesh_types = {
-        "negative electrode": pybamm.Uniform2DSubMesh,
-        "separator": pybamm.Uniform2DSubMesh,
-        "positive electrode": pybamm.Uniform2DSubMesh,
-        "negative particle": pybamm.Uniform1DSubMesh,
-        "positive particle": pybamm.Uniform1DSubMesh,
-    }
-
-    if xpts is None:
-        xn_pts = 40
-    else:
-        xn_pts = xpts
-    var_pts = {
-        x: xn_pts,
-        z: zpts,
-        r_n: rpts,
-        r_p: rpts,
-    }
-=======
     # Create generator with parameters
     generator_params = {"h": 0.2}
     generator_params.update(geom_params)
@@ -319,7 +344,6 @@
 
     var_pts = {x: xpts, y: ypts, z: zpts}
 
->>>>>>> 1a39a994
     return pybamm.Mesh(geometry, submesh_types, var_pts)
 
 
