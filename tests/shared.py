#
# Shared methods and classes for testing
#
import importlib.metadata as importlib_metadata
import re
import socket

from scipy.sparse import eye

import pybamm


class SpatialMethodForTesting(pybamm.SpatialMethod):
    """Identity operators, no boundary conditions."""

    def __init__(self, options=None):
        super().__init__(options)

    def build(self, mesh):
        super().build(mesh)

    def gradient(self, symbol, discretised_symbol, boundary_conditions):
        n = 0
        for domain in symbol.domain:
            n += self.mesh[domain].npts
        gradient_matrix = pybamm.Matrix(eye(n))
        return gradient_matrix @ discretised_symbol

    def divergence(self, symbol, discretised_symbol, boundary_conditions):
        n = 0
        for domain in symbol.domain:
            n += self.mesh[domain].npts
        divergence_matrix = pybamm.Matrix(eye(n))
        return divergence_matrix @ discretised_symbol

    def internal_neumann_condition(
        self, left_symbol_disc, right_symbol_disc, left_mesh, right_mesh
    ):
        return pybamm.Scalar(0)

    def mass_matrix(self, symbol, boundary_conditions):
        n = 0
        for domain in symbol.domain:
            n += self.mesh[domain].npts
        mass_matrix = pybamm.Matrix(eye(n))
        return mass_matrix


def get_mesh_for_testing(
    xpts=None,
    rpts=10,
    Rpts=10,
    ypts=15,
    zpts=15,
    rcellpts=15,
    geometry=None,
    cc_submesh=None,
):
    param = pybamm.ParameterValues(
        values={
            "Electrode width [m]": 0.4,
            "Electrode height [m]": 0.5,
            "Negative tab width [m]": 0.1,
            "Negative tab centre y-coordinate [m]": 0.1,
            "Negative tab centre z-coordinate [m]": 0.0,
            "Positive tab width [m]": 0.1,
            "Positive tab centre y-coordinate [m]": 0.3,
            "Positive tab centre z-coordinate [m]": 0.5,
            "Negative electrode thickness [m]": 1 / 3,
            "Separator thickness [m]": 1 / 3,
            "Positive electrode thickness [m]": 1 / 3,
            "Negative particle radius [m]": 0.5,
            "Positive particle radius [m]": 0.5,
            "Inner cell radius [m]": 0.2,
            "Outer cell radius [m]": 1.0,
            "Negative minimum particle radius [m]": 0.0,
            "Negative maximum particle radius [m]": 1.0,
            "Positive minimum particle radius [m]": 0.0,
            "Positive maximum particle radius [m]": 1.0,
        }
    )

    if geometry is None:
        geometry = pybamm.battery_geometry(options={"particle size": "distribution"})
    param.process_geometry(geometry)

    submesh_types = {
        "negative electrode": pybamm.Uniform1DSubMesh,
        "separator": pybamm.Uniform1DSubMesh,
        "positive electrode": pybamm.Uniform1DSubMesh,
        "negative particle": pybamm.Uniform1DSubMesh,
        "positive particle": pybamm.Uniform1DSubMesh,
        "negative particle size": pybamm.Uniform1DSubMesh,
        "positive particle size": pybamm.Uniform1DSubMesh,
        "current collector": pybamm.SubMesh0D,
    }
    if cc_submesh:
        submesh_types["current collector"] = cc_submesh

    if xpts is None:
        xn_pts, xs_pts, xp_pts = 40, 25, 35
    else:
        xn_pts, xs_pts, xp_pts = xpts, xpts, xpts
    var_pts = {
        "x_n": xn_pts,
        "x_s": xs_pts,
        "x_p": xp_pts,
        "r_n": rpts,
        "r_p": rpts,
        "y": ypts,
        "z": zpts,
        "r_macro": rcellpts,
        "R_n": Rpts,
        "R_p": Rpts,
    }
    return pybamm.Mesh(geometry, submesh_types, var_pts)


<<<<<<< HEAD
def get_mesh_for_testing_2d(
    xpts=None,
    rpts=10,
    Rpts=10,
    ypts=15,
    zpts=15,
):
    param = pybamm.ParameterValues(
        values={
            "Electrode height [m]": 1,
            "Negative electrode thickness [m]": 0.3333333333333333,
            "Separator thickness [m]": 0.3333333333333333,
            "Positive electrode thickness [m]": 0.3333333333333334,
            "Negative particle radius [m]": 0.5,
            "Positive particle radius [m]": 0.5,
        }
    )

    x = pybamm.SpatialVariable(
        "x", ["negative electrode", "separator", "positive electrode"], direction="lr"
    )
    z = pybamm.SpatialVariable(
        "z", ["negative electrode", "separator", "positive electrode"], direction="tb"
    )
    r_n = pybamm.SpatialVariable("r_n", ["negative particle"])
    r_p = pybamm.SpatialVariable("r_p", ["positive particle"])

    geometry = {
        "negative electrode": {
            x: {
                "min": pybamm.Scalar(0),
                "max": pybamm.Parameter("Negative electrode thickness [m]"),
            },
            z: {
                "min": pybamm.Scalar(0),
                "max": pybamm.Parameter("Electrode height [m]"),
            },
        },
        "separator": {
            x: {
                "min": pybamm.Parameter("Negative electrode thickness [m]"),
                "max": pybamm.Parameter("Separator thickness [m]")
                + pybamm.Parameter("Negative electrode thickness [m]"),
            },
            z: {
                "min": pybamm.Scalar(0),
                "max": pybamm.Parameter("Electrode height [m]"),
            },
        },
        "positive electrode": {
            x: {
                "min": pybamm.Parameter("Separator thickness [m]")
                + pybamm.Parameter("Negative electrode thickness [m]"),
                "max": pybamm.Parameter("Positive electrode thickness [m]")
                + pybamm.Parameter("Separator thickness [m]")
                + pybamm.Parameter("Negative electrode thickness [m]"),
            },
            z: {
                "min": pybamm.Scalar(0),
                "max": pybamm.Parameter("Electrode height [m]"),
            },
        },
        "negative particle": {
            r_n: {
                "min": pybamm.Scalar(0),
                "max": pybamm.Scalar(1),
            },
        },
        "positive particle": {
            r_p: {
                "min": pybamm.Scalar(0),
                "max": pybamm.Scalar(1),
            },
        },
    }
    param.process_geometry(geometry)

    submesh_types = {
        "negative electrode": pybamm.Uniform2DSubMesh,
        "separator": pybamm.Uniform2DSubMesh,
        "positive electrode": pybamm.Uniform2DSubMesh,
        "negative particle": pybamm.Uniform1DSubMesh,
        "positive particle": pybamm.Uniform1DSubMesh,
    }

    if xpts is None:
        xn_pts = 40
    else:
        xn_pts = xpts
    var_pts = {
        x: xn_pts,
        z: zpts,
        r_n: rpts,
        r_p: rpts,
    }
    return pybamm.Mesh(geometry, submesh_types, var_pts)


def get_unit_3d_mesh_for_testing(geom_type="box", **geom_params):
    if geom_type == "box":
=======
def get_unit_3d_mesh_for_testing(geom_type="pouch", **geom_params):
    if geom_type == "pouch":
>>>>>>> d421e3a5
        x = pybamm.SpatialVariable("x", ["current collector"])
        y = pybamm.SpatialVariable("y", ["current collector"])
        z = pybamm.SpatialVariable("z", ["current collector"])
        x_max = geom_params.get("x_max", 1.0)
        y_max = geom_params.get("y_max", 2.0)
        z_max = geom_params.get("z_max", 3.0)
        geometry = {
            "current collector": {
                x: {"min": pybamm.Scalar(0), "max": pybamm.Scalar(x_max)},
                y: {"min": pybamm.Scalar(0), "max": pybamm.Scalar(y_max)},
                z: {"min": pybamm.Scalar(0), "max": pybamm.Scalar(z_max)},
            }
        }
        var_pts = {x: 5, y: 5, z: 5}
    elif geom_type == "cylinder":
        r = pybamm.SpatialVariable(
            "r", ["current collector"], coord_sys="cylindrical polar"
        )
        z = pybamm.SpatialVariable(
            "z", ["current collector"], coord_sys="cylindrical polar"
        )
        radius = geom_params.get("radius", 1.0)
        height = geom_params.get("height", 1.0)
        r_inner = geom_params.get("r_inner", 0.0)
        geometry = {
            "current collector": {
                r: {"min": pybamm.Scalar(r_inner), "max": pybamm.Scalar(radius)},
                z: {"min": pybamm.Scalar(0), "max": pybamm.Scalar(height)},
            }
        }
        var_pts = {r: 5, z: 5}
    else:
        raise ValueError(f"geom_type '{geom_type}' not recognised")

    generator_params = {"h": 0.2}
    generator_params.update(geom_params)
    generator = pybamm.ScikitFemGenerator3D(geom_type, **generator_params)
    submesh_types = {"current collector": generator}
    return pybamm.Mesh(geometry, submesh_types, var_pts)


def get_3d_mesh_for_testing(
    xpts=5, ypts=5, zpts=5, geom_type="pouch", include_particles=False, **geom_params
):
    param = pybamm.ParameterValues(
        {
            "Electrode width [m]": 1.0,
            "Electrode height [m]": 1.0,
            "Electrode depth [m]": 1.0,
            "Negative electrode thickness [m]": 1 / 3,
            "Separator thickness [m]": 1 / 3,
            "Positive electrode thickness [m]": 1 / 3,
        }
    )

    x = pybamm.SpatialVariable(
        "x", ["negative electrode", "separator", "positive electrode"]
    )
    y = pybamm.SpatialVariable(
        "y", ["negative electrode", "separator", "positive electrode"]
    )
    z = pybamm.SpatialVariable(
        "z", ["negative electrode", "separator", "positive electrode"]
    )

    geometry = {
        "negative electrode": {
            x: {
                "min": pybamm.Scalar(0),
                "max": pybamm.Parameter("Negative electrode thickness [m]"),
            },
            y: {
                "min": pybamm.Scalar(0),
                "max": pybamm.Parameter("Electrode width [m]"),
            },
            z: {
                "min": pybamm.Scalar(0),
                "max": pybamm.Parameter("Electrode height [m]"),
            },
        },
        "separator": {
            x: {
                "min": pybamm.Parameter("Negative electrode thickness [m]"),
                "max": pybamm.Parameter("Separator thickness [m]")
                + pybamm.Parameter("Negative electrode thickness [m]"),
            },
            y: {
                "min": pybamm.Scalar(0),
                "max": pybamm.Parameter("Electrode width [m]"),
            },
            z: {
                "min": pybamm.Scalar(0),
                "max": pybamm.Parameter("Electrode height [m]"),
            },
        },
        "positive electrode": {
            x: {
                "min": pybamm.Parameter("Separator thickness [m]")
                + pybamm.Parameter("Negative electrode thickness [m]"),
                "max": pybamm.Parameter("Positive electrode thickness [m]")
                + pybamm.Parameter("Separator thickness [m]")
                + pybamm.Parameter("Negative electrode thickness [m]"),
            },
            y: {
                "min": pybamm.Scalar(0),
                "max": pybamm.Parameter("Electrode width [m]"),
            },
            z: {
                "min": pybamm.Scalar(0),
                "max": pybamm.Parameter("Electrode height [m]"),
            },
        },
    }
    param.process_geometry(geometry)

    # Create generator with parameters
    generator_params = {"h": 0.2}
    generator_params.update(geom_params)

    generator = pybamm.ScikitFemGenerator3D(geom_type, **generator_params)

    submesh_types = {
        "negative electrode": generator,
        "separator": generator,
        "positive electrode": generator,
    }

    var_pts = {x: xpts, y: ypts, z: zpts}

    return pybamm.Mesh(geometry, submesh_types, var_pts)


def get_p2d_mesh_for_testing(xpts=None, rpts=10):
    geometry = pybamm.battery_geometry()
    return get_mesh_for_testing(xpts=xpts, rpts=rpts, geometry=geometry)


def get_size_distribution_mesh_for_testing(
    xpts=None,
    rpts=10,
    Rpts=10,
    zpts=15,
    cc_submesh=pybamm.Uniform1DSubMesh,
):
    options = {"particle size": "distribution", "dimensionality": 1}
    geometry = pybamm.battery_geometry(options=options)
    return get_mesh_for_testing(
        xpts=xpts,
        rpts=rpts,
        Rpts=Rpts,
        zpts=zpts,
        geometry=geometry,
        cc_submesh=cc_submesh,
    )


def get_1p1d_mesh_for_testing(
    xpts=None,
    rpts=10,
    zpts=15,
    cc_submesh=pybamm.Uniform1DSubMesh,
):
    geometry = pybamm.battery_geometry(options={"dimensionality": 1})
    return get_mesh_for_testing(
        xpts=xpts, rpts=rpts, zpts=zpts, geometry=geometry, cc_submesh=cc_submesh
    )


def get_2p1d_mesh_for_testing(
    xpts=None,
    rpts=10,
    ypts=15,
    zpts=15,
    include_particles=True,
    cc_submesh=None,
):
    if cc_submesh is None:
        cc_submesh = pybamm.MeshGenerator(pybamm.ScikitUniform2DSubMesh)
    geometry = pybamm.battery_geometry(
        include_particles=include_particles, options={"dimensionality": 2}
    )
    return get_mesh_for_testing(
        xpts=xpts,
        rpts=rpts,
        ypts=ypts,
        zpts=zpts,
        geometry=geometry,
        cc_submesh=cc_submesh,
    )


def get_unit_2p1D_mesh_for_testing(ypts=15, zpts=15, include_particles=True):
    param = pybamm.ParameterValues(
        values={
            "Electrode width [m]": 1,
            "Electrode height [m]": 1,
            "Negative tab width [m]": 1,
            "Negative tab centre y-coordinate [m]": 0.5,
            "Negative tab centre z-coordinate [m]": 0,
            "Positive tab width [m]": 1,
            "Positive tab centre y-coordinate [m]": 0.5,
            "Positive tab centre z-coordinate [m]": 1,
            "Negative electrode thickness [m]": 0.3,
            "Separator thickness [m]": 0.3,
            "Positive electrode thickness [m]": 0.3,
        }
    )

    geometry = pybamm.battery_geometry(
        include_particles=include_particles, options={"dimensionality": 2}
    )
    param.process_geometry(geometry)

    var_pts = {"x_n": 3, "x_s": 3, "x_p": 3, "y": ypts, "z": zpts}

    submesh_types = {
        "negative electrode": pybamm.Uniform1DSubMesh,
        "separator": pybamm.Uniform1DSubMesh,
        "positive electrode": pybamm.Uniform1DSubMesh,
        "current collector": pybamm.MeshGenerator(pybamm.ScikitUniform2DSubMesh),
    }

    return pybamm.Mesh(geometry, submesh_types, var_pts)


def get_cylindrical_mesh_for_testing(
    xpts=10, rpts=10, rcellpts=15, include_particles=False
):
    geometry = pybamm.battery_geometry(
        include_particles=include_particles,
        options={"dimensionality": 1},
        form_factor="cylindrical",
    )
    return get_mesh_for_testing(
        xpts=xpts,
        rpts=rpts,
        rcellpts=rcellpts,
        geometry=geometry,
        cc_submesh=pybamm.MeshGenerator(pybamm.Uniform1DSubMesh),
    )


def get_discretisation_for_testing(
    xpts=None, rpts=10, mesh=None, cc_method=SpatialMethodForTesting
):
    if mesh is None:
        mesh = get_mesh_for_testing(xpts=xpts, rpts=rpts)
    spatial_methods = {
        "macroscale": SpatialMethodForTesting(),
        "negative particle": SpatialMethodForTesting(),
        "positive particle": SpatialMethodForTesting(),
        "negative particle size": SpatialMethodForTesting(),
        "positive particle size": SpatialMethodForTesting(),
        "current collector": cc_method(),
    }
    return pybamm.Discretisation(mesh, spatial_methods)


def get_p2d_discretisation_for_testing(xpts=None, rpts=10):
    return get_discretisation_for_testing(mesh=get_p2d_mesh_for_testing(xpts, rpts))


def get_size_distribution_disc_for_testing(xpts=None, rpts=10, Rpts=10, zpts=15):
    return get_discretisation_for_testing(
        mesh=get_size_distribution_mesh_for_testing(xpts, rpts, Rpts, zpts)
    )


def function_test(arg):
    return arg + arg


def multi_var_function_test(arg1, arg2):
    return arg1 + arg2


def multi_var_function_cube_test(arg1, arg2):
    return arg1 + arg2**3


def get_1p1d_discretisation_for_testing(xpts=None, rpts=10, zpts=15):
    return get_discretisation_for_testing(
        mesh=get_1p1d_mesh_for_testing(xpts, rpts, zpts),
        cc_method=pybamm.FiniteVolume,
    )


def get_2p1d_discretisation_for_testing(
    xpts=None, rpts=10, ypts=15, zpts=15, include_particles=True
):
    return get_discretisation_for_testing(
        mesh=get_2p1d_mesh_for_testing(xpts, rpts, ypts, zpts, include_particles),
        cc_method=pybamm.ScikitFiniteElement,
    )


def get_cylindrical_discretisation_for_testing(
    xpts=10, rpts=10, rcellpts=15, include_particles=False
):
    return get_discretisation_for_testing(
        mesh=get_cylindrical_mesh_for_testing(xpts, rpts, rcellpts, include_particles),
        cc_method=pybamm.FiniteVolume,
    )


def get_base_model_with_battery_geometry(**kwargs):
    model = pybamm.BaseModel()
    model._geometry = pybamm.battery_geometry(**kwargs)
    return model


def get_required_distribution_deps(package_name):
    pattern = re.compile(r"(?!.*extra\b)^([^<>=;\[]+)\b.*$")
    if json_deps := importlib_metadata.metadata(package_name).json.get("requires_dist"):
        return {m.group(1) for dep_name in json_deps if (m := pattern.match(dep_name))}
    return set()


def get_optional_distribution_deps(package_name):
    pattern = re.compile(rf"(?!.*{package_name}\b|.*docs\b|.*dev\b)^([^<>=;\[]+)\b.*$")
    if json_deps := importlib_metadata.metadata(package_name).json.get("requires_dist"):
        return {
            m.group(1)
            for dep_name in json_deps
            if (m := pattern.match(dep_name)) and "extra" in m.group(0)
        }
    return set()


def get_present_optional_import_deps(package_name, optional_distribution_deps=None):
    if optional_distribution_deps is None:
        optional_distribution_deps = get_optional_distribution_deps(package_name)

    present_optional_import_deps = set()
    for (
        import_pkg,
        distribution_pkgs,
    ) in importlib_metadata.packages_distributions().items():
        if any(dep in optional_distribution_deps for dep in distribution_pkgs):
            present_optional_import_deps.add(import_pkg)
    return present_optional_import_deps


def no_internet_connection():
    try:
        host = socket.gethostbyname("www.github.com")
        conn = socket.create_connection((host, 80), 2)
        conn.close()
        return False
    except (socket.gaierror, TimeoutError):
        return True


def assert_domain_equal(a, b):
    """Check that two domains are equal, ignoring empty domains"""
    a_dict = {k: v for k, v in a.items() if v != []}
    b_dict = {k: v for k, v in b.items() if v != []}
    assert a_dict == b_dict


def get_mesh_for_testing_symbolic():
    submesh_types = {"domain": pybamm.SymbolicUniform1DSubMesh}
    geometry = {
        "domain": {"x": {"min": pybamm.Scalar(0), "max": pybamm.Scalar(2)}},
    }
    var_pts = {"x": 15}
    mesh = pybamm.Mesh(geometry, submesh_types, var_pts)
    return mesh


def get_mesh_for_testing_symbolic_concatenation():
    submesh_types = {
        "domain 1": pybamm.SymbolicUniform1DSubMesh,
        "domain 2": pybamm.SymbolicUniform1DSubMesh,
    }
    geometry = {
        "domain 1": {"x": {"min": pybamm.Scalar(0), "max": pybamm.Scalar(2)}},
        "domain 2": {"x": {"min": pybamm.Scalar(2), "max": pybamm.Scalar(4)}},
    }
    var_pts = {"x": 15}
    mesh = pybamm.Mesh(geometry, submesh_types, var_pts)
    return mesh


def get_spherical_mesh_for_testing_symbolic():
    submesh_types = {"spherical domain": pybamm.SymbolicUniform1DSubMesh}
    geometry = {
        "spherical domain": {"r_n": {"min": pybamm.Scalar(0), "max": pybamm.Scalar(2)}},
    }
    var_pts = {"r_n": 15}
    mesh = pybamm.Mesh(geometry, submesh_types, var_pts)
    return mesh


def get_cylindrical_mesh_for_testing_symbolic():
    submesh_types = {"cylindrical domain": pybamm.SymbolicUniform1DSubMesh}
    cylindrical_r = pybamm.SpatialVariable(
        "r", ["cylindrical domain"], coord_sys="cylindrical polar"
    )
    geometry = {
        "cylindrical domain": {
            cylindrical_r: {"min": pybamm.Scalar(0), "max": pybamm.Scalar(2)}
        },
    }
    var_pts = {cylindrical_r: 15}
    mesh = pybamm.Mesh(geometry, submesh_types, var_pts)
    return mesh<|MERGE_RESOLUTION|>--- conflicted
+++ resolved
@@ -116,7 +116,6 @@
     return pybamm.Mesh(geometry, submesh_types, var_pts)
 
 
-<<<<<<< HEAD
 def get_mesh_for_testing_2d(
     xpts=None,
     rpts=10,
@@ -215,12 +214,8 @@
     return pybamm.Mesh(geometry, submesh_types, var_pts)
 
 
-def get_unit_3d_mesh_for_testing(geom_type="box", **geom_params):
-    if geom_type == "box":
-=======
 def get_unit_3d_mesh_for_testing(geom_type="pouch", **geom_params):
     if geom_type == "pouch":
->>>>>>> d421e3a5
         x = pybamm.SpatialVariable("x", ["current collector"])
         y = pybamm.SpatialVariable("y", ["current collector"])
         z = pybamm.SpatialVariable("z", ["current collector"])
