--- conflicted
+++ resolved
@@ -1,21 +1,13 @@
 #
 # Tests for the lead-acid LOQS model with capacitance
 #
-<<<<<<< HEAD
-
-=======
->>>>>>> 8983f43a
 import pybamm
 import tests
 import pytest
 import numpy as np
 
 
-<<<<<<< HEAD
-class TestLeadAcidLoqsSurfaceForm(unittest.TestCase):
-=======
 class TestLeadAcidLoqsSurfaceForm:
->>>>>>> 8983f43a
     def test_basic_processing(self):
         options = {"surface form": "algebraic"}
         model = pybamm.lead_acid.LOQS(options)
