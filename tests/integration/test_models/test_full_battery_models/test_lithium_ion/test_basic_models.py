--- conflicted
+++ resolved
@@ -1,10 +1,6 @@
 #
 # Test basic model classes
 #
-<<<<<<< HEAD
-
-=======
->>>>>>> 8983f43a
 import pybamm
 import pytest
 
@@ -23,42 +19,26 @@
         sim.solve(calc_esoh=False)
 
 
-<<<<<<< HEAD
-class TestBasicSPM(BaseBasicModelTest, unittest.TestCase):
-=======
 class TestBasicSPM(BaseBasicModelTest):
     @pytest.fixture(autouse=True)
->>>>>>> 8983f43a
     def setUp(self):
         self.model = pybamm.lithium_ion.BasicSPM()
 
 
-<<<<<<< HEAD
-class TestBasicDFN(BaseBasicModelTest, unittest.TestCase):
-=======
 class TestBasicDFN(BaseBasicModelTest):
     @pytest.fixture(autouse=True)
->>>>>>> 8983f43a
     def setUp(self):
         self.model = pybamm.lithium_ion.BasicDFN()
 
 
-<<<<<<< HEAD
-class TestBasicDFNComposite(BaseBasicModelTest, unittest.TestCase):
-=======
 class TestBasicDFNComposite(BaseBasicModelTest):
     @pytest.fixture(autouse=True)
->>>>>>> 8983f43a
     def setUp(self):
         self.model = pybamm.lithium_ion.BasicDFNComposite()
 
 
-<<<<<<< HEAD
-class TestBasicDFNHalfCell(BaseBasicModelTest, unittest.TestCase):
-=======
 class TestBasicDFNHalfCell(BaseBasicModelTest):
     @pytest.fixture(autouse=True)
->>>>>>> 8983f43a
     def setUp(self):
         options = {"working electrode": "positive"}
         self.model = pybamm.lithium_ion.BasicDFNHalfCell(options)