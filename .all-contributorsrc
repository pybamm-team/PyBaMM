--- conflicted
+++ resolved
@@ -896,17 +896,19 @@
       ]
     },
     {
-<<<<<<< HEAD
       "login": "Afgr1087",
       "name": "Andres Felipe Galvis Rodriguez",
       "avatar_url": "https://avatars.githubusercontent.com/u/56610829?v=4",
       "profile": "https://github.com/Afgr1087",
-=======
+      "contributions": [
+        "code"
+      ]
+    },
+    {
       "login": "ikorotkin",
       "name": "Ivan Korotkin",
       "avatar_url": "https://avatars.githubusercontent.com/u/29599800?v=4",
       "profile": "https://github.com/ikorotkin",
->>>>>>> 0239c2d0
       "contributions": [
         "code"
       ]
