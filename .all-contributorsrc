{
  "files": [
    "README.md"
  ],
  "imageSize": 100,
  "commit": false,
  "badgeTemplate": "[![All Contributors](https://img.shields.io/badge/all_contributors-<%= contributors.length %>-orange.svg)](#-contributors)",
  "contributors": [
    {
      "login": "tinosulzer",
      "name": "Valentin Sulzer",
      "avatar_url": "https://avatars3.githubusercontent.com/u/20817509?v=4",
      "profile": "https://sites.google.com/view/valentinsulzer",
      "contributions": [
        "bug",
        "code",
        "doc",
        "example",
        "ideas",
        "maintenance",
        "review",
        "test",
        "tutorial",
        "blog"
      ]
    },
    {
      "login": "rtimms",
      "name": "Robert Timms",
      "avatar_url": "https://avatars1.githubusercontent.com/u/43040151?v=4",
      "profile": "http://www.robertwtimms.com",
      "contributions": [
        "bug",
        "code",
        "doc",
        "example",
        "ideas",
        "maintenance",
        "review",
        "test",
        "tutorial"
      ]
    },
    {
      "login": "Scottmar93",
      "name": "Scott Marquis",
      "avatar_url": "https://avatars1.githubusercontent.com/u/22661308?v=4",
      "profile": "https://github.com/Scottmar93",
      "contributions": [
        "bug",
        "code",
        "doc",
        "example",
        "ideas",
        "maintenance",
        "review",
        "test",
        "tutorial"
      ]
    },
    {
      "login": "martinjrobins",
      "name": "Martin Robinson",
      "avatar_url": "https://avatars3.githubusercontent.com/u/1148404?v=4",
      "profile": "https://github.com/martinjrobins",
      "contributions": [
        "bug",
        "code",
        "doc",
        "example",
        "ideas",
        "review",
        "test",
        "tutorial"
      ]
    },
    {
      "login": "brosaplanella",
      "name": "Ferran Brosa Planella",
      "avatar_url": "https://avatars3.githubusercontent.com/u/28443643?v=4",
      "profile": "https://www.brosaplanella.com",
      "contributions": [
        "review",
        "bug",
        "code",
        "doc",
        "example",
        "ideas",
        "maintenance",
        "test",
        "tutorial",
        "blog"
      ]
    },
    {
      "login": "TomTranter",
      "name": "Tom Tranter",
      "avatar_url": "https://avatars3.githubusercontent.com/u/7068741?v=4",
      "profile": "https://github.com/TomTranter",
      "contributions": [
        "bug",
        "code",
        "doc",
        "example",
        "ideas",
        "review",
        "test",
        "tutorial"
      ]
    },
    {
      "login": "tlestang",
      "name": "Thibault Lestang",
      "avatar_url": "https://avatars3.githubusercontent.com/u/13448239?v=4",
      "profile": "http://tlestang.github.io",
      "contributions": [
        "bug",
        "code",
        "doc",
        "example",
        "ideas",
        "review",
        "test",
        "infra"
      ]
    },
    {
      "login": "dalonsoa",
      "name": "Diego",
      "avatar_url": "https://avatars1.githubusercontent.com/u/6095790?v=4",
      "profile": "https://github.com/dalonsoa",
      "contributions": [
        "bug",
        "review",
        "code",
        "infra"
      ]
    },
    {
      "login": "felipe-salinas",
      "name": "felipe-salinas",
      "avatar_url": "https://avatars2.githubusercontent.com/u/64426781?v=4",
      "profile": "https://github.com/felipe-salinas",
      "contributions": [
        "code",
        "test"
      ]
    },
    {
      "login": "suhaklee",
      "name": "suhaklee",
      "avatar_url": "https://avatars3.githubusercontent.com/u/57151989?v=4",
      "profile": "https://github.com/suhaklee",
      "contributions": [
        "code",
        "test"
      ]
    },
    {
      "login": "viviantran27",
      "name": "viviantran27",
      "avatar_url": "https://avatars0.githubusercontent.com/u/6379429?v=4",
      "profile": "https://github.com/viviantran27",
      "contributions": [
        "code",
        "test"
      ]
    },
    {
      "login": "gyouhoc",
      "name": "gyouhoc",
      "avatar_url": "https://avatars0.githubusercontent.com/u/60714526?v=4",
      "profile": "https://github.com/gyouhoc",
      "contributions": [
        "bug",
        "code",
        "test"
      ]
    },
    {
      "login": "YannickNoelStephanKuhn",
      "name": "Yannick Kuhn",
      "avatar_url": "https://avatars0.githubusercontent.com/u/62429912?v=4",
      "profile": "https://github.com/YannickNoelStephanKuhn",
      "contributions": [
        "code",
        "test"
      ]
    },
    {
      "login": "jedgedrudd",
      "name": "Jacqueline Edge",
      "avatar_url": "https://avatars2.githubusercontent.com/u/39409226?v=4",
      "profile": "http://batterymodel.co.uk",
      "contributions": [
        "ideas",
        "eventOrganizing",
        "fundingFinding"
      ]
    },
    {
      "login": "fcooper8472",
      "name": "Fergus Cooper",
      "avatar_url": "https://avatars3.githubusercontent.com/u/3770306?v=4",
      "profile": "https://www.rse.ox.ac.uk/",
      "contributions": [
        "code",
        "test"
      ]
    },
    {
      "login": "jonchapman1",
      "name": "jonchapman1",
      "avatar_url": "https://avatars1.githubusercontent.com/u/28925818?v=4",
      "profile": "https://github.com/jonchapman1",
      "contributions": [
        "ideas",
        "fundingFinding"
      ]
    },
    {
      "login": "colinplease",
      "name": "Colin Please",
      "avatar_url": "https://avatars3.githubusercontent.com/u/44977104?v=4",
      "profile": "https://github.com/colinplease",
      "contributions": [
        "ideas",
        "fundingFinding"
      ]
    },
    {
      "login": "cwmonroe",
      "name": "cwmonroe",
      "avatar_url": "https://avatars.githubusercontent.com/u/92099819?v=4",
      "profile": "https://github.com/cwmonroe",
      "contributions": [
        "ideas",
        "fundingFinding"
      ]
    },
    {
      "login": "gjo97",
      "name": "Greg",
      "avatar_url": "https://avatars.githubusercontent.com/u/18349157?v=4",
      "profile": "https://github.com/gjo97",
      "contributions": [
        "ideas",
        "fundingFinding"
      ]
    },
    {
      "login": "FaradayInstitution",
      "name": "Faraday Institution",
      "avatar_url": "https://avatars2.githubusercontent.com/u/42166506?v=4",
      "profile": "https://faraday.ac.uk",
      "contributions": [
        "financial"
      ]
    },
    {
      "login": "bessman",
      "name": "Alexander Bessman",
      "avatar_url": "https://avatars3.githubusercontent.com/u/1999462?v=4",
      "profile": "https://github.com/bessman",
      "contributions": [
        "bug",
        "example"
      ]
    },
    {
      "login": "dalbamont",
      "name": "dalbamont",
      "avatar_url": "https://avatars1.githubusercontent.com/u/19659095?v=4",
      "profile": "https://github.com/dalbamont",
      "contributions": [
        "code"
      ]
    },
    {
      "login": "anandmy",
      "name": "Anand Mohan Yadav",
      "avatar_url": "https://avatars1.githubusercontent.com/u/34894671?v=4",
      "profile": "https://github.com/anandmy",
      "contributions": [
        "doc"
      ]
    },
    {
      "login": "weilongai",
      "name": "WEILONG AI",
      "avatar_url": "https://avatars1.githubusercontent.com/u/41424174?v=4",
      "profile": "https://github.com/weilongai",
      "contributions": [
        "code",
        "example",
        "test"
      ]
    },
    {
      "login": "lonnbornj",
      "name": "lonnbornj",
      "avatar_url": "https://avatars2.githubusercontent.com/u/35983543?v=4",
      "profile": "https://github.com/lonnbornj",
      "contributions": [
        "code",
        "test",
        "example"
      ]
    },
    {
      "login": "priyanshuone6",
      "name": "Priyanshu Agarwal",
      "avatar_url": "https://avatars.githubusercontent.com/u/64051212?v=4",
      "profile": "https://github.com/priyanshuone6",
      "contributions": [
        "test",
        "code",
        "bug",
        "review",
        "maintenance",
        "tutorial"
      ]
    },
    {
      "login": "DrSOKane",
      "name": "DrSOKane",
      "avatar_url": "https://avatars.githubusercontent.com/u/42972513?v=4",
      "profile": "https://github.com/DrSOKane",
      "contributions": [
        "code",
        "example",
        "doc",
        "test",
        "tutorial",
        "review"
      ]
    },
    {
      "login": "Saransh-cpp",
      "name": "Saransh Chopra",
      "avatar_url": "https://avatars.githubusercontent.com/u/74055102?v=4",
      "profile": "https://github.com/Saransh-cpp",
      "contributions": [
        "code",
        "test",
        "doc",
        "tutorial",
        "review",
        "maintenance"
      ]
    },
    {
      "login": "DavidMStraub",
      "name": "David Straub",
      "avatar_url": "https://avatars.githubusercontent.com/u/10965193?v=4",
      "profile": "https://github.com/DavidMStraub",
      "contributions": [
        "bug",
        "code"
      ]
    },
    {
      "login": "maurosgroi",
      "name": "maurosgroi",
      "avatar_url": "https://avatars.githubusercontent.com/u/37576773?v=4",
      "profile": "https://github.com/maurosgroi",
      "contributions": [
        "ideas"
      ]
    },
    {
      "login": "asinghgaba",
      "name": "Amarjit Singh Gaba",
      "avatar_url": "https://avatars.githubusercontent.com/u/77078706?v=4",
      "profile": "https://github.com/asinghgaba",
      "contributions": [
        "code"
      ]
    },
    {
      "login": "KennethNwanoro",
      "name": "KennethNwanoro",
      "avatar_url": "https://avatars.githubusercontent.com/u/78538806?v=4",
      "profile": "https://github.com/KennethNwanoro",
      "contributions": [
        "code",
        "test"
      ]
    },
    {
      "login": "alibh95",
      "name": "Ali Hussain Umar Bhatti",
      "avatar_url": "https://avatars.githubusercontent.com/u/65511923?v=4",
      "profile": "https://github.com/alibh95",
      "contributions": [
        "code",
        "test"
      ]
    },
    {
      "login": "molel-gt",
      "name": "Leshinka Molel",
      "avatar_url": "https://avatars.githubusercontent.com/u/81125862?v=4",
      "profile": "https://github.com/molel-gt",
      "contributions": [
        "code",
        "ideas"
      ]
    },
    {
      "login": "tobykirk",
      "name": "tobykirk",
      "avatar_url": "https://avatars.githubusercontent.com/u/42966045?v=4",
      "profile": "https://github.com/tobykirk",
      "contributions": [
        "ideas",
        "code",
        "test",
        "tutorial"
      ]
    },
    {
      "login": "chuckliu1979",
      "name": "Chuck Liu",
      "avatar_url": "https://avatars.githubusercontent.com/u/13491954?v=4",
      "profile": "https://github.com/chuckliu1979",
      "contributions": [
        "bug",
        "code"
      ]
    },
    {
      "login": "partben",
      "name": "partben",
      "avatar_url": "https://avatars.githubusercontent.com/u/88316576?v=4",
      "profile": "https://github.com/partben",
      "contributions": [
        "doc"
      ]
    },
    {
      "login": "wigging",
      "name": "Gavin Wiggins",
      "avatar_url": "https://avatars.githubusercontent.com/u/6828967?v=4",
      "profile": "https://wigging.me",
      "contributions": [
        "bug",
        "code"
      ]
    },
    {
      "login": "dion-w",
      "name": "Dion Wilde",
      "avatar_url": "https://avatars.githubusercontent.com/u/91852142?v=4",
      "profile": "https://github.com/dion-w",
      "contributions": [
        "bug",
        "code"
      ]
    },
    {
      "login": "ehtec",
      "name": "Elias Hohl",
      "avatar_url": "https://avatars.githubusercontent.com/u/48386220?v=4",
      "profile": "https://www.ehtec.co",
      "contributions": [
        "code"
      ]
    },
    {
      "login": "KAschad",
      "name": "KAschad",
      "avatar_url": "https://avatars.githubusercontent.com/u/93784399?v=4",
      "profile": "https://github.com/KAschad",
      "contributions": [
        "bug"
      ]
    },
    {
      "login": "Vaibhav-Chopra-GT",
      "name": "Vaibhav-Chopra-GT",
      "avatar_url": "https://avatars.githubusercontent.com/u/92637595?v=4",
      "profile": "https://github.com/Vaibhav-Chopra-GT",
      "contributions": [
        "code"
      ]
    },
    {
      "login": "bardsleypt",
      "name": "bardsleypt",
      "avatar_url": "https://avatars.githubusercontent.com/u/54084289?v=4",
      "profile": "https://github.com/bardsleypt",
      "contributions": [
        "bug",
        "code"
      ]
    },
    {
      "login": "ndrewwang",
      "name": "ndrewwang",
      "avatar_url": "https://avatars.githubusercontent.com/u/56122552?v=4",
      "profile": "https://github.com/ndrewwang",
      "contributions": [
        "bug",
        "code"
      ]
    },
    {
      "login": "MichaPhilipp",
      "name": "MichaPhilipp",
      "avatar_url": "https://avatars.githubusercontent.com/u/58085966?v=4",
      "profile": "https://github.com/MichaPhilipp",
      "contributions": [
        "bug"
      ]
    },
    {
      "login": "abillscmu",
      "name": "Alec Bills",
      "avatar_url": "https://avatars.githubusercontent.com/u/48105066?v=4",
      "profile": "https://github.com/abillscmu",
      "contributions": [
        "code"
      ]
    },
    {
      "login": "agriyakhetarpal",
      "name": "Agriya Khetarpal",
      "avatar_url": "https://avatars.githubusercontent.com/u/74401230?v=4",
      "profile": "https://github.com/agriyakhetarpal",
      "contributions": [
        "infra",
        "code",
        "doc",
        "review"
      ]
    },
    {
      "login": "awadell1",
      "name": "Alex Wadell",
      "avatar_url": "https://avatars.githubusercontent.com/u/5857298?v=4",
      "profile": "https://github.com/awadell1",
      "contributions": [
        "code",
        "test",
        "doc"
      ]
    },
    {
      "login": "iatzak",
      "name": "iatzak",
      "avatar_url": "https://avatars.githubusercontent.com/u/112731474?v=4",
      "profile": "https://github.com/iatzak",
      "contributions": [
        "doc",
        "bug",
        "code"
      ]
    },
    {
      "login": "ayeankit",
      "name": "Ankit Kumar",
      "avatar_url": "https://avatars.githubusercontent.com/u/72691866?v=4",
      "profile": "https://github.com/ayeankit",
      "contributions": [
        "code"
      ]
    },
    {
      "login": "dikwickley",
      "name": "Aniket Singh Rawat",
      "avatar_url": "https://avatars.githubusercontent.com/u/31622972?v=4",
      "profile": "https://aniketsinghrawat.vercel.app/",
      "contributions": [
        "code",
        "doc"
      ]
    },
    {
      "login": "jeromtom",
      "name": "Jerom Palimattom Tom",
      "avatar_url": "https://avatars.githubusercontent.com/u/83979298?v=4",
      "profile": "https://github.com/jeromtom",
      "contributions": [
        "doc",
        "code",
        "test"
      ]
    },
    {
      "login": "BradyPlanden",
      "name": "Brady Planden",
      "avatar_url": "https://avatars.githubusercontent.com/u/55357039?v=4",
      "profile": "http://bradyplanden.github.io",
      "contributions": [
        "example"
      ]
    },
    {
      "login": "jsbrittain",
      "name": "jsbrittain",
      "avatar_url": "https://avatars.githubusercontent.com/u/98161205?v=4",
      "profile": "http://www.jsbrittain.com/",
      "contributions": [
        "code",
        "test"
      ]
    },
    {
      "login": "arjxn-py",
      "name": "Arjun",
      "avatar_url": "https://avatars.githubusercontent.com/u/104268427?v=4",
      "profile": "https://github.com/arjxn-py",
      "contributions": [
        "infra",
        "code",
        "doc"
      ]
    },
    {
      "login": "chenzhao-py",
      "name": "CHEN ZHAO",
      "avatar_url": "https://avatars.githubusercontent.com/u/75906533?v=4",
      "profile": "https://github.com/chenzhao-py",
      "contributions": [
        "bug"
      ]
    },
    {
      "login": "darryl-ad",
      "name": "darryl-ad",
      "avatar_url": "https://avatars.githubusercontent.com/u/91731499?v=4",
      "profile": "https://www.aboutenergy.io/",
      "contributions": [
        "code",
        "bug",
        "ideas"
      ]
    },
    {
      "login": "julian-evers",
      "name": "julian-evers",
      "avatar_url": "https://avatars.githubusercontent.com/u/133691040?v=4",
      "profile": "https://github.com/julian-evers",
      "contributions": [
        "code"
      ]
    },
    {
      "login": "js1tr3",
      "name": "Jason Siegel",
      "avatar_url": "https://avatars.githubusercontent.com/u/633873?v=4",
      "profile": "https://batterycontrolgroup.engin.umich.edu/",
      "contributions": [
        "code",
        "ideas"
      ]
    },
    {
      "login": "tommaull",
      "name": "Tom Maull",
      "avatar_url": "https://avatars.githubusercontent.com/u/101814207?v=4",
      "profile": "https://github.com/tommaull",
      "contributions": [
        "code",
        "test"
      ]
    },
    {
      "login": "ejfdickinson",
      "name": "ejfdickinson",
      "avatar_url": "https://avatars.githubusercontent.com/u/116663050?v=4",
      "profile": "https://github.com/ejfdickinson",
      "contributions": [
        "ideas",
        "bug"
      ]
    },
    {
      "login": "bobonice",
      "name": "bobonice",
      "avatar_url": "https://avatars.githubusercontent.com/u/22030806?v=4",
      "profile": "https://github.com/bobonice",
      "contributions": [
        "bug",
        "code"
      ]
    },
    {
      "login": "kratman",
      "name": "Eric G. Kratz",
      "avatar_url": "https://avatars.githubusercontent.com/u/10170302?v=4",
      "profile": "https://github.com/kratman",
      "contributions": [
        "doc",
        "infra",
        "bug",
        "code",
        "test"
      ]
    },
    {
<<<<<<< HEAD
      "login": "Agnik7",
      "name": "Agnik Bakshi",
      "avatar_url": "https://avatars.githubusercontent.com/u/77234005?v=4",
      "profile": "https://github.com/Agnik7",
      "contributions": [
        "doc"
=======
      "login": "aitorres",
      "name": "Andrés Ignacio Torres",
      "avatar_url": "https://avatars.githubusercontent.com/u/26191851?v=4",
      "profile": "https://aitorres.com",
      "contributions": [
        "infra"
>>>>>>> fe0585d9
      ]
    }
  ],
  "contributorsPerLine": 7,
  "projectName": "PyBaMM",
  "projectOwner": "pybamm-team",
  "repoType": "github",
  "repoHost": "https://github.com",
  "skipCi": true,
  "commitConvention": "angular",
  "commitType": "docs"
}<|MERGE_RESOLUTION|>--- conflicted
+++ resolved
@@ -700,23 +700,23 @@
       ]
     },
     {
-<<<<<<< HEAD
+      "login": "aitorres",
+      "name": "Andrés Ignacio Torres",
+      "avatar_url": "https://avatars.githubusercontent.com/u/26191851?v=4",
+      "profile": "https://aitorres.com",
+      "contributions": [
+        "infra"
+      ]
+    },
+    {
       "login": "Agnik7",
       "name": "Agnik Bakshi",
       "avatar_url": "https://avatars.githubusercontent.com/u/77234005?v=4",
       "profile": "https://github.com/Agnik7",
       "contributions": [
         "doc"
-=======
-      "login": "aitorres",
-      "name": "Andrés Ignacio Torres",
-      "avatar_url": "https://avatars.githubusercontent.com/u/26191851?v=4",
-      "profile": "https://aitorres.com",
-      "contributions": [
-        "infra"
->>>>>>> fe0585d9
-      ]
-    }
+      ]
+    },
   ],
   "contributorsPerLine": 7,
   "projectName": "PyBaMM",
