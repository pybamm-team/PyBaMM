--- conflicted
+++ resolved
@@ -108,12 +108,6 @@
     # To access the metadata for python packages
     "importlib-metadata; python_version < '3.10'",
 ]
-<<<<<<< HEAD
-# For the Jax solver. Note: these must be kept in sync with the versions defined in pybamm/util.py.
-jax = ["jax==0.4.27", "jaxlib==0.4.27"]
-# Contains all optional dependencies, except for jax and dev dependencies
-all = ["scikit-fem>=8.1.0", "pybamm[examples,plot,cite,bpx,tqdm]"]
-=======
 # For the Jax solver.
 # Note: These must be kept in sync with the versions defined in pybamm/util.py, and
 #       must remain compatible with IREE (see noxfile.py for IREE compatibility).
@@ -131,7 +125,6 @@
     "scikit-fem>=8.1.0",
     "pybamm[examples,plot,cite,bpx,tqdm]",
 ]
->>>>>>> d5cfc036
 
 [project.scripts]
 pybamm_install_jax = "pybamm.util:install_jax"
@@ -232,16 +225,10 @@
     "RUF", # Ruff-specific
     # "SIM",         # flake8-simplify
     # "T20",         # flake8-print
-<<<<<<< HEAD
-    "UP",     # pyupgrade
-    "YTT",    # flake8-2020
-    "TID252", # relative-imports
-=======
     "UP",            # pyupgrade
     "YTT",           # flake8-2020
     "TID252",        # relative-imports
     "S101",          # to identify use of assert statement
->>>>>>> d5cfc036
 ]
 ignore = [
     "E741",    # Ambiguous variable name
