[build-system]
requires = [
    "setuptools",
    "wheel",
<<<<<<< HEAD
=======
    # On Windows, use the CasADi vcpkg registry and CMake bundled from MSVC
    "casadi>=3.6.7; platform_system!='Windows'",
    # Note: the version of CasADi as a build-time dependency should be matched
    # across platforms, so updates to its minimum version here should be accompanied
    # by a version bump in https://github.com/pybamm-team/casadi-vcpkg-registry.
    "cmake; platform_system!='Windows'",
>>>>>>> 4223be87
]
build-backend = "setuptools.build_meta"

[project]
name = "pybamm"
version = "24.9.0"
license = { file = "LICENSE.txt" }
description = "Python Battery Mathematical Modelling"
authors = [{name = "The PyBaMM Team", email = "pybamm@pybamm.org"}]
maintainers = [{name = "The PyBaMM Team", email = "pybamm@pybamm.org"}]
requires-python = ">=3.9, <3.13"
readme = {file = "README.md", content-type = "text/markdown"}
classifiers = [
    "Development Status :: 5 - Production/Stable",
    "Intended Audience :: Developers",
    "Intended Audience :: Science/Research",
    "License :: OSI Approved :: BSD License",
    "Programming Language :: Python",
    "Programming Language :: Python :: 3",
    "Programming Language :: Python :: 3 :: Only",
    "Programming Language :: Python :: 3.9",
    "Programming Language :: Python :: 3.10",
    "Programming Language :: Python :: 3.11",
    "Programming Language :: Python :: 3.12",
    "Topic :: Scientific/Engineering",
]
dependencies = [
    "numpy>=1.23.5,<2.0.0",
    "scipy>=1.11.4",
    "casadi>=3.6.7",
    "xarray>=2022.6.0",
    "anytree>=2.8.0",
    "sympy>=1.12",
    "typing-extensions>=4.10.0",
    "pandas>=1.5.0",
    "pooch>=1.8.1",
<<<<<<< HEAD
    "pybammsolvers",
=======
    "posthog",
>>>>>>> 4223be87
]

[project.urls]
Homepage = "https://pybamm.org"
Documentation = "https://docs.pybamm.org"
Repository = "https://github.com/pybamm-team/PyBaMM"
Releases = "https://github.com/pybamm-team/PyBaMM/releases"
Changelog = "https://github.com/pybamm-team/PyBaMM/blob/develop/CHANGELOG.md"

[project.optional-dependencies]
docs = [
    "sphinx>=6",
    "sphinx_rtd_theme>=0.5",
    "pydata-sphinx-theme",
    "sphinx_design",
    "sphinx-copybutton",
    "myst-parser",
    "sphinx-inline-tabs",
    "sphinxcontrib-bibtex",
    "sphinx-autobuild",
    "sphinx-last-updated-by-git",
    "nbsphinx",
    "ipykernel",
    "ipywidgets",
    "sphinx-gallery",
    "sphinx-hoverxref",
    "sphinx-docsearch",
]
# For example notebooks
examples = [
    "jupyter",
]
plot = [
    "imageio>=2.3.0",
    # Note: matplotlib is loaded for debug plots, but to ensure PyBaMM runs
    # on systems without an attached display, it should never be imported
    # outside of plot() methods.
    "matplotlib>=3.6.0",
]
cite = [
    "setuptools", # Fix for a pybtex issue
    "pybtex>=0.24.0",
]
# Battery Parameter eXchange format
bpx = [
    "bpx>=0.4.0",
]
# Low-overhead progress bars
tqdm = [
    "tqdm",
]
dev = [
    # For working with pre-commit hooks
    "pre-commit",
    # For code style checks: linting and auto-formatting
    "ruff",
    # For running testing sessions
    "nox",
    # For coverage
    "pytest-cov",
    # For doctest
    "pytest-doctestplus",
    # pytest and its plugins
    "pytest>=6",
    "pytest-xdist",
    "pytest-mock",
    "pytest-subtests",
    # For testing Jupyter notebooks
    "nbmake",
    # To access the metadata for python packages
    "importlib-metadata; python_version < '3.10'",
]
# For the Jax solver.
# Note: These must be kept in sync with the versions defined in pybamm/util.py, and
#       must remain compatible with IREE (see noxfile.py for IREE compatibility).
jax = [
    "jax==0.4.27",
    "jaxlib==0.4.27",
]
# Contains all optional dependencies, except for jax, iree, and dev dependencies
all = [
    "scikit-fem>=8.1.0",
    "pybamm[examples,plot,cite,bpx,tqdm]",
]

[project.entry-points."pybamm_parameter_sets"]
Sulzer2019 = "pybamm.input.parameters.lead_acid.Sulzer2019:get_parameter_values"
Ai2020 = "pybamm.input.parameters.lithium_ion.Ai2020:get_parameter_values"
Chen2020 = "pybamm.input.parameters.lithium_ion.Chen2020:get_parameter_values"
Chen2020_composite = "pybamm.input.parameters.lithium_ion.Chen2020_composite:get_parameter_values"
Ecker2015 = "pybamm.input.parameters.lithium_ion.Ecker2015:get_parameter_values"
Ecker2015_graphite_halfcell = "pybamm.input.parameters.lithium_ion.Ecker2015_graphite_halfcell:get_parameter_values"
Marquis2019 = "pybamm.input.parameters.lithium_ion.Marquis2019:get_parameter_values"
Mohtat2020 = "pybamm.input.parameters.lithium_ion.Mohtat2020:get_parameter_values"
NCA_Kim2011 = "pybamm.input.parameters.lithium_ion.NCA_Kim2011:get_parameter_values"
OKane2022 = "pybamm.input.parameters.lithium_ion.OKane2022:get_parameter_values"
OKane2022_graphite_SiOx_halfcell = "pybamm.input.parameters.lithium_ion.OKane2022_graphite_SiOx_halfcell:get_parameter_values"
ORegan2022 = "pybamm.input.parameters.lithium_ion.ORegan2022:get_parameter_values"
Prada2013 = "pybamm.input.parameters.lithium_ion.Prada2013:get_parameter_values"
Ramadass2004 = "pybamm.input.parameters.lithium_ion.Ramadass2004:get_parameter_values"
Xu2019 = "pybamm.input.parameters.lithium_ion.Xu2019:get_parameter_values"
ECM_Example = "pybamm.input.parameters.ecm.example_set:get_parameter_values"
MSMR_Example = "pybamm.input.parameters.lithium_ion.MSMR_example_set:get_parameter_values"
Chayambuka2022 = "pybamm.input.parameters.sodium_ion.Chayambuka2022:get_parameter_values"

[tool.setuptools]
include-package-data = true

# List of files to include as package data. These are mainly the parameter CSV files in
# the input/parameters/ subdirectories. Other files such as the CITATIONS file, relevant
# README.md files, and specific .txt files inside the pybamm/ directory are also included.
# These are specified to be included in the SDist through MANIFEST.in.
[tool.setuptools.package-data]
pybamm = [
    "*.txt",
    "*.md",
    "*.csv",
    "*.py",
    "src/pybamm/CITATIONS.bib",
    "src/pybamm/plotting/mplstyle",
]

[tool.setuptools.packages.find]
where = ["src"]
[tool.ruff]
extend-include = ["*.ipynb"]
extend-exclude = ["__init__.py"]

[tool.ruff.lint]
extend-select = [
    "B",             # flake8-bugbear
    # "I",           # isort
    # "ARG",         # flake8-unused-arguments
    # "C4",          # flake8-comprehensions
    # "ICN",         # flake8-import-conventions
    # "ISC",         # flake8-implicit-str-concat
    # "PGH",         # pygrep-hooks
    # "PIE",         # flake8-pie
    # "PL",          # pylint
    # "PT",          # flake8-pytest-style
    # "PTH",         # flake8-use-pathlib
    # "RET",         # flake8-return
    "RUF",           # Ruff-specific
    # "SIM",         # flake8-simplify
    # "T20",         # flake8-print
    "UP",            # pyupgrade
    "YTT",           # flake8-2020
    "TID252",        # relative-imports
    "S101",          # to identify use of assert statement
    "PT027",         # remove unittest style assertion
    "PT009",         # Use pytest.raises instead of unittest-style
]
ignore = [
    "E741",        # Ambiguous variable name
    "RUF012",      # Mutable class attributes should be annotated with `typing.ClassVar`
    "SIM108",      # Use ternary operator
    "ARG001",      # Unused function argument:
    "ARG002",      # Unused method arguments
    "PLR2004",     # Magic value used in comparison
    "PLR0915",     # Too many statements
    "PLR0913",     # Too many arguments
    "PLR0912",     # Too many branches
    "RET504",      # Unnecessary assignment
    "RET505",      # Unnecessary `else`
    "RET506",      # Unnecessary `elif`
    "B018",        # Found useless expression
    "RUF002",      # Docstring contains ambiguous
    "UP007",       # For pyupgrade
]

[tool.ruff.lint.per-file-ignores]
"tests/*" = ["T20", "S101"]
"docs/*" = ["T20"]
"examples/*" = ["T20"]
"**.ipynb" = ["E402", "E703"]
"docs/source/examples/notebooks/models/lithium-plating.ipynb" = ["F821"]

[tool.pytest.ini_options]
minversion = "8"
# Use pytest-xdist to run tests in parallel by default, exit with
# error if not installed
required_plugins = [
    "pytest-xdist",
    "pytest-mock",
    "pytest-subtests",
]
norecursedirs = 'pybind11*'
addopts = [
    "-nauto",
    "-vra",
    "--strict-config",
    "--strict-markers",
]
testpaths = [
    "tests",
]
console_output_style = "progress"
xfail_strict = true
filterwarnings = [
    "error",
    # ignore internal nbmake warnings
    'ignore:unclosed \<socket.socket:ResourceWarning',
    'ignore:unclosed event loop \<:ResourceWarning',
    # ignore warnings generated while running tests
    "ignore::DeprecationWarning",
    "ignore::UserWarning",
    "ignore::RuntimeWarning",
]

# Logging configuration
log_cli = "true"
log_cli_level = "INFO"
log_format = "%(asctime)s - %(name)s - %(levelname)s - %(message)s"
log_date_format = "%Y-%m-%d %H:%M:%S"

[tool.coverage.run]
source = ["src/pybamm"]
concurrency = ["multiprocessing"]

[tool.repo-review]
ignore = [
    "PP003"  # list wheel as a build-dep
]

[tool.mypy]
ignore_missing_imports = true
allow_redefinition = true
disable_error_code = ["call-overload", "operator"]

[[tool.mypy.overrides]]
module = [
        "pybamm.models.base_model.*",
        "pybamm.models.full_battery_models.base_battery_model.*"
        ]
disable_error_code = "attr-defined"<|MERGE_RESOLUTION|>--- conflicted
+++ resolved
@@ -2,15 +2,6 @@
 requires = [
     "setuptools",
     "wheel",
-<<<<<<< HEAD
-=======
-    # On Windows, use the CasADi vcpkg registry and CMake bundled from MSVC
-    "casadi>=3.6.7; platform_system!='Windows'",
-    # Note: the version of CasADi as a build-time dependency should be matched
-    # across platforms, so updates to its minimum version here should be accompanied
-    # by a version bump in https://github.com/pybamm-team/casadi-vcpkg-registry.
-    "cmake; platform_system!='Windows'",
->>>>>>> 4223be87
 ]
 build-backend = "setuptools.build_meta"
 
@@ -38,6 +29,7 @@
     "Topic :: Scientific/Engineering",
 ]
 dependencies = [
+    "pybammsolvers",
     "numpy>=1.23.5,<2.0.0",
     "scipy>=1.11.4",
     "casadi>=3.6.7",
@@ -47,11 +39,7 @@
     "typing-extensions>=4.10.0",
     "pandas>=1.5.0",
     "pooch>=1.8.1",
-<<<<<<< HEAD
-    "pybammsolvers",
-=======
     "posthog",
->>>>>>> 4223be87
 ]
 
 [project.urls]
