[build-system]
requires = [
<<<<<<< HEAD
    "setuptools",
    "wheel",
=======
    "setuptools>=70.1.1",
    # On Windows, use the CasADi vcpkg registry and CMake bundled from MSVC
    "casadi>=3.6.7; platform_system!='Windows'",
    # Note: the version of CasADi as a build-time dependency should be matched
    # across platforms, so updates to its minimum version here should be accompanied
    # by a version bump in https://github.com/pybamm-team/casadi-vcpkg-registry.
    "cmake; platform_system!='Windows'",
>>>>>>> dd9d4ee2
]
build-backend = "setuptools.build_meta"

[project]
name = "pybamm"
version = "24.11.2"
license = { file = "LICENSE.txt" }
description = "Python Battery Mathematical Modelling"
authors = [{name = "The PyBaMM Team", email = "pybamm@pybamm.org"}]
maintainers = [{name = "The PyBaMM Team", email = "pybamm@pybamm.org"}]
requires-python = ">=3.9, <3.13"
readme = {file = "README.md", content-type = "text/markdown"}
classifiers = [
    "Development Status :: 5 - Production/Stable",
    "Intended Audience :: Developers",
    "Intended Audience :: Science/Research",
    "License :: OSI Approved :: BSD License",
    "Programming Language :: Python",
    "Programming Language :: Python :: 3",
    "Programming Language :: Python :: 3 :: Only",
    "Programming Language :: Python :: 3.9",
    "Programming Language :: Python :: 3.10",
    "Programming Language :: Python :: 3.11",
    "Programming Language :: Python :: 3.12",
    "Topic :: Scientific/Engineering",
]
dependencies = [
    "pybammsolvers",
    "numpy>=1.23.5,<2.0.0",
    "scipy>=1.11.4",
    "casadi>=3.6.7",
    "xarray>=2022.6.0",
    "anytree>=2.8.0",
    "sympy>=1.12",
    "typing-extensions>=4.10.0",
    "pandas>=1.5.0",
    "pooch>=1.8.1",
    "posthog",
    "pyyaml",
    "platformdirs",
]

[project.urls]
Homepage = "https://pybamm.org"
Documentation = "https://docs.pybamm.org"
Repository = "https://github.com/pybamm-team/PyBaMM"
Releases = "https://github.com/pybamm-team/PyBaMM/releases"
Changelog = "https://github.com/pybamm-team/PyBaMM/blob/develop/CHANGELOG.md"

[project.optional-dependencies]
docs = [
    "sphinx>=6",
    "sphinx_rtd_theme>=0.5",
    "pydata-sphinx-theme",
    "sphinx_design",
    "sphinx-copybutton",
    "myst-parser",
    "sphinx-inline-tabs",
    "sphinxcontrib-bibtex",
    "sphinx-autobuild",
    "sphinx-last-updated-by-git",
    "nbsphinx",
    "ipykernel",
    "ipywidgets",
    "sphinx-gallery",
    "sphinx-hoverxref",
    "sphinx-docsearch",
]
# For example notebooks
examples = [
    "jupyter",
]
plot = [
    "imageio>=2.3.0",
    # Note: matplotlib is loaded for debug plots, but to ensure PyBaMM runs
    # on systems without an attached display, it should never be imported
    # outside of plot() methods.
    "matplotlib>=3.6.0",
]
cite = [
    "setuptools", # Fix for a pybtex issue
    "pybtex>=0.24.0",
]
# Battery Parameter eXchange format
bpx = [
    "bpx==0.4.0",
]
# Low-overhead progress bars
tqdm = [
    "tqdm",
]
dev = [
    # For working with pre-commit hooks
    "pre-commit",
    # For code style checks: linting and auto-formatting
    "ruff",
    # For running testing sessions
    "nox",
    # For coverage
    "pytest-cov",
    # For doctest
    "pytest-doctestplus",
    # pytest and its plugins
    "pytest>=6",
    "pytest-xdist",
    "pytest-mock",
    "pytest-subtests",
    # For testing Jupyter notebooks
    "nbmake",
    # To access the metadata for python packages
    "importlib-metadata; python_version < '3.10'",
]
# For the Jax solver.
# Note: These must be kept in sync with the versions defined in pybamm/util.py, and
#       must remain compatible with IREE (see noxfile.py for IREE compatibility).
jax = [
    "jax==0.4.27",
    "jaxlib==0.4.27",
]
# Contains all optional dependencies, except for jax, iree, and dev dependencies
all = [
    "scikit-fem>=8.1.0",
    "pybamm[examples,plot,cite,bpx,tqdm]",
]

[project.entry-points."pybamm_parameter_sets"]
Sulzer2019 = "pybamm.input.parameters.lead_acid.Sulzer2019:get_parameter_values"
Ai2020 = "pybamm.input.parameters.lithium_ion.Ai2020:get_parameter_values"
Chen2020 = "pybamm.input.parameters.lithium_ion.Chen2020:get_parameter_values"
Chen2020_composite = "pybamm.input.parameters.lithium_ion.Chen2020_composite:get_parameter_values"
Ecker2015 = "pybamm.input.parameters.lithium_ion.Ecker2015:get_parameter_values"
Ecker2015_graphite_halfcell = "pybamm.input.parameters.lithium_ion.Ecker2015_graphite_halfcell:get_parameter_values"
Marquis2019 = "pybamm.input.parameters.lithium_ion.Marquis2019:get_parameter_values"
Mohtat2020 = "pybamm.input.parameters.lithium_ion.Mohtat2020:get_parameter_values"
NCA_Kim2011 = "pybamm.input.parameters.lithium_ion.NCA_Kim2011:get_parameter_values"
OKane2022 = "pybamm.input.parameters.lithium_ion.OKane2022:get_parameter_values"
OKane2022_graphite_SiOx_halfcell = "pybamm.input.parameters.lithium_ion.OKane2022_graphite_SiOx_halfcell:get_parameter_values"
ORegan2022 = "pybamm.input.parameters.lithium_ion.ORegan2022:get_parameter_values"
Prada2013 = "pybamm.input.parameters.lithium_ion.Prada2013:get_parameter_values"
Ramadass2004 = "pybamm.input.parameters.lithium_ion.Ramadass2004:get_parameter_values"
Xu2019 = "pybamm.input.parameters.lithium_ion.Xu2019:get_parameter_values"
ECM_Example = "pybamm.input.parameters.ecm.example_set:get_parameter_values"
MSMR_Example = "pybamm.input.parameters.lithium_ion.MSMR_example_set:get_parameter_values"
Chayambuka2022 = "pybamm.input.parameters.sodium_ion.Chayambuka2022:get_parameter_values"

[tool.setuptools]
include-package-data = true

# List of files to include as package data. These are mainly the parameter CSV files in
# the input/parameters/ subdirectories. Other files such as the CITATIONS file, relevant
# README.md files, and specific .txt files inside the pybamm/ directory are also included.
# These are specified to be included in the SDist through MANIFEST.in.
[tool.setuptools.package-data]
pybamm = [
    "*.txt",
    "*.md",
    "*.csv",
    "*.py",
    "src/pybamm/CITATIONS.bib",
    "src/pybamm/plotting/mplstyle",
]

[tool.setuptools.packages.find]
where = ["src"]
[tool.ruff]
extend-include = ["*.ipynb"]
extend-exclude = ["__init__.py"]

[tool.ruff.lint]
extend-select = [
    "B",             # flake8-bugbear
    # "I",           # isort
    # "ARG",         # flake8-unused-arguments
    # "C4",          # flake8-comprehensions
    # "ICN",         # flake8-import-conventions
    # "ISC",         # flake8-implicit-str-concat
    # "PGH",         # pygrep-hooks
    # "PIE",         # flake8-pie
    # "PL",          # pylint
    # "PT",          # flake8-pytest-style
    # "PTH",         # flake8-use-pathlib
    # "RET",         # flake8-return
    "RUF",           # Ruff-specific
    # "SIM",         # flake8-simplify
    # "T20",         # flake8-print
    "UP",            # pyupgrade
    "YTT",           # flake8-2020
    "TID252",        # relative-imports
    "S101",          # to identify use of assert statement
    "PT027",         # remove unittest style assertion
    "PT009",         # Use pytest.raises instead of unittest-style
]
ignore = [
    "E741",        # Ambiguous variable name
    "RUF012",      # Mutable class attributes should be annotated with `typing.ClassVar`
    "SIM108",      # Use ternary operator
    "ARG001",      # Unused function argument:
    "ARG002",      # Unused method arguments
    "PLR2004",     # Magic value used in comparison
    "PLR0915",     # Too many statements
    "PLR0913",     # Too many arguments
    "PLR0912",     # Too many branches
    "RET504",      # Unnecessary assignment
    "RET505",      # Unnecessary `else`
    "RET506",      # Unnecessary `elif`
    "B018",        # Found useless expression
    "RUF002",      # Docstring contains ambiguous
    "UP007",       # For pyupgrade
]

[tool.ruff.lint.per-file-ignores]
"tests/*" = ["T20", "S101"]
"docs/*" = ["T20"]
"examples/*" = ["T20"]
"**.ipynb" = ["E402", "E703"]
"docs/source/examples/notebooks/models/lithium-plating.ipynb" = ["F821"]

[tool.pytest.ini_options]
minversion = "8"
# Use pytest-xdist to run tests in parallel by default, exit with
# error if not installed
required_plugins = [
    "pytest-xdist",
    "pytest-mock",
    "pytest-subtests",
]
norecursedirs = 'pybind11*'
addopts = [
    "-nauto",
    "-vra",
    "--strict-config",
    "--strict-markers",
]
testpaths = [
    "tests",
]
console_output_style = "progress"
xfail_strict = true
filterwarnings = [
    "error",
    # ignore internal nbmake warnings
    'ignore:unclosed \<socket.socket:ResourceWarning',
    'ignore:unclosed event loop \<:ResourceWarning',
    # ignore warnings generated while running tests
    "ignore::DeprecationWarning",
    "ignore::UserWarning",
    "ignore::RuntimeWarning",
]

# Logging configuration
log_cli = "true"
log_cli_level = "INFO"
log_format = "%(asctime)s - %(name)s - %(levelname)s - %(message)s"
log_date_format = "%Y-%m-%d %H:%M:%S"

[tool.coverage.run]
source = ["src/pybamm"]
concurrency = ["multiprocessing"]

[tool.mypy]
ignore_missing_imports = true
allow_redefinition = true
disable_error_code = ["call-overload", "operator"]

[[tool.mypy.overrides]]
module = [
        "pybamm.models.base_model.*",
        "pybamm.models.full_battery_models.base_battery_model.*"
        ]
disable_error_code = "attr-defined"<|MERGE_RESOLUTION|>--- conflicted
+++ resolved
@@ -1,17 +1,7 @@
 [build-system]
 requires = [
-<<<<<<< HEAD
     "setuptools",
     "wheel",
-=======
-    "setuptools>=70.1.1",
-    # On Windows, use the CasADi vcpkg registry and CMake bundled from MSVC
-    "casadi>=3.6.7; platform_system!='Windows'",
-    # Note: the version of CasADi as a build-time dependency should be matched
-    # across platforms, so updates to its minimum version here should be accompanied
-    # by a version bump in https://github.com/pybamm-team/casadi-vcpkg-registry.
-    "cmake; platform_system!='Windows'",
->>>>>>> dd9d4ee2
 ]
 build-backend = "setuptools.build_meta"
 
