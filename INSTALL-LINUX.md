## Prerequisites

You'll need the following requirements:

- Python 3.6+
- Git (`git` package on Ubuntu distributions)
- Python libraries: `venv` (`python3-venv` package on Ubuntu distributions)

You can get these on a Debian based distribution using `apt-get`

```bash
sudo apt-get install python3 git-core python3-venv
```

## Install PyBaMM

The first step is to get the code by cloning this repository

```bash
git clone https://github.com/pybamm-team/PyBaMM.git
cd PyBaMM
```

The safest way to install PyBaMM is to do so within a virtual environment ([introduction
to virtual environments](https://realpython.com/python-virtual-environments-a-primer/)).
To create a virtual environment `env` within your current directory type:

```bash
python3 -m venv env
```

You can then "activate" the environment using:

```bash
source env/bin/activate
```

Now all the calls to pip described below will install PyBaMM and its dependencies into
the environment `env`. When you are ready to exit the environment and go back to your
original system, just type:

```bash
deactivate
```

PyBaMM has the following python libraries as dependencies: `numpy`, `scipy`, `pandas`,
`matplotlib`. These will be installed automatically when you install PyBaMM using `pip`,
following the instructions below. First, make sure you have activated your virtual
environment as above, and that you have the latest version of pip installed:

```bash
pip install --upgrade pip
```

Then navigate to the path where you downloaded PyBaMM to (you will already be in the
correct location if you followed the instructions above), and install both PyBaMM and
its dependencies by typing:

```bash
pip install .
```

Or, if you want to install PyBaMM as a [developer](CONTRIBUTING.md), use

```bash
pip install -e .[dev,docs]
```

To check whether PyBaMM has installed properly, you can run the tests:

```bash
python3 run-tests.py --unit
```

To uninstall PyBaMM, type

```bash
pip uninstall pybamm
```

## Optional dependencies

### [scikits.odes](https://github.com/bmcage/odes)

Users can install [scikits.odes](https://github.com/bmcage/odes) in order to use the
wrapped SUNDIALS ODE and DAE
[solvers](https://pybamm.readthedocs.io/en/latest/source/solvers/scikits_solvers.html).
The Sundials DAE solver is required to solve the DFN battery model in PyBaMM.

Before installing scikits.odes, you need to have installed:

- Python header files (`python-dev/python3-dev` on Debian/Ubuntu-based distributions)
- C compiler
- Fortran compiler (e.g. gfortran)
- BLAS/LAPACK install (OpenBLAS is recommended by the scikits.odes developers)
- CMake (for building Sundials)
- Sundials 3.1.1

You can install these on Ubuntu or Debian using apt-get:

```bash
sudo apt-get install python3-dev gfortran gcc cmake libopenblas-dev
```

To install Sundials 3.1.1, on the command-line type:

```bash
INSTALL_DIR=`pwd`/sundials
wget https://computation.llnl.gov/projects/sundials/download/sundials-3.1.1.tar.gz
tar -xvf sundials-3.1.1.tar.gz
mkdir build-sundials-3.1.1
cd build-sundials-3.1.1/
cmake -DLAPACK_ENABLE=ON -DSUNDIALS_INDEX_TYPE=int32_t -DBUILD_ARKODE:BOOL=OFF -DEXAMPLES_ENABLE:BOOL=OFF -DCMAKE_INSTALL_PREFIX=$INSTALL_DIR ../sundials-3.1.1/
make install
rm -r ../sundials-3.1.1
```

Then install [scikits.odes](https://github.com/bmcage/odes), letting it know the sundials install location:

```bash
SUNDIALS_INST=$INSTALL_DIR pip install scikits.odes
```

After this, you will need to set your `LD_LIBRARY_PATH` to point to the sundials
library:

```bash
export LD_LIBRARY_PATH=$INSTALL_DIR/lib:$LD_LIBRARY_PATH
```

You may wish to put this last line in your `.bashrc` or virtualenv `activate` script,
which will save you needing to set your `LD_LIBRARY_PATH` every time you log in. For
example, to add this line to your `.bashrc` you can type:

```bash
echo "export LD_LIBRARY_PATH=$INSTALL_DIR/lib:\$LD_LIBRARY_PATH" >> ~/.bashrc
```

Please see the [scikits.odes
documentation](https://scikits-odes.readthedocs.io/en/latest/installation.html) for more
detailed installation instructions.

### Sundials with KLU sparse solver
If you wish so simulate large systems such as the 2+1D models, we recommend employing a
sparse solver. PyBaMM currently offers a direct interface to the sparse KLU solver within Sundials.
If you are on a linux based distribution, a bash script has been provided which should
install everything for you correctly. Please note you will require the python header files, openblas,
<<<<<<< HEAD
a c compiler (e.g. gcc), and cmake, all of which you should be able to install on ubuntu using
```bash
apt install python3-dev libopenblas-dev cmake gcc
```
You will likely need to prepend `sudo` to the above command.

To install KLU, from within the main PyBaMM directory type
=======
a c compiler (e.g. gcc), cmake, and suitesparse all of which you should be able to install on ubuntu using
```bash
apt install python3-dev libopenblas-dev cmake gcc libsuitesparse-dev
```
You will likely need to prepend `sudo` to the above command.

To install sundials with KLU, from within the main PyBaMM directory type
>>>>>>> 379c957f
```bash
./scripts/install_sundials_4.1.0.sh
```
Note that this script has only been tested on Ubuntu 18.04.3 LTS. If this script does not work for you, you can try following the step-by-step instructions below:

<<<<<<< HEAD
#### Download and Build SuiteSparse (KLU)
The sparse linear solver, KLU, is contained within SuiteSparse. For more information on the installation process please refer to the README.txt contained in the SuiteSparse download.

In PyBaMM home directory, i.e.
```
cd PyBaMM
```
download SuiteSparse using:
```bash
wget http://faculty.cse.tamu.edu/davis/SuiteSparse/SuiteSparse-5.4.0.tar.gz -O SuiteSparse-5.4.0.tar.gz
```
Unpack the compressed SuiteSparse files using:
```bash
tar -xvf SuiteSparse-5.4.0.tar.gz
```
and remove the .tar.gz file to keep your directory clean using:
```bash
rm SuiteSparse-5.4.0.tar.gz
```
Now build SuiteSparse using:
```bash
cd SuiteSparse
make
cd ..
```
and set the path of the SuiteSparse directory for reference later:
```bash
SUITESPARSE_DIR=`pwd`/SuiteSparse
```

=======
>>>>>>> 379c957f
#### Download and build Sundials 4.1.0
The KLU solver is interfaced using an updated version of Sundials so even if you have installed Sundials for use with Scikits.odes, you still need to install sundials here. If you want more information on the sundials installation please refer to the the ida_guide.pdf available at on the [sundials site](https://computing.llnl.gov/projects/sundials/sundials-software)

First, download Sundials 4.1.0 using
```bash
wget https://computing.llnl.gov/projects/sundials/download/sundials-4.1.0.tar.gz -O sundials-4.1.0.tar.gz
tar -xvf sundials-4.1.0.tar.gz
rm sundials-4.1.0.tar.gz
```
The cmake instructions provided with Sundials have trouble linking the required libraries related to the KLU solver, therefore we have provided a modified `CMakeLists.txt` file which fixes this. Copy this across into the sundials-4.1.0 folder, overwriting the old file, using
```
cp scripts/replace-cmake/CMakeLists.txt sundials-4.1.0/CMakeLists.txt
```
Now create a directory to build sundials in and set the install directory for sundials:
```
mkdir build-sundials-4.1.0
INSTALL_DIR=`pwd`/sundials4
```
Now enter the build directory, use cmake to generate the appropriate make files, and then build sundials and install sundials into the install directory using make:
```
cd build-sundials-4.1.0
cmake -DBLAS_ENABLE=ON\
      -DLAPACK_ENABLE=ON\
      -DSUNDIALS_INDEX_SIZE=32\
      -DBUILD_ARKODE=OFF\
      -DBUILD_CVODE=OFF\
      -DBUILD_CVODES=OFF\
      -DBUILD_IDAS=OFF\
      -DBUILD_KINSOL=OFF\
      -DEXAMPLES_ENABLE:BOOL=OFF\
<<<<<<< HEAD
      -DCMAKE_INSTALL_PREFIX=$INSTALL_DIR ../sundials-4.1.0/\
      -DKLU_ENABLE=ON\
      -DSUITESPARSE_DIR=$SUITESPARSE_DIR\
=======
      -DCMAKE_INSTALL_PREFIX=$INSTALL_DIR\
      -DKLU_ENABLE=ON\
>>>>>>> 379c957f
      ../sundials-4.1.0
make install
```
Now return to your PyBaMM home directory and remove the build-sundials-4.1.0 folder and the download folder:
```
cd ..
rm -rf build-sundials-4.1.0
rm -rf sundials-4.1.0
```

#### Install pybind11
To interface with Sundials which is written in C, we require pybind11. Clone the pybind11 repository whilst within a folder the third-party folder:
```
mkdir third-party
cd third-party
git clone https://github.com/pybind/pybind11.git
cd ..
```
You will also require pybind11 to be pip installed so from within your virtual enviroment (if you are using one) type:
```
pip install pybind11
```

#### Build the KLU wrapper
We now have all the tools to build a shared library to interface to the KLU solver. Within your PyBaMM home directory build the required Makefile using
```
cmake .
```
<<<<<<< HEAD
=======
This will automatically find the headers for the latest version of python installed on your machine. If you are using an older version (e.g python3.6) within your virtual environment, then you instead can use `cmake -DPYBIND11_PYTHON_VERSION=3.6 .`.

>>>>>>> 379c957f
You can now simply run make to build the library (you can just run this command if you make some changes to klu.cpp)
```
make
```
To clean up you directory you can now remove the automatically generated cmake files:
```
rm -rf CMakeFiles
rm CMakeCache.txt
rm cmake_install.cmake
```

## Troubleshooting

**Problem:** I've made edits to source files in PyBaMM, but these are not being used
when I run my Python script.

**Solution:** Make sure you have installed PyBaMM using the `-e` flag, i.e. `pip install
-e .`. This sets the installed location of the source files to your current directory.

**Problem:** When running `python run-tests.py --quick`, gives error `FileNotFoundError:
[Errno 2] No such file or directory: 'flake8': 'flake8`.

**Solution:** make sure you have included the `[dev,docs]` flags when you pip installed
PyBaMM, i.e. `pip install -e .[dev,docs]`

**Problem:** Errors when solving model `ValueError: Integrator name ida does not
exsist`, or `ValueError: Integrator name cvode does not exsist`.

**Solution:** This could mean that you have not installed `scikits.odes` correctly,
check the instrutions given above and make sure each command was successful.

One possibility is that you have not set your `LD_LIBRARY_PATH` to point to the sundials
library, type `echo $LD_LIBRARY_PATH` and make sure one of the directories printed out
corresponds to where the sundials libraries are located.

Another common reason is that you forget to install a BLAS library such as OpenBLAS
before installing sundials. Check the cmake output when you configured Sundials, it
might say:

```
-- A library with BLAS API not found. Please specify library location.
-- LAPACK requires BLAS
```

If this is the case, on a Debian or Ubuntu system you can install OpenBLAS using `sudo
apt-get install libopenblas-dev` and then re-install sundials using the instructions
above.<|MERGE_RESOLUTION|>--- conflicted
+++ resolved
@@ -145,61 +145,18 @@
 sparse solver. PyBaMM currently offers a direct interface to the sparse KLU solver within Sundials.
 If you are on a linux based distribution, a bash script has been provided which should
 install everything for you correctly. Please note you will require the python header files, openblas,
-<<<<<<< HEAD
-a c compiler (e.g. gcc), and cmake, all of which you should be able to install on ubuntu using
-```bash
-apt install python3-dev libopenblas-dev cmake gcc
+a c compiler (e.g. gcc), cmake, and suitesparse all of which you should be able to install on ubuntu using
+```bash
+apt install python3-dev libopenblas-dev cmake gcc libsuitesparse-dev
 ```
 You will likely need to prepend `sudo` to the above command.
 
-To install KLU, from within the main PyBaMM directory type
-=======
-a c compiler (e.g. gcc), cmake, and suitesparse all of which you should be able to install on ubuntu using
-```bash
-apt install python3-dev libopenblas-dev cmake gcc libsuitesparse-dev
-```
-You will likely need to prepend `sudo` to the above command.
-
 To install sundials with KLU, from within the main PyBaMM directory type
->>>>>>> 379c957f
 ```bash
 ./scripts/install_sundials_4.1.0.sh
 ```
 Note that this script has only been tested on Ubuntu 18.04.3 LTS. If this script does not work for you, you can try following the step-by-step instructions below:
 
-<<<<<<< HEAD
-#### Download and Build SuiteSparse (KLU)
-The sparse linear solver, KLU, is contained within SuiteSparse. For more information on the installation process please refer to the README.txt contained in the SuiteSparse download.
-
-In PyBaMM home directory, i.e.
-```
-cd PyBaMM
-```
-download SuiteSparse using:
-```bash
-wget http://faculty.cse.tamu.edu/davis/SuiteSparse/SuiteSparse-5.4.0.tar.gz -O SuiteSparse-5.4.0.tar.gz
-```
-Unpack the compressed SuiteSparse files using:
-```bash
-tar -xvf SuiteSparse-5.4.0.tar.gz
-```
-and remove the .tar.gz file to keep your directory clean using:
-```bash
-rm SuiteSparse-5.4.0.tar.gz
-```
-Now build SuiteSparse using:
-```bash
-cd SuiteSparse
-make
-cd ..
-```
-and set the path of the SuiteSparse directory for reference later:
-```bash
-SUITESPARSE_DIR=`pwd`/SuiteSparse
-```
-
-=======
->>>>>>> 379c957f
 #### Download and build Sundials 4.1.0
 The KLU solver is interfaced using an updated version of Sundials so even if you have installed Sundials for use with Scikits.odes, you still need to install sundials here. If you want more information on the sundials installation please refer to the the ida_guide.pdf available at on the [sundials site](https://computing.llnl.gov/projects/sundials/sundials-software)
 
@@ -230,14 +187,8 @@
       -DBUILD_IDAS=OFF\
       -DBUILD_KINSOL=OFF\
       -DEXAMPLES_ENABLE:BOOL=OFF\
-<<<<<<< HEAD
-      -DCMAKE_INSTALL_PREFIX=$INSTALL_DIR ../sundials-4.1.0/\
-      -DKLU_ENABLE=ON\
-      -DSUITESPARSE_DIR=$SUITESPARSE_DIR\
-=======
       -DCMAKE_INSTALL_PREFIX=$INSTALL_DIR\
       -DKLU_ENABLE=ON\
->>>>>>> 379c957f
       ../sundials-4.1.0
 make install
 ```
@@ -266,11 +217,8 @@
 ```
 cmake .
 ```
-<<<<<<< HEAD
-=======
 This will automatically find the headers for the latest version of python installed on your machine. If you are using an older version (e.g python3.6) within your virtual environment, then you instead can use `cmake -DPYBIND11_PYTHON_VERSION=3.6 .`.
 
->>>>>>> 379c957f
 You can now simply run make to build the library (you can just run this command if you make some changes to klu.cpp)
 ```
 make
