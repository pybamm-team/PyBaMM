"""
Automatically update the version number
"""

import json
import os
import re

import pybamm


def update_version():
    """
    Opens file and updates the version number
    """
    release_version = os.getenv("VERSION")[1:]


    # pybamm/version.py
    with open(os.path.join(pybamm.root_dir(), "pybamm", "version.py"), "r+") as file:
        output = file.read()
        replace_version = re.sub(
            '(?<=__version__ = ")(.+)(?=")', release_version, output
        )
        file.truncate(0)
        file.seek(0)
        file.write(replace_version)

    # pyproject.toml
    with open(os.path.join(pybamm.root_dir(), "pyproject.toml"), "r+") as file:
        output = file.read()
        replace_version = re.sub(
            '(?<=version = ")(.+)(?=")', release_version, output
        )
        file.truncate(0)
        file.seek(0)
        file.write(replace_version)

    # CITATION.cff
    with open(os.path.join(pybamm.root_dir(), "CITATION.cff"), "r+") as file:
        output = file.read()
        replace_version = re.sub('(?<=version: ")(.+)(?=")', release_version, output)
        file.truncate(0)
        file.seek(0)
        file.write(replace_version)

<<<<<<< HEAD
    # docs/_static/versions.json for readthedocs build
    if "rc" not in release_version:
        with open(
            os.path.join(pybamm.root_dir(), "docs", "_static", "versions.json"),
            "r+",
        ) as file:
            output = file.read()
            json_data = json.loads(output)
            json_data.insert(
                2,
                {
                    "name": f"v{release_version}",
                    "version": f"{release_version}",
                    "url": f"https://docs.pybamm.org/en/v{release_version}/",
                },
            )
            file.truncate(0)
            file.seek(0)
            file.write(json.dumps(json_data, indent=4))

=======
>>>>>>> 256747c8
    # vcpkg.json
    with open(os.path.join(pybamm.root_dir(), "vcpkg.json"), "r+") as file:
        output = file.read()
        json_version_string = json.loads(output)["version-string"]
        replace_version = output.replace(json_version_string, release_version)
        file.truncate(0)
        file.seek(0)
        file.write(replace_version)

    # Get latest commit id from pybamm-team/sundials-vcpkg-registry
    cmd = "git ls-remote https://github.com/pybamm-team/sundials-vcpkg-registry | grep refs/heads/main | cut -f 1 | tr -d '\n'"
    latest_commit_id = os.popen(cmd).read()

    # vcpkg-configuration.json
    with open(
        os.path.join(pybamm.root_dir(), "vcpkg-configuration.json"), "r+"
    ) as file:
        output = file.read()
        json_commit_id = json.loads(output)["registries"][0]["baseline"]
        replace_commit_id = output.replace(json_commit_id, latest_commit_id)
        file.truncate(0)
        file.seek(0)
        file.write(replace_commit_id)

<<<<<<< HEAD
=======
    changelog_line1 = "# [Unreleased](https://github.com/pybamm-team/PyBaMM/)\n"
    changelog_line2 = f"# [v{release_version}](https://github.com/pybamm-team/PyBaMM/tree/v{release_version}) - {last_day_of_month}\n\n"

    # CHANGELOG.md
    with open(os.path.join(pybamm.root_dir(), "CHANGELOG.md"), "r+") as file:
        output_list = file.readlines()
        output_list[0] = changelog_line1
        if "rc0" in release_version:
            output_list.insert(2, changelog_line2)
        else:
            output_list[2] = changelog_line2
        file.truncate(0)
        file.seek(0)
        file.writelines(output_list)

>>>>>>> 256747c8

if __name__ == "__main__":
    update_version()<|MERGE_RESOLUTION|>--- conflicted
+++ resolved
@@ -44,29 +44,6 @@
         file.seek(0)
         file.write(replace_version)
 
-<<<<<<< HEAD
-    # docs/_static/versions.json for readthedocs build
-    if "rc" not in release_version:
-        with open(
-            os.path.join(pybamm.root_dir(), "docs", "_static", "versions.json"),
-            "r+",
-        ) as file:
-            output = file.read()
-            json_data = json.loads(output)
-            json_data.insert(
-                2,
-                {
-                    "name": f"v{release_version}",
-                    "version": f"{release_version}",
-                    "url": f"https://docs.pybamm.org/en/v{release_version}/",
-                },
-            )
-            file.truncate(0)
-            file.seek(0)
-            file.write(json.dumps(json_data, indent=4))
-
-=======
->>>>>>> 256747c8
     # vcpkg.json
     with open(os.path.join(pybamm.root_dir(), "vcpkg.json"), "r+") as file:
         output = file.read()
@@ -91,24 +68,6 @@
         file.seek(0)
         file.write(replace_commit_id)
 
-<<<<<<< HEAD
-=======
-    changelog_line1 = "# [Unreleased](https://github.com/pybamm-team/PyBaMM/)\n"
-    changelog_line2 = f"# [v{release_version}](https://github.com/pybamm-team/PyBaMM/tree/v{release_version}) - {last_day_of_month}\n\n"
-
-    # CHANGELOG.md
-    with open(os.path.join(pybamm.root_dir(), "CHANGELOG.md"), "r+") as file:
-        output_list = file.readlines()
-        output_list[0] = changelog_line1
-        if "rc0" in release_version:
-            output_list.insert(2, changelog_line2)
-        else:
-            output_list[2] = changelog_line2
-        file.truncate(0)
-        file.seek(0)
-        file.writelines(output_list)
-
->>>>>>> 256747c8
 
 if __name__ == "__main__":
     update_version()