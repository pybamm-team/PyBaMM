import pybamm as pb

pb.set_logging_level("NOTICE")
model = pb.lithium_ion.SPM(
    {
        "SEI": "ec reaction limited",
        "SEI film resistance": "distributed",
        "SEI porosity change": "true",
        "lithium plating": "irreversible",
        "lithium plating porosity change": "true",
    }
)

param = pb.ParameterValues("Mohtat2020")

experiment = pb.Experiment(
    [
        (
            "Charge at 1 C until 4.2 V",
            "Hold at 4.2 V until C/10",
            "Rest for 5 minutes",
            "Discharge at 1 C until 2.8 V",
            "Rest for 5 minutes",
        )
    ]
    * 2
    + [
        (
            "Charge at 1 C until 4.2 V",
            "Hold at 4.2 V until C/20",
            "Rest for 30 minutes",
            "Discharge at C/3 until 2.8 V",
            "Rest for 30 minutes",
        ),
        (
            "Charge at 1 C until 4.2 V",
            "Hold at 4.2 V until C/20",
            "Rest for 30 minutes",
            "Discharge at 1 C until 2.8 V",
            "Rest for 30 minutes",
        ),
        (
            "Charge at 1 C until 4.2 V",
            "Hold at 4.2 V until C/20",
            "Rest for 30 minutes",
            "Discharge at 2 C until 2.8 V",
            "Rest for 30 minutes",
        ),
        (
            "Charge at 1 C until 4.2 V",
            "Hold at 4.2 V until C/20",
            "Rest for 30 minutes",
            pb.step.string("Discharge at 3 C until 2.8 V", period=10),
            "Rest for 30 minutes",
        ),
    ]
)

sim = pb.Simulation(model, experiment=experiment, parameter_values=param)
sim.solve(solver=pb.CasadiSolver(mode="fast with events"))
sim.plot(
    [
        "Current [A]",
        "Total current density [A.m-2]",
        "Voltage [V]",
        "Discharge capacity [A.h]",
        "Electrolyte potential [V]",
        "Electrolyte concentration [mol.m-3]",
<<<<<<< HEAD
        "Negative SEI thickness [m]",
        "Negative electrode porosity",
        "X-averaged negative electrode porosity",
        "X-averaged negative electrode SEI interfacial current density [A.m-2]",
        "X-averaged negative SEI thickness [m]",
=======
        "X-averaged negative electrode porosity",
        "X-averaged negative electrode SEI interfacial current density [A.m-2]",
        "X-averaged negative electrode lithium plating interfacial current density "
        "[A.m-2]",
        "X-averaged negative total SEI thickness [m]",
        "X-averaged negative dead lithium concentration [mol.m-3]",
>>>>>>> f171572a
        [
            "Total lithium lost [mol]",
            "Loss of lithium to negative SEI [mol]",
            "Loss of lithium to negative lithium plating [mol]",
        ],
    ]
)<|MERGE_RESOLUTION|>--- conflicted
+++ resolved
@@ -66,20 +66,12 @@
         "Discharge capacity [A.h]",
         "Electrolyte potential [V]",
         "Electrolyte concentration [mol.m-3]",
-<<<<<<< HEAD
-        "Negative SEI thickness [m]",
-        "Negative electrode porosity",
-        "X-averaged negative electrode porosity",
-        "X-averaged negative electrode SEI interfacial current density [A.m-2]",
-        "X-averaged negative SEI thickness [m]",
-=======
         "X-averaged negative electrode porosity",
         "X-averaged negative electrode SEI interfacial current density [A.m-2]",
         "X-averaged negative electrode lithium plating interfacial current density "
         "[A.m-2]",
-        "X-averaged negative total SEI thickness [m]",
+        "X-averaged negative total SEI concentration [mol.m-3]",
         "X-averaged negative dead lithium concentration [mol.m-3]",
->>>>>>> f171572a
         [
             "Total lithium lost [mol]",
             "Loss of lithium to negative SEI [mol]",
