name: Scheduled

on:
  workflow_dispatch:
  # Run every day at 3 am UTC
  schedule:
    - cron: "0 3 * * *"

env:
  PYBAMM_DISABLE_TELEMETRY: "true"
  FORCE_COLOR: 3
<<<<<<< HEAD
  PYBAMM_IDAKLU_EXPR_CASADI: ON
=======
>>>>>>> 2de780d5

concurrency:
  # github.workflow: name of the workflow, so that we don't cancel other workflows
  # github.event.pull_request.number || github.ref: pull request number or branch name if not a pull request
  group: ${{ github.workflow }}-${{ github.event.pull_request.number || github.ref }}
  # Cancel in-progress runs when a new workflow with the same group name is triggered
  # This avoids workflow runs on both pushes and PRs
  cancel-in-progress: true

jobs:
  run_unit_integration_and_coverage_tests:
    runs-on: ${{ matrix.os }}
    strategy:
      fail-fast: false
      matrix:
        os: [ ubuntu-latest, macos-13, macos-14, windows-latest ]
        python-version: [ "3.9", "3.10", "3.11", "3.12" ]
    name: Tests (${{ matrix.os }} / Python ${{ matrix.python-version }})

    steps:
      - name: Check out PyBaMM repository
        uses: actions/checkout@11bd71901bbe5b1630ceea73d27597364c9af683 # v4.2.2

      - name: Install Linux system dependencies
        if: matrix.os == 'ubuntu-latest'
        run: |
          sudo apt-get update
          sudo dot -c
          sudo apt-get install libopenblas-dev texlive-latex-extra dvipng

      - name: Install macOS system dependencies
        if: matrix.os == 'macos-13' || matrix.os == 'macos-14'
        env:
          HOMEBREW_NO_INSTALL_CLEANUP: 1
          HOMEBREW_NO_AUTO_UPDATE: 1
          HOMEBREW_NO_COLOR: 1
          # Speed up CI
          NONINTERACTIVE: 1
        # sometimes gfortran cannot be found, so reinstall gcc just to be sure
        run: |
          brew analytics off
          brew install graphviz libomp
          brew reinstall gcc

      - name: Install Windows system dependencies
        if: matrix.os == 'windows-latest'
        run: choco install graphviz --version=8.0.5

      - name: Set up Python ${{ matrix.python-version }}
        uses: actions/setup-python@0b93645e9fea7318ecaed2b359559ac225c90a2b # v5.3.0
        with:
          python-version: ${{ matrix.python-version }}

      - name: Set up uv
        run: python -m pip install uv

      - name: Install nox
        run: python -m uv pip install nox[uv]

      - name: Run unit tests for ${{ matrix.os }} with Python ${{ matrix.python-version }}
        if: matrix.os != 'ubuntu-latest' || matrix.python-version != '3.12'
        run: python -m nox -s unit

      - name: Run coverage tests for ${{ matrix.os }} with Python ${{ matrix.python-version }}
        if: matrix.os == 'ubuntu-latest' && matrix.python-version == '3.12'
        run: python -m nox -s coverage

      - name: Upload coverage report
        if: matrix.os == 'ubuntu-latest' && matrix.python-version == '3.12'
        uses: codecov/codecov-action@1e68e06f1dbfde0e4cefc87efeba9e4643565303 # v5.1.2
        with:
          token: ${{ secrets.CODECOV_TOKEN }}

      - name: Run integration tests for ${{ matrix.os }} with Python ${{ matrix.python-version }}
        run: python -m nox -s integration

  run_doctests:
    runs-on: ubuntu-latest
    strategy:
      fail-fast: false
    name: Doctests (ubuntu-latest / Python 3.11)

    steps:
      - name: Check out PyBaMM repository
        uses: actions/checkout@11bd71901bbe5b1630ceea73d27597364c9af683 # v4.2.2
        with:
          fetch-depth: 0

      - name: Install Linux system dependencies
        run: |
          sudo apt-get update
          sudo apt-get install texlive-latex-extra dvipng

      - name: Set up Python
        uses: actions/setup-python@0b93645e9fea7318ecaed2b359559ac225c90a2b # v5.3.0
        with:
          python-version: 3.11

      - name: Set up uv
        run: python -m pip install uv

      - name: Install nox
        run: python -m uv pip install nox[uv]

      - name: Install docs dependencies and run doctests for GNU/Linux
        run: python -m nox -s doctests

      - name: Check if the documentation can be built for GNU/Linux
        run: python -m nox -s docs

  run_example_tests:
    runs-on: ubuntu-latest
    strategy:
      fail-fast: false
    name: Example notebooks (ubuntu-latest / Python 3.12)

    steps:
      - name: Check out PyBaMM repository
        uses: actions/checkout@11bd71901bbe5b1630ceea73d27597364c9af683 # v4.2.2

      - name: Install Linux system dependencies
        run: |
          sudo apt-get update
          sudo apt-get install libopenblas-dev texlive-latex-extra dvipng

      - name: Set up Python 3.12
        uses: actions/setup-python@0b93645e9fea7318ecaed2b359559ac225c90a2b # v5.3.0
        with:
          python-version: 3.12

      - name: Set up uv
        run: python -m pip install uv

      - name: Install nox
        run: python -m uv pip install nox[uv]

      - name: Run example notebooks tests for GNU/Linux with Python 3.12
        run: python -m nox -s examples

  run_scripts_tests:
    runs-on: ubuntu-latest
    strategy:
      fail-fast: false
    name: Example scripts (ubuntu-latest / Python 3.12)

    steps:
      - name: Check out PyBaMM repository
        uses: actions/checkout@11bd71901bbe5b1630ceea73d27597364c9af683 # v4.2.2

      - name: Install Linux system dependencies
        run: |
          sudo apt-get update
          sudo apt-get install libopenblas-dev texlive-latex-extra dvipng

      - name: Set up Python 3.12
        uses: actions/setup-python@0b93645e9fea7318ecaed2b359559ac225c90a2b # v5.3.0
        with:
          python-version: 3.12

      - name: Set up uv
        run: python -m pip install uv

      - name: Install nox
        run: python -m uv pip install nox[uv]

      - name: Run example scripts tests for GNU/Linux with Python 3.12
        run: python -m nox -s scripts<|MERGE_RESOLUTION|>--- conflicted
+++ resolved
@@ -9,10 +9,6 @@
 env:
   PYBAMM_DISABLE_TELEMETRY: "true"
   FORCE_COLOR: 3
-<<<<<<< HEAD
-  PYBAMM_IDAKLU_EXPR_CASADI: ON
-=======
->>>>>>> 2de780d5
 
 concurrency:
   # github.workflow: name of the workflow, so that we don't cancel other workflows
