# Run all unit tests and integration tests for all Python versions
# and platforms at 3am UTC every day and on PRs to the main branch
name: Scheduled

on:
  workflow_dispatch:
  pull_request:
    branches:
    - main

  # Run everyday at 3 am UTC
  schedule:
    - cron: "0 3 * * *"

env:
  FORCE_COLOR: 3

concurrency:
  # github.workflow: name of the workflow, so that we don't cancel other workflows
  # github.event.pull_request.number || github.ref: pull request number or branch name if not a pull request
  group: ${{ github.workflow }}-${{ github.event.pull_request.number || github.ref }}
  # Cancel in-progress runs when a new workflow with the same group name is triggered
  # This avoids workflow runs on both pushes and PRs
  cancel-in-progress: true

jobs:
  style:
    runs-on: ubuntu-latest
    steps:
      - uses: actions/checkout@v4
      - name: Setup python
        uses: actions/setup-python@v4
        with:
          python-version: 3.11

      - name: Check style
        run: |
          python -m pip install pre-commit
          pre-commit run ruff

  build:
    needs: style
    runs-on: ${{ matrix.os }}
    strategy:
      fail-fast: false
      matrix:
        os: [ubuntu-latest, macos-latest, windows-latest]
        python-version: ["3.8", "3.9", "3.10", "3.11"]

    steps:
      - uses: actions/checkout@v4
      - name: Set up Python ${{ matrix.python-version }}
        uses: actions/setup-python@v4
        with:
          python-version: ${{ matrix.python-version }}

      - name: Install Linux system dependencies
        if: matrix.os == 'ubuntu-latest'
        run: |
          sudo apt-get update
          sudo apt install gfortran gcc libopenblas-dev graphviz pandoc
          sudo apt install texlive-full

      - name: Install MacOS system dependencies
        if: matrix.os == 'macos-latest'
        run: |
          brew analytics off
          brew update
          brew install graphviz openblas gcc gfortran libomp

      - name: Install Windows system dependencies
        if: matrix.os == 'windows-latest'
        run: choco install graphviz --version=2.38.0.20190211

<<<<<<< HEAD
      - name: Install SuiteSparse and SUNDIALS on GNU/Linux and macOS
        if: matrix.os != 'windows-latest'
=======
      - name: Install standard Python dependencies
        run: |
          python -m pip install --upgrade pip wheel setuptools

      - name: Install SuiteSparse and SUNDIALS on GNU/Linux
        if: matrix.os == 'ubuntu-latest'
>>>>>>> 00b16981
        run: pipx run nox -s pybamm-requires

      - name: Run unit tests for GNU/Linux with Python 3.8, 3.9, and 3.10, and for macOS and Windows with all Python versions
        if: (matrix.os == 'ubuntu-latest' && matrix.python-version != 3.11) || (matrix.os != 'ubuntu-latest')
        run: pipx run nox -s unit

      - name: Run unit tests for GNU/Linux with Python 3.11 and generate coverage report
        if: matrix.os == 'ubuntu-latest' && matrix.python-version == 3.11
        run: pipx run nox -s coverage

      - name: Upload coverage report
        if: matrix.os == 'ubuntu-latest' && matrix.python-version == 3.11
        uses: codecov/codecov-action@v3.1.4

      - name: Run integration tests
        run: pipx run nox -s integration

      - name: Install docs dependencies and run doctests
        if: matrix.os == 'ubuntu-latest'
        run: pipx run nox -s doctests

      - name: Check if the documentation can be built
        if: matrix.os == 'ubuntu-latest'
        run: pipx run nox -s docs

      - name: Install dev dependencies and run example tests
        if: matrix.os == 'ubuntu-latest'
        run: pipx run nox -s examples

      - name: Run example scripts tests
        if: matrix.os == 'ubuntu-latest'
        run: pipx run nox -s scripts

  #M-series Mac Mini
  build-apple-mseries:
    needs: style
    runs-on: [self-hosted, macOS, ARM64]
    env:
      GITHUB_PATH: ${PYENV_ROOT/bin:$PATH}
    strategy:
      fail-fast: false
      matrix:
        python-version: ["3.8", "3.9", "3.10", "3.11"]

    steps:
      - uses: actions/checkout@v4
      - name: Install python & create virtualenv
        shell: bash
        run: |
          eval "$(pyenv init -)"
          pyenv install ${{ matrix.python-version }} -s
          pyenv virtualenv ${{ matrix.python-version }} pybamm-${{ matrix.python-version }}

      - name: Install dependencies & run unit tests for Windows and MacOS
        shell: bash
        run: |
          eval "$(pyenv init -)"
          pyenv activate pybamm-${{ matrix.python-version }}
          python -m pip install --upgrade pip wheel setuptools nox
          python -m nox -s unit

      - name: Run integration tests for Windows and MacOS
        run: |
          eval "$(pyenv init -)"
          pyenv activate pybamm-${{ matrix.python-version }}
          python -m nox -s integration

      - name: Uninstall pyenv-virtualenv & python
        if: always()
        shell: bash
        run: |
          eval "$(pyenv init -)"
          pyenv activate pybamm-${{ matrix.python-version }}
          pyenv uninstall -f $( python --version )<|MERGE_RESOLUTION|>--- conflicted
+++ resolved
@@ -72,17 +72,8 @@
         if: matrix.os == 'windows-latest'
         run: choco install graphviz --version=2.38.0.20190211
 
-<<<<<<< HEAD
       - name: Install SuiteSparse and SUNDIALS on GNU/Linux and macOS
         if: matrix.os != 'windows-latest'
-=======
-      - name: Install standard Python dependencies
-        run: |
-          python -m pip install --upgrade pip wheel setuptools
-
-      - name: Install SuiteSparse and SUNDIALS on GNU/Linux
-        if: matrix.os == 'ubuntu-latest'
->>>>>>> 00b16981
         run: pipx run nox -s pybamm-requires
 
       - name: Run unit tests for GNU/Linux with Python 3.8, 3.9, and 3.10, and for macOS and Windows with all Python versions
