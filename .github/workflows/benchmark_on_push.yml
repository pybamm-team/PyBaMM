name: Run benchmarks on push
on:
  push:
    branches: [main, develop]
  pull_request:

concurrency:
  # Cancel intermediate builds always
  group: ${{ github.workflow }}-${{ github.ref }}
  cancel-in-progress: true

jobs:
  benchmarks:
    runs-on: ubuntu-latest
    steps:
      - uses: actions/checkout@v4
<<<<<<< HEAD
      - name: Set up Python 3.11
        uses: actions/setup-python@v4
=======
      - name: Set up Python 3.8
        uses: actions/setup-python@v5
>>>>>>> 903323ef
        with:
          python-version: 3.11

      - name: Install Linux system dependencies
        run: |
          sudo apt-get update
          sudo apt-get install gfortran gcc libopenblas-dev

      - name: Install Python dependencies
        run: |
          python -m pip install --upgrade pip wheel setuptools wget cmake casadi pybind11
          python -m pip install asv[virtualenv]

      - name: Install SuiteSparse and SUNDIALS
        run: python scripts/install_KLU_Sundials.py

      - name: Fetch base branch
        run: |
          # This workflow also runs for merge commits
          # on develop. In this case, we don't want to be
          # fetching the develop branch.
          current_branch=$(git rev-parse --abbrev-ref HEAD)
          # This workflow should also run on forks; hence,
          # we should fetch the upstream develop branch.
          git remote add upstream https://github.com/pybamm-team/PyBaMM/
          if [ $current_branch != "develop" ]; then
              git fetch upstream develop:develop
          fi

      - name: Run benchmarks
        run: |
          asv machine --machine "GitHubRunner"
          # Get IDs of branch and PR commits
          BASE_COMMIT=$(git rev-parse develop)
          HEAD_COMMIT=$(git rev-parse HEAD)
          echo $BASE_COMMIT | tee commits_to_compare.txt
          echo $HEAD_COMMIT | tee -a commits_to_compare.txt
          asv run HASHFILE:commits_to_compare.txt --m "GitHubRunner" --show-stderr -v

      - name: Compare commits' benchmark results
        run: |
          BASE_COMMIT=$(head -1 commits_to_compare.txt)
          HEAD_COMMIT=$(tail -1 commits_to_compare.txt)
          echo "SUMMARY OF CHANGES"
          echo "=================="
          asv compare $BASE_COMMIT $HEAD_COMMIT | tee compare_result.txt
          # Make sure grep returns error code 0 even if code 1 is
          # returned because no match is found
          REGRESSIONS=$({ grep "+" compare_result.txt || test $? = 1; })
          if [ ! -z "$REGRESSIONS" ]; \
          then \
          echo "REGRESSIONS FOUND"; \
          echo "================="; \
          echo "$REGRESSIONS"; \
          echo "================="; \
          printf "Found %d regression(s)\n" $(echo "$REGRESSIONS" | wc -l); \
          exit 1; \
          fi<|MERGE_RESOLUTION|>--- conflicted
+++ resolved
@@ -14,13 +14,8 @@
     runs-on: ubuntu-latest
     steps:
       - uses: actions/checkout@v4
-<<<<<<< HEAD
       - name: Set up Python 3.11
-        uses: actions/setup-python@v4
-=======
-      - name: Set up Python 3.8
         uses: actions/setup-python@v5
->>>>>>> 903323ef
         with:
           python-version: 3.11
 
