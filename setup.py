import os
import glob
import logging
import subprocess
from pathlib import Path
from platform import system
import wheel.bdist_wheel as orig

try:
    from setuptools import setup, find_packages, Extension
    from setuptools.command.install import install
except ImportError:
    from distutils.core import setup, find_packages
    from distutils.command.install import install

import CMakeBuild

default_lib_dir = (
    "" if system() == "Windows" else os.path.join(os.getenv("HOME"), ".local")
)

log_format = "%(asctime)s - %(name)s - %(levelname)s - %(message)s"
logger = logging.getLogger("PyBaMM setup")

# To override the default severity of logging
logger.setLevel("INFO")

# Use FileHandler() to log to a file
logfile = os.path.join(os.path.dirname(os.path.abspath(__file__)), "setup.log")
file_handler = logging.FileHandler(logfile)
formatter = logging.Formatter(log_format)
file_handler.setFormatter(formatter)

# Add the file handler
logger.addHandler(file_handler)
logger.info("Starting PyBaMM setup")


class CustomInstall(install):
    """A custom install command to add 2 build options"""

    user_options = install.user_options + [
        ("suitesparse-root=", None, "suitesparse source location"),
        ("sundials-root=", None, "sundials source location"),
    ]

    def initialize_options(self):
        install.initialize_options(self)
        self.suitesparse_root = None
        self.sundials_root = None

    def finalize_options(self):
        install.finalize_options(self)
        if not self.suitesparse_root:
            self.suitesparse_root = default_lib_dir
        if not self.sundials_root:
            self.sundials_root = default_lib_dir

    def run(self):
        install.run(self)


class bdist_wheel(orig.bdist_wheel):
    """A custom install command to add 2 build options"""

    user_options = orig.bdist_wheel.user_options + [
        ("suitesparse-root=", None, "suitesparse source location"),
        ("sundials-root=", None, "sundials source location"),
    ]

    def initialize_options(self):
        orig.bdist_wheel.initialize_options(self)
        self.suitesparse_root = None
        self.sundials_root = None

    def finalize_options(self):
        orig.bdist_wheel.finalize_options(self)
        if not self.suitesparse_root:
            self.suitesparse_root = default_lib_dir
        if not self.sundials_root:
            self.sundials_root = default_lib_dir

    def run(self):
        orig.bdist_wheel.run(self)


def compile_KLU():
    # Return whether or not the KLU extension should be compiled.
    # Return True if:
    # - Not running on Windows AND
    # - CMake is found AND
    # - The pybind11 and casadi-headers directories are found
    #   in the PyBaMM project directory
    CMakeFound = True
    PyBind11Found = True
    windows = (not system()) or system() == "Windows"

    msg = "Running on Windows" if windows else "Not running on windows"
    logger.info(msg)

    try:
        subprocess.run(["cmake", "--version"])
        logger.info("Found CMake.")
    except OSError:
        CMakeFound = False
        logger.info("Could not find CMake. Skipping compilation of KLU module.")

    pybamm_project_dir = os.path.dirname(os.path.abspath(__file__))
    pybind11_dir = os.path.join(pybamm_project_dir, "pybind11")
    try:
        open(os.path.join(pybind11_dir, "tools", "pybind11Tools.cmake"))
        logger.info("Found pybind11 directory ({})".format(pybind11_dir))
    except FileNotFoundError:
        PyBind11Found = False
        msg = (
            "Could not find PyBind11 directory ({})."
            " Skipping compilation of KLU module.".format(pybind11_dir)
        )
        logger.info(msg)

    return CMakeFound and PyBind11Found


# Build the list of package data files to be included in the PyBaMM package.
# These are mainly the parameter files located in the input/parameters/ subdirectories.
pybamm_data = []
for file_ext in ["*.csv", "*.py", "*.md", "*.txt"]:
    # Get all the files ending in file_ext in pybamm/input dir.
    # list_of_files = [
    #    'pybamm/input/drive_cycles/car_current.csv',
    #    'pybamm/input/drive_cycles/US06.csv',
    # ...
    list_of_files = glob.glob("pybamm/input/**/" + file_ext, recursive=True)

    # Add these files to pybamm_data.
    # The path must be relative to the package dir (pybamm/), so
    # must process the content of list_of_files to take out the top
    # pybamm/ dir, i.e.:
    # ['input/drive_cycles/car_current.csv',
    #  'input/drive_cycles/US06.csv',
    # ...
    pybamm_data.extend(
        [os.path.join(*Path(filename).parts[1:]) for filename in list_of_files]
    )
pybamm_data.append("./CITATIONS.bib")
pybamm_data.append("./plotting/pybamm.mplstyle")
pybamm_data.append("../CMakeBuild.py")

idaklu_ext = Extension(
    "pybamm.solvers.idaklu",
    [
        "pybamm/solvers/c_solvers/idaklu.cpp"
        "pybamm/solvers/c_solvers/idaklu.hpp"
        "pybamm/solvers/c_solvers/idaklu_casadi.cpp"
        "pybamm/solvers/c_solvers/idaklu_casadi.hpp"
        "pybamm/solvers/c_solvers/idaklu_python.cpp"
        "pybamm/solvers/c_solvers/idaklu_python.hpp"
        "pybamm/solvers/c_solvers/solution.cpp"
        "pybamm/solvers/c_solvers/solution.hpp"
    ],
)
ext_modules = [idaklu_ext] if compile_KLU() else []

# Defines __version__
root = os.path.abspath(os.path.dirname(__file__))
with open(os.path.join(root, "pybamm", "version.py")) as f:
    exec(f.read())

# Load text for description and license
with open("README.md", encoding="utf-8") as f:
    readme = f.read()

setup(
    name="pybamm",
    version=__version__,  # noqa: F821
    description="Python Battery Mathematical Modelling.",
    long_description=readme,
    long_description_content_type="text/markdown",
    url="https://github.com/pybamm-team/PyBaMM",
    packages=find_packages(include=("pybamm", "pybamm.*")),
    ext_modules=ext_modules,
    cmdclass={
        "build_ext": CMakeBuild.CMakeBuild,
        "bdist_wheel": bdist_wheel,
        "install": CustomInstall,
    },
    package_data={"pybamm": pybamm_data},
    # Python version
    python_requires=">=3.8,<3.12",
    classifiers=[
        "Development Status :: 5 - Production/Stable",
        "Intended Audience :: Developers",
        "Intended Audience :: Science/Research",
        "License :: OSI Approved :: BSD License",
        "Programming Language :: Python",
        "Programming Language :: Python :: 3",
        "Programming Language :: Python :: 3 :: Only",
        "Programming Language :: Python :: 3.8",
        "Programming Language :: Python :: 3.9",
        "Programming Language :: Python :: 3.10",
        "Programming Language :: Python :: 3.11",
        "Topic :: Scientific/Engineering",
    ],
    # List of dependencies
    install_requires=[
        "numpy>=1.16",
        "scipy>=1.3",
        "casadi>=3.6.0",
        "xarray",
    ],
    extras_require={
        "docs": [
            "sphinx>=6",
            "sphinx_rtd_theme>=0.5",
            "pydata-sphinx-theme",
            "sphinx_design",
            "sphinx-copybutton",
            "myst-parser",
            "sphinx-inline-tabs",
            "sphinxcontrib-bibtex",
            "sphinx-autobuild",
            "sphinx-last-updated-by-git",
            "nbsphinx",
            "ipykernel",
            "ipywidgets",
            "sphinx-gallery",
            "sphinx-hoverxref",
            "sphinx-docsearch",
        ],  # For doc generation
        "examples": [
            "jupyter",  # For example notebooks
        ],
        "plot": [
            "imageio>=2.9.0",
            # Note: Matplotlib is loaded for debug plots, but to ensure pybamm runs
            # on systems without an attached display, it should never be imported
            # outside of plot() methods.
            # Should not be imported
            "matplotlib>=2.0",
        ],
        "cite": [
            "pybtex>=0.24.0",
        ],
        "latexify": [
            "sympy>=1.8",
        ],
        "bpx": [
            "bpx",
        ],
        "tqdm": [
            "tqdm",
        ],
        "dev": [
            "pre-commit",  # For code style checking
            "ruff",  # For code style auto-formatting
        ],
<<<<<<< HEAD
        "pandas": [
            "pandas>=0.24",
        ],
=======
        "jax": [
            "jax==0.4.8",
            "jaxlib==0.4.7",
        ],
        "odes": ["scikits.odes"],
>>>>>>> 02016f97
        "all": [
            "anytree>=2.4.3",
            "autograd>=1.2",
            "pandas>=0.24",
            "scikit-fem>=0.2.0",
            "imageio>=2.9.0",
            "pybtex>=0.24.0",
            "sympy>=1.8",
            "bpx",
            "tqdm",
            "matplotlib>=2.0",
            "jupyter",
        ],
    },
    entry_points={
        "console_scripts": [
            "pybamm_edit_parameter = pybamm.parameters_cli:edit_parameter",
            "pybamm_add_parameter = pybamm.parameters_cli:add_parameter",
            "pybamm_rm_parameter = pybamm.parameters_cli:remove_parameter",
            "pybamm_install_odes = pybamm.install_odes:main",
            "pybamm_install_jax = pybamm.util:install_jax",
        ],
        "pybamm_parameter_sets": [
            "Sulzer2019 = pybamm.input.parameters.lead_acid.Sulzer2019:get_parameter_values",  # noqa: E501
            "Ai2020 = pybamm.input.parameters.lithium_ion.Ai2020:get_parameter_values",  # noqa: E501
            "Chen2020 = pybamm.input.parameters.lithium_ion.Chen2020:get_parameter_values",  # noqa: E501
            "Chen2020_composite = pybamm.input.parameters.lithium_ion.Chen2020_composite:get_parameter_values",  # noqa: E501
            "Ecker2015 = pybamm.input.parameters.lithium_ion.Ecker2015:get_parameter_values",  # noqa: E501
            "Marquis2019 = pybamm.input.parameters.lithium_ion.Marquis2019:get_parameter_values",  # noqa: E501
            "Mohtat2020 = pybamm.input.parameters.lithium_ion.Mohtat2020:get_parameter_values",  # noqa: E501
            "NCA_Kim2011 = pybamm.input.parameters.lithium_ion.NCA_Kim2011:get_parameter_values",  # noqa: E501
            "OKane2022 = pybamm.input.parameters.lithium_ion.OKane2022:get_parameter_values",  # noqa: E501
            "ORegan2022 = pybamm.input.parameters.lithium_ion.ORegan2022:get_parameter_values",  # noqa: E501
            "Prada2013 = pybamm.input.parameters.lithium_ion.Prada2013:get_parameter_values",  # noqa: E501
            "Ramadass2004 = pybamm.input.parameters.lithium_ion.Ramadass2004:get_parameter_values",  # noqa: E501
            "Xu2019 = pybamm.input.parameters.lithium_ion.Xu2019:get_parameter_values",  # noqa: E501
            "ECM_Example = pybamm.input.parameters.ecm.example_set:get_parameter_values",  # noqa: E501
        ],
    },
)<|MERGE_RESOLUTION|>--- conflicted
+++ resolved
@@ -254,17 +254,14 @@
             "pre-commit",  # For code style checking
             "ruff",  # For code style auto-formatting
         ],
-<<<<<<< HEAD
         "pandas": [
             "pandas>=0.24",
         ],
-=======
         "jax": [
             "jax==0.4.8",
             "jaxlib==0.4.7",
         ],
         "odes": ["scikits.odes"],
->>>>>>> 02016f97
         "all": [
             "anytree>=2.4.3",
             "autograd>=1.2",
