--- conflicted
+++ resolved
@@ -46,11 +46,7 @@
             l_cr = pybamm.PrimaryBroadcast(l_cr_av, f"{domain} electrode")
         else:
             l_cr = pybamm.Variable(
-<<<<<<< HEAD
-                 f"{Domain} {self.phase_name}particle crack length [m]",
-=======
                 f"{Domain} {self.phase_name}particle crack length [m]",
->>>>>>> fd177eb3
                 domain=f"{domain} electrode",
                 auxiliary_domains={"secondary": "current collector"},
                 scale=self.phase_param.l_cr_0,
@@ -69,13 +65,9 @@
         k_cr = self.phase_param.k_cr(T)
         m_cr = self.phase_param.m_cr
         b_cr = self.phase_param.b_cr
-<<<<<<< HEAD
-        stress_t_surf = variables[f"{Domain} {self.phase_name}particle surface tangential stress [Pa]"]
-=======
         stress_t_surf = variables[
             f"{Domain} {self.phase_name}particle surface tangential stress [Pa]"
         ]
->>>>>>> fd177eb3
         l_cr = variables[f"{Domain} {self.phase_name}particle crack length [m]"]
         # # compressive stress will not lead to crack propagation
         dK_SIF = stress_t_surf * b_cr * pybamm.sqrt(np.pi * l_cr) * (stress_t_surf >= 0)
@@ -94,13 +86,6 @@
         domain, Domain = self.domain_Domain
 
         if self.x_average is True:
-<<<<<<< HEAD
-            l_cr = variables[f"X-averaged {domain} {self.phase_name}particle crack length [m]"]
-            dl_cr = variables[f"X-averaged {domain} {self.phase_name}particle cracking rate [m.s-1]"]
-        else:
-            l_cr = variables[f"{Domain} {self.phase_name}particle crack length [m]"]
-            dl_cr = variables[f"{Domain} {self.phase_name}particle cracking rate [m.s-1]"]
-=======
             l_cr = variables[
                 f"X-averaged {domain} {self.phase_name}particle crack length [m]"
             ]
@@ -112,7 +97,6 @@
             dl_cr = variables[
                 f"{Domain} {self.phase_name}particle cracking rate [m.s-1]"
             ]
->>>>>>> fd177eb3
         self.rhs = {l_cr: dl_cr}
 
     def set_initial_conditions(self, variables):
@@ -122,13 +106,9 @@
         if self.x_average is True:
             l_cr = variables[f"X-averaged {domain} particle crack length [m]"]
         else:
-<<<<<<< HEAD
-            l_cr = variables[f"X-averaged {domain} {self.phase_name}particle crack length [m]"]
-=======
             l_cr = variables[
                 f"X-averaged {domain} {self.phase_name}particle crack length [m]"
             ]
->>>>>>> fd177eb3
             l_cr_0 = pybamm.PrimaryBroadcast(l_cr_0, f"{domain} electrode")
         self.initial_conditions = {l_cr: l_cr_0}
 
@@ -138,19 +118,12 @@
         if self.x_average is True:
             l_cr = variables[f"X-averaged {domain} particle crack length [m]"]
         else:
-<<<<<<< HEAD
-            l_cr = variables[f"X-averaged {domain} {self.phase_name}particle crack length [m]"]
-        self.events.append(
-            pybamm.Event(
-                 f"{domain} {self.phase_name}particle crack length larger than particle radius",
-=======
             l_cr = variables[
                 f"X-averaged {domain} {self.phase_name}particle crack length [m]"
             ]
         self.events.append(
             pybamm.Event(
                 f"{domain} {self.phase_name}particle crack length larger than particle radius",
->>>>>>> fd177eb3
                 1 - pybamm.max(l_cr) / self.phase_param.R_typ,
             )
         )