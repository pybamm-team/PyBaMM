#
# Composite electrolyte potential employing stefan-maxwell
#
import pybamm

from .base_electrolyte_conductivity import BaseElectrolyteConductivity


class Composite(BaseElectrolyteConductivity):
    """Base class for conservation of charge in the electrolyte employing the
    Stefan-Maxwell constitutive equations.

    Parameters
    ----------
    param : parameter class
        The parameters to use for this submodel
    domain : str, optional
        The domain in which the model holds
    options : dict, optional
        A dictionary of options to be passed to the model.
    higher_order_terms : str
        What kind of higher-order terms to use ('composite' or 'first-order')
    """

    def __init__(self, param, domain=None, options=None):
        super().__init__(param, domain, options=options)

    def _derivative_macinnes_function(self, x):
        "Compute the derivative of the MacInnes function."
        tol = pybamm.settings.tolerances["macinnes__c_e"]
        x = pybamm.maximum(x, tol)
        return 1 / x

    def get_coupled_variables(self, variables):
        i_boundary_cc = variables["Current collector current density [A.m-2]"]
        if self.options.electrode_types["negative"] == "porous":
            c_e_n = variables["Negative electrolyte concentration [mol.m-3]"]
            delta_phi_n_av = variables[
                "X-averaged negative electrode surface potential difference [V]"
            ]
            phi_s_n_av = variables["X-averaged negative electrode potential [V]"]
            tor_n = variables["Negative electrolyte transport efficiency"]

        c_e_s = variables["Separator electrolyte concentration [mol.m-3]"]
        c_e_p = variables["Positive electrolyte concentration [mol.m-3]"]

        tor_s = variables["Separator electrolyte transport efficiency"]
        tor_p = variables["Positive electrolyte transport efficiency"]

        T_av = variables["X-averaged cell temperature [K]"]
        T_av_s = pybamm.PrimaryBroadcast(T_av, "separator")
        T_av_p = pybamm.PrimaryBroadcast(T_av, "positive electrode")

        RT_F_av_s = self.param.R * T_av_s / self.param.F
        RT_F_av_p = self.param.R * T_av_p / self.param.F

        L_n = self.param.n.L
        L_p = self.param.p.L
        L_x = self.param.L_x
        x_s = pybamm.standard_spatial_vars.x_s
        x_p = pybamm.standard_spatial_vars.x_p
        x_p_edge = pybamm.standard_spatial_vars.x_p_edge

        # electrolyte current
        if self.options.electrode_types["negative"] == "planar":
            i_e_n = None
            i_e_n_edge = None
        else:
            x_n = pybamm.standard_spatial_vars.x_n
            x_n_edge = pybamm.standard_spatial_vars.x_n_edge
            T_av_n = pybamm.PrimaryBroadcast(T_av, "negative electrode")
            RT_F_av_n = self.param.R * T_av_n / self.param.F
            i_e_n = i_boundary_cc * x_n / L_n
            i_e_n_edge = i_boundary_cc * x_n_edge / L_n
        i_e_s = pybamm.PrimaryBroadcast(i_boundary_cc, "separator")
        i_e_s_edge = pybamm.PrimaryBroadcastToEdges(i_boundary_cc, "separator")
        i_e_p = i_boundary_cc * (L_x - x_p) / L_p
        i_e_p_edge = i_boundary_cc * (L_x - x_p_edge) / L_p
        # i_e = pybamm.concatenation(i_e_n_edge, i_e_s_edge, i_e_p_edge)
        i_e = pybamm.concatenation(i_e_n, i_e_s, i_e_p)
        phi_e_dict = {}

        # electrolyte potential
        if self.options.electrode_types["negative"] == "planar":
            phi_e_const = variables["Lithium metal interface electrolyte potential [V]"]
            eta_c_n = pybamm.Scalar(0)
            delta_phi_e_n = pybamm.Scalar(0)
        else:
            eta_c_n = -RT_F_av_n * pybamm.IndefiniteIntegral(
                self.param.chi(c_e_n, T_av_n)
                * self._derivative_macinnes_function(c_e_n)
                * pybamm.grad(c_e_n),
                x_n,
            )

            delta_phi_e_n = pybamm.IndefiniteIntegral(
                i_e_n_edge / (self.param.kappa_e(c_e_n, T_av_n) * tor_n), x_n
            )
            phi_e_const = (
                -delta_phi_n_av
                + phi_s_n_av
                + pybamm.x_average(eta_c_n)
                + pybamm.x_average(delta_phi_e_n)
            )

            phi_e_n = phi_e_const - (delta_phi_e_n + eta_c_n)
            phi_e_dict["negative electrode"] = phi_e_n

        eta_c_s = -RT_F_av_s * pybamm.IndefiniteIntegral(
            self.param.chi(c_e_s, T_av_s)
            * self._derivative_macinnes_function(c_e_s)
            * pybamm.grad(c_e_s),
            x_s,
        )
        delta_phi_e_s = pybamm.IndefiniteIntegral(
            i_e_s_edge / (self.param.kappa_e(c_e_s, T_av_s) * tor_s), x_s
        )

        phi_e_s = (
            phi_e_const
            - pybamm.boundary_value(delta_phi_e_n, "right")
            - pybamm.boundary_value(eta_c_n, "right")
            - (delta_phi_e_s + eta_c_s)
        )

        eta_c_p = -RT_F_av_p * pybamm.IndefiniteIntegral(
            self.param.chi(c_e_p, T_av_p)
            * self._derivative_macinnes_function(c_e_p)
            * pybamm.grad(c_e_p),
            x_p,
        )
        delta_phi_e_p = pybamm.IndefiniteIntegral(
            i_e_p_edge / (self.param.kappa_e(c_e_p, T_av_p) * tor_p), x_p
        )

        phi_e_p = (
            phi_e_const
            - pybamm.boundary_value(delta_phi_e_n, "right")
            - pybamm.boundary_value(eta_c_n, "right")
            - pybamm.boundary_value(delta_phi_e_s, "right")
            - pybamm.boundary_value(eta_c_s, "right")
            - (delta_phi_e_p + eta_c_p)
        )

        phi_e_dict["separator"] = phi_e_s
        phi_e_dict["positive electrode"] = phi_e_p

        # concentration overpotential
        eta_c_av = (
            -pybamm.x_average(eta_c_p)
            + pybamm.x_average(eta_c_n)
            - pybamm.boundary_value(eta_c_s, "right")
            - pybamm.boundary_value(eta_c_n, "right")
        )
<<<<<<< HEAD
=======
        macinnes_c_e_n = pybamm.x_average(
            self._higher_order_macinnes_function(c_e_n / c_e_av)
        )
        if self.options.electrode_types["negative"] == "planar":
            ohmic_n = 0
        else:
            ohmic_n = L_n / (3 * kappa_n_av)

        eta_c_av = chi_av * RT_F_av * (macinnes_c_e_p - macinnes_c_e_n)
>>>>>>> acff2a22

        # average electrolyte ohmic losses
        delta_phi_e_av = (
            -pybamm.x_average(delta_phi_e_p)
            + pybamm.x_average(delta_phi_e_n)
            - pybamm.boundary_value(delta_phi_e_s, "right")
            - pybamm.boundary_value(delta_phi_e_n, "right")
        )

        variables.update(self._get_standard_potential_variables(phi_e_dict))
        variables.update(self._get_standard_current_variables(i_e))
        variables.update(self._get_split_overpotential(eta_c_av, delta_phi_e_av))

        # Override print_name
        i_e.print_name = "i_e"

        return variables

    def set_boundary_conditions(self, variables):
        # Define boundary conditions for electrolyte potential
        super().set_boundary_conditions(variables)

        # Define the boundary conditions for electrolyte concentration and potential
        # so the gradients can be computed
        if self.options.electrode_types["negative"] == "planar":
            domains = ["Separator", "Positive"]
        else:
            domains = [
                "Negative",
                "Separator",
                "Positive",
            ]

        var_names = [
            " electrolyte concentration [mol.m-3]",
            # " electrolyte potential [V]",
        ]

        for name in var_names:
            for domain in domains:
                full_var_name = domain + name
                var = variables[full_var_name]
                self.boundary_conditions.update(
                    {
                        var: {
                            "left": (pybamm.boundary_gradient(var, "left"), "Neumann"),
                            "right": (
                                pybamm.boundary_gradient(var, "right"),
                                "Neumann",
                            ),
                        },
                    }
                )<|MERGE_RESOLUTION|>--- conflicted
+++ resolved
@@ -152,18 +152,15 @@
             - pybamm.boundary_value(eta_c_s, "right")
             - pybamm.boundary_value(eta_c_n, "right")
         )
-<<<<<<< HEAD
-=======
-        macinnes_c_e_n = pybamm.x_average(
-            self._higher_order_macinnes_function(c_e_n / c_e_av)
-        )
-        if self.options.electrode_types["negative"] == "planar":
-            ohmic_n = 0
-        else:
-            ohmic_n = L_n / (3 * kappa_n_av)
-
-        eta_c_av = chi_av * RT_F_av * (macinnes_c_e_p - macinnes_c_e_n)
->>>>>>> acff2a22
+        # macinnes_c_e_n = pybamm.x_average(
+        #     self._higher_order_macinnes_function(c_e_n / c_e_av)
+        # )
+        # if self.options.electrode_types["negative"] == "planar":
+        #     ohmic_n = 0
+        # else:
+        #     ohmic_n = L_n / (3 * kappa_n_av)
+
+        # eta_c_av = chi_av * RT_F_av * (macinnes_c_e_p - macinnes_c_e_n)
 
         # average electrolyte ohmic losses
         delta_phi_e_av = (
