#
# Base interface class
#

import pybamm


class BaseInterface(pybamm.BaseSubModel):
    """
    Base class for interfacial currents

    Parameters
    ----------
    param : parameter class
        The parameters to use for this submodel
    domain : str
        The domain to implement the model, either: 'Negative' or 'Positive'.
    reaction : str
        The name of the reaction being implemented
    options: dict
        A dictionary of options to be passed to the model. See
        :class:`pybamm.BaseBatteryModel`
    phase : str, optional
        Phase of the particle (default is "primary")
    """

    def __init__(self, param, domain, reaction, options, phase="primary"):
        super().__init__(param, domain, options=options, phase=phase)
        if reaction in ["lithium-ion main", "lithium metal plating"]:
            self.reaction_name = ""
        elif reaction == "lead-acid main":
            self.reaction_name = ""  # empty reaction name for the main reaction
        elif reaction == "lead-acid oxygen":
            self.reaction_name = "oxygen "
        elif reaction in ["SEI", "SEI on cracks", "lithium plating"]:
            self.reaction_name = reaction + " "

        if reaction in [
            "lithium-ion main",
            "lithium metal plating",
            "lithium plating",
            "SEI",
            "SEI on cracks",
        ]:
            # phase_name can be "" or "primary " or "secondary "
            self.reaction_name = self.phase_name + self.reaction_name

        self.reaction = reaction

    def _get_exchange_current_density(self, variables):
        """
        A private function to obtain the exchange current density

        Parameters
        ----------
        variables: dict
            The variables in the full model.

        Returns
        -------
        j0 : :class: `pybamm.Symbol`
            The exchange current density.
        """
        phase_param = self.phase_param
        domain, Domain = self.domain_Domain
        phase_name = self.phase_name
        domain_options = getattr(self.options, domain)

        c_e = variables[f"{Domain} electrolyte concentration [mol.m-3]"]
        T = variables[f"{Domain} electrode temperature [K]"]

        if self.reaction == "lithium-ion main":
            # For "particle-size distribution" submodels, take distribution version
            # of c_s_surf that depends on particle size.
            domain_options = getattr(self.options, domain)
            if domain_options["particle size"] == "distribution":
                c_s_surf = variables[
                    f"{Domain} {phase_name}particle surface "
                    "concentration distribution [mol.m-3]"
                ]
                # If all variables were broadcast (in "x"), take only the orphans,
                # then re-broadcast c_e
                if (
                    isinstance(c_s_surf, pybamm.Broadcast)
                    and isinstance(c_e, pybamm.Broadcast)
                    and isinstance(T, pybamm.Broadcast)
                ):
                    c_s_surf = c_s_surf.orphans[0]
                    c_e = c_e.orphans[0]
                    T = T.orphans[0]

                    # as c_e must now be a scalar, re-broadcast to
                    # "current collector"
                    c_e = pybamm.PrimaryBroadcast(c_e, ["current collector"])
                # broadcast c_e, T onto "particle size"
                c_e = pybamm.PrimaryBroadcast(c_e, [f"{domain} particle size"])
                T = pybamm.PrimaryBroadcast(T, [f"{domain} particle size"])

            else:
                c_s_surf = variables[
                    f"{Domain} {phase_name}particle surface concentration [mol.m-3]"
                ]
                # If all variables were broadcast, take only the orphans
                if (
                    isinstance(c_s_surf, pybamm.Broadcast)
                    and isinstance(c_e, pybamm.Broadcast)
                    and isinstance(T, pybamm.Broadcast)
                ):
                    c_s_surf = c_s_surf.orphans[0]
                    c_e = c_e.orphans[0]
                    T = T.orphans[0]
            # Get main reaction exchange-current density (may have empirical hysteresis)
            j0_option = getattr(domain_options, self.phase)["exchange-current density"]
            if j0_option == "single":
                j0 = phase_param.j0(c_e, c_s_surf, T)
            elif j0_option == "current sigmoid":
                current = variables["Total current density [A.m-2]"]
                k = 100
                if Domain == "Positive":
                    lithiation_current = current
                elif Domain == "Negative":
                    lithiation_current = -current
                m_lith = pybamm.sigmoid(
                    0, lithiation_current, k
                )  # lithiation_current > 0
                m_delith = 1 - m_lith  # lithiation_current < 0
                j0_lith = phase_param.j0(c_e, c_s_surf, T, "lithiation")
                j0_delith = phase_param.j0(c_e, c_s_surf, T, "delithiation")
                j0 = m_lith * j0_lith + m_delith * j0_delith

        elif self.reaction == "lithium metal plating":
            # compute T on the surface of the anode (interface with separator)
            T = pybamm.boundary_value(T, "right")
            c_Li_metal = 1 / self.param.V_bar_Li
            j0 = self.param.j0_Li_metal(c_e, c_Li_metal, T)

        elif self.reaction == "lead-acid main":
            # If variable was broadcast, take only the orphan
            if isinstance(c_e, pybamm.Broadcast) and isinstance(T, pybamm.Broadcast):
                c_e = c_e.orphans[0]
                T = T.orphans[0]
            j0 = phase_param.j0(c_e, T)

        elif self.reaction == "lead-acid oxygen":
            # If variable was broadcast, take only the orphan
            if isinstance(c_e, pybamm.Broadcast) and isinstance(T, pybamm.Broadcast):
                c_e = c_e.orphans[0]
                T = T.orphans[0]
            if self.domain == "negative":
                j0 = pybamm.Scalar(0)
            elif self.domain == "positive":
                j0 = self.param.p.prim.j0_Ox(c_e, T)

        return j0

    def _get_number_of_electrons_in_reaction(self):
        """Returns the number of electrons in the reaction."""
        if self.reaction in [
            "lithium-ion main",
            "lithium metal plating",
        ]:
            return self.phase_param.ne
        elif self.reaction == "lead-acid main":
            return self.phase_param.ne
        elif self.reaction == "lead-acid oxygen":
            return self.param.ne_Ox

    def _get_average_total_interfacial_current_density(self, variables):
        """
        Method to obtain the average total interfacial current density.

        Note: for lithium-ion models this is only exact if all the particles have
        the same radius. For the current set of models implemeted in pybamm,
        having the radius as a function of through-cell distance only makes sense
        for the DFN model. In the DFN, the correct average interfacial current density
        is computed in 'base_kinetics.py' by averaging the actual interfacial current
        density. The approximation here is only used to get the approximate constant
        additional resistance term for the "average" SEI film resistance model
        (if using), where only negligible errors will be introduced.

        For "leading-order" and "composite" submodels (as used in the SPM and SPMe)
        there is only a single particle radius, so this method returns correct result.
        """
        domain = self.domain
        i_boundary_cc = variables["Current collector current density [A.m-2]"]

        if self.options.electrode_types[domain] == "planar":
            # In a half-cell the total interfacial current density is the current
            # collector current density, not divided by electrode thickness
            i_boundary_cc = variables["Current collector current density [A.m-2]"]
            j_total_average = i_boundary_cc
            a_j_total_average = i_boundary_cc
        else:
            a_av = variables[
                f"X-averaged {domain} electrode {self.phase_name}"
                "surface area to volume ratio [m-1]"
            ]
            sgn = 1 if self.domain == "negative" else -1

            a_j_total_average = sgn * i_boundary_cc / (self.domain_param.L)
            j_total_average = a_j_total_average / a_av

        return j_total_average, a_j_total_average

    def _get_standard_interfacial_current_variables(self, j):
        domain, Domain = self.domain_Domain
        reaction_name = self.reaction_name

        j.print_name = f"j_{domain[0]}"

        if self.reaction == "lithium metal plating":
            # Half-cell domain, j should not be broadcast
            variables = {"Lithium metal plating current density [A.m-2]": j}
            return variables

        # Size average. For j variables that depend on particle size, see
        # "_get_standard_size_distribution_interfacial_current_variables"
        if j.domain in [["negative particle size"], ["positive particle size"]]:
            j = pybamm.size_average(j)
        # Average, and broadcast if necessary
        j_av = pybamm.x_average(j)
        if j.domain == []:
            j = pybamm.FullBroadcast(j, f"{domain} electrode", "current collector")
        elif j.domain == ["current collector"]:
            j = pybamm.PrimaryBroadcast(j, f"{domain} electrode")

        variables = {
            f"{Domain} electrode {reaction_name}"
            "interfacial current density [A.m-2]": j,
            f"X-averaged {domain} electrode {reaction_name}"
            "interfacial current density [A.m-2]": j_av,
        }

        return variables

    def _get_standard_total_interfacial_current_variables(self, j_tot_av, a_j_tot_av):
        domain = self.domain

        if self.options.electrode_types[domain] == "planar":
            variables = {
                "Lithium metal total interfacial current density [A.m-2]": j_tot_av,
            }
        else:
            variables = {
                f"X-averaged {domain} electrode total interfacial "
                "current density [A.m-2]": j_tot_av,
                f"X-averaged {domain} electrode total volumetric interfacial "
                "current density [A.m-3]": a_j_tot_av,
            }

        return variables

    def _get_standard_exchange_current_variables(self, j0):
        domain, Domain = self.domain_Domain
        reaction_name = self.reaction_name

        if self.reaction == "lithium metal plating":
            # half-cell domain
            variables = {
                "Lithium metal interface exchange current density [A.m-2]": j0,
            }
            return variables

        # Size average. For j0 variables that depend on particle size, see
        # "_get_standard_size_distribution_exchange_current_variables"
        if j0.domain in [["negative particle size"], ["positive particle size"]]:
            j0 = pybamm.size_average(j0)
        # Average, and broadcast if necessary
        j0_av = pybamm.x_average(j0)

        # X-average, and broadcast if necessary
        if j0.domain == []:
            j0 = pybamm.FullBroadcast(j0, f"{domain} electrode", "current collector")
        elif j0.domain == ["current collector"]:
            j0 = pybamm.PrimaryBroadcast(j0, f"{domain} electrode")

        variables = {
            f"{Domain} electrode {reaction_name}"
            "exchange current density [A.m-2]": j0,
            f"X-averaged {domain} electrode {reaction_name}"
            "exchange current density [A.m-2]": j0_av,
        }

        return variables

    def _get_standard_volumetric_current_density_variables(self, variables):
        domain, Domain = self.domain_Domain

        if self.options.electrode_types[domain] == "planar":
            return variables

        reaction_name = self.reaction_name
        phase_name = self.phase_name

        if isinstance(self, pybamm.kinetics.NoReaction):
            a = 0
        else:
            a = variables[
                f"{Domain} electrode {phase_name}surface area to volume ratio [m-1]"
            ]

        j = variables[
            f"{Domain} electrode {reaction_name}interfacial current density [A.m-2]"
        ]
        a_j = a * j
        a_j_av = pybamm.x_average(a_j)

        if reaction_name == "SEI on cracks ":
<<<<<<< HEAD
            roughness = variables[f"{Domain} electrode {self.phase_name}roughness ratio"] - 1
            roughness_av = (
                variables[f"X-averaged {domain} electrode {self.phase_name}roughness ratio"] - 1
=======
            roughness = (
                variables[f"{Domain} electrode {self.phase_name}roughness ratio"] - 1
            )
            roughness_av = (
                variables[
                    f"X-averaged {domain} electrode {self.phase_name}roughness ratio"
                ]
                - 1
>>>>>>> fd177eb3
            )
        else:
            roughness = 1
            roughness_av = 1

        variables.update(
            {
                f"{Domain} electrode {reaction_name}volumetric "
                "interfacial current density [A.m-3]": a_j * roughness,
                f"X-averaged {domain} electrode {reaction_name}volumetric interfacial "
                "current density [A.m-3]": a_j_av * roughness_av,
            }
        )
        return variables

    def _get_standard_overpotential_variables(self, eta_r):
        domain, Domain = self.domain_Domain
        reaction_name = self.reaction_name

        if self.reaction == "lithium metal plating":
            # half-cell domain
            variables = {"Lithium metal interface reaction overpotential [V]": eta_r}
            return variables

        # Size average. For eta_r variables that depend on particle size, see
        # "_get_standard_size_distribution_overpotential_variables"
        if eta_r.domain in [["negative particle size"], ["positive particle size"]]:
            eta_r = pybamm.size_average(eta_r)

        # X-average, and broadcast if necessary
        eta_r_av = pybamm.x_average(eta_r)
        if eta_r.domain == ["current collector"]:
            eta_r = pybamm.PrimaryBroadcast(eta_r, f"{domain} electrode")

        variables = {
            f"{Domain} electrode {reaction_name}reaction overpotential [V]": eta_r,
            f"X-averaged {domain} electrode {reaction_name}reaction "
            "overpotential [V]": eta_r_av,
        }

        return variables

    def _get_standard_sei_film_overpotential_variables(self, eta_sei):
        domain, Domain = self.domain_Domain
        phase_name = self.phase_name
        Phase_name = phase_name.capitalize()

        if self.options.electrode_types[domain] == "planar":
            # half-cell domain
            variables = {
                f"{Domain} electrode {Phase_name}SEI film overpotential [V]": eta_sei,
            }
            return variables

        # Average, and broadcast if necessary
        eta_sei_av = pybamm.x_average(eta_sei)
        if eta_sei.domain == []:
            eta_sei = pybamm.FullBroadcast(
                eta_sei, f"{domain} electrode", "current collector"
            )
        elif eta_sei.domain == ["current collector"]:
            eta_sei = pybamm.PrimaryBroadcast(eta_sei, f"{domain} electrode")

        variables = {
            f"{Domain} electrode {phase_name}SEI film overpotential [V]": eta_sei,
            f"X-averaged {domain} electrode {phase_name}SEI"
            " film overpotential [V]": eta_sei_av,
        }

        return variables

    def _get_standard_average_surface_potential_difference_variables(
        self, delta_phi_av
    ):
        domain = self.domain

        if self.options.electrode_types[domain] == "planar":
            variables = {
                "Lithium metal interface surface potential difference [V]"
                "": delta_phi_av,
            }
        else:
            variables = {
                f"X-averaged {domain} electrode "
                "surface potential difference [V]": delta_phi_av,
            }

        return variables

    def _get_standard_size_distribution_interfacial_current_variables(self, j):
        """
        Interfacial current density variables that depend on particle size R,
        relevant if "particle size" option is "distribution".
        """
        domain, Domain = self.domain_Domain
        reaction_name = self.reaction_name

        # X-average and broadcast if necessary
        if j.domains["secondary"] == [f"{domain} electrode"]:
            # x-average
            j_xav = pybamm.x_average(j)
        else:
            j_xav = j
            j = pybamm.SecondaryBroadcast(j_xav, [f"{domain} electrode"])

        variables = {
            f"{Domain} electrode {reaction_name}"
            "interfacial current density distribution [A.m-2]": j,
            f"X-averaged {domain} electrode {reaction_name}"
            "interfacial current density distribution [A.m-2]": j_xav,
        }

        return variables

    def _get_standard_size_distribution_exchange_current_variables(self, j0):
        """
        Exchange current variables that depend on particle size.
        """
        domain, Domain = self.domain_Domain
        reaction_name = self.reaction_name

        # X-average or broadcast to electrode if necessary
        if j0.domains["secondary"] != [f"{domain} electrode"]:
            j0_av = j0
            j0 = pybamm.SecondaryBroadcast(j0, f"{domain} electrode")
        else:
            j0_av = pybamm.x_average(j0)

        variables = {
            f"{Domain} electrode {reaction_name}"
            "exchange current density distribution [A.m-2]": j0,
            f"X-averaged {domain} electrode {reaction_name}"
            "exchange current density distribution [A.m-2]": j0_av,
        }

        return variables

    def _get_standard_size_distribution_overpotential_variables(self, eta_r):
        """
        Overpotential variables that depend on particle size.
        """
        domain, Domain = self.domain_Domain
        reaction_name = self.reaction_name

        # X-average or broadcast to electrode if necessary
        if eta_r.domains["secondary"] != [f"{domain} electrode"]:
            eta_r_av = eta_r
            eta_r = pybamm.SecondaryBroadcast(eta_r, f"{domain} electrode")
        else:
            eta_r_av = pybamm.x_average(eta_r)

        domain_reaction = f"{Domain} electrode {reaction_name}reaction overpotential"

        variables = {
            f"{domain_reaction} [V]": eta_r,
            f"X-averaged {domain_reaction.lower()} distribution [V]": eta_r_av,
        }

        return variables<|MERGE_RESOLUTION|>--- conflicted
+++ resolved
@@ -306,11 +306,6 @@
         a_j_av = pybamm.x_average(a_j)
 
         if reaction_name == "SEI on cracks ":
-<<<<<<< HEAD
-            roughness = variables[f"{Domain} electrode {self.phase_name}roughness ratio"] - 1
-            roughness_av = (
-                variables[f"X-averaged {domain} electrode {self.phase_name}roughness ratio"] - 1
-=======
             roughness = (
                 variables[f"{Domain} electrode {self.phase_name}roughness ratio"] - 1
             )
@@ -319,7 +314,6 @@
                     f"X-averaged {domain} electrode {self.phase_name}roughness ratio"
                 ]
                 - 1
->>>>>>> fd177eb3
             )
         else:
             roughness = 1
