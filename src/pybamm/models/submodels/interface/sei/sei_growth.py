--- conflicted
+++ resolved
@@ -126,9 +126,9 @@
 
         elif SEI_option == "electron-migration limited":
             # Scott Marquis thesis (eq. 5.94)
-<<<<<<< HEAD
-            eta_inner = delta_phi - phase_param.U_inner
-            j_sei = (eta_inner < 0) * phase_param.kappa_inner * eta_inner / L_sei_inner
+            eta_inner = delta_phi - phase_param.U_sei
+            j_sei = (eta_inner < 0) * phase_param.kappa_inner * eta_inner / L_sei
+
         elif SEI_option == "tunnelling limited":  #
             # This comes from eq.25 in Tang, M., Lu, S. and Newman, J., 2012.
             # Experimental and theoretical investigation of solid-electrolyte-interphase formation mechanisms on glassy carbon.
@@ -136,7 +136,7 @@
             j_sei = (
                 -phase_param.j0_sei
                 * pybamm.exp(-alpha_SEI * F_RT * delta_phi)
-                * pybamm.exp(-phase_param.beta_tunnelling * L_sei_inner)
+                * pybamm.exp(-phase_param.beta_tunnelling * L_sei)
             )
 
         elif SEI_option == "VonKolzenberg2020":
@@ -146,7 +146,10 @@
             # Theory of growth regimes. ChemSusChem. 2020 Aug 7;13(15):3901-10.
             eta_bar = F_RT * (delta_phi)
             L_diff = (
-                phase_param.D_li * phase_param.c_li_0 * param.F / phase_param.j0_sei
+                phase_param.D_li
+                * phase_param.c_li_0
+                * self.param.F
+                / phase_param.j0_sei
             ) * pybamm.exp(-(1 - alpha_SEI) * eta_bar)
             L_tun = phase_param.L_tunneling
             L_app = (L_sei - L_tun) * ((L_sei - L_tun) > 0)
@@ -162,10 +165,6 @@
             )
             j_sei = -phase_param.j0_sei * LL_k * pybamm.exp(-alpha_SEI * eta_bar)
 
-=======
-            eta_inner = delta_phi - phase_param.U_sei
-            j_sei = (eta_inner < 0) * phase_param.kappa_inner * eta_inner / L_sei
->>>>>>> c92315e8
         elif SEI_option == "interstitial-diffusion limited":
             # Scott Marquis thesis (eq. 5.96)
             j_sei = -(
