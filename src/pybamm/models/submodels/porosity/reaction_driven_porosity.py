#
# Class for reaction driven porosity changes as a multiple of SEI/plating thicknesses
#
import pybamm
from .base_porosity import BaseModel


class ReactionDriven(BaseModel):
    """Reaction-driven porosity changes as a multiple of SEI/plating thicknesses

    Parameters
    ----------
    param : parameter class
        The parameters to use for this submodel
    options : dict
        Options dictionary passed from the full model
    x_average : bool
        Whether to use x-averaged variables (SPM, SPMe, etc) or full variables (DFN)
    """

    def __init__(self, param, options, x_average):
        super().__init__(param, options)
        self.x_average = x_average

    def get_coupled_variables(self, variables):
        eps_dict = {}
        for domain in self.options.whole_cell_domains:
            delta_eps_k = 0
<<<<<<< HEAD
            if domain != "separator":  # separator porosity does not change
=======
            if domain == "separator":
                pass  # separator porosity does not change
            else:
>>>>>>> 18551aa0
                dom = domain.split()[0]
                Domain = dom.capitalize()
                if Domain == "Negative":
                    L_sei_0 = self.param.n.prim.L_sei_0
                elif Domain == "Positive":
                    L_sei_0 = self.param.p.prim.L_sei_0
                roughness_k = variables[f"{Domain} electrode roughness ratio"]
                SEI_option = getattr(self.options, dom)["SEI"]
                phases_option = getattr(self.options, dom)["particle phases"]
                phases = self.options.phases[dom]
                for phase in phases:
                    if phases_option == "1" and phase == "primary":
                        # `domain` has one phase
                        phase_name = ""
                        pref = ""
                    else:
                        # `domain` has more than one phase
                        phase_name = phase + " "
                        pref = phase.capitalize() + ": "
                    L_sei_k = variables[f"{Domain} total {phase_name}SEI thickness [m]"]
                    if SEI_option == "none":
                        L_sei_0 = pybamm.Scalar(0)
                    else:
<<<<<<< HEAD
                        L_sei_0 = pybamm.Parameter(
                            f"{pref}Initial SEI thickness [m]"
                        )
=======
                        L_sei_0 = pybamm.Parameter(f"{pref}Initial SEI thickness [m]")
>>>>>>> 18551aa0
                    L_pl_k = variables[
                        f"{Domain} {phase_name}lithium plating thickness [m]"
                    ]
                    L_dead_k = variables[
                        f"{Domain} {phase_name}dead lithium thickness [m]"
                    ]
                    L_sei_cr_k = variables[
                        f"{Domain} total {phase_name}SEI on cracks thickness [m]"
                    ]

                    L_tot = (
                        (L_sei_k - L_sei_0)
                        + L_pl_k
                        + L_dead_k
                        + L_sei_cr_k * (roughness_k - 1)
                    )

                    a_k = variables[
                        f"{Domain} electrode {phase_name}"
                        "surface area to volume ratio [m-1]"
                    ]

                    # This assumes a thin film so curvature effects are neglected.
                    # They could be included (e.g. for a sphere it is
                    # a_n * (L_tot + L_tot ** 2 / R_n + L_tot ** # 3 / (3 * R_n ** 2)))
                    # but it is not clear if it is relevant or not.
                    delta_eps_k += -a_k * L_tot

            domain_param = self.param.domain_params[domain.split()[0]]
            eps_k = domain_param.epsilon_init + delta_eps_k
            eps_dict[domain] = eps_k

        variables = self._get_standard_porosity_variables(eps_dict)

        return variables

    def add_events_from(self, variables):
        eps_p = variables["Positive electrode porosity"]
        self.events.append(
            pybamm.Event(
                "Zero positive electrode porosity cut-off",
                pybamm.min(eps_p),
                pybamm.EventType.TERMINATION,
            )
        )
        self.events.append(
            pybamm.Event(
                "Max positive electrode porosity cut-off",
                1 - pybamm.max(eps_p),
                pybamm.EventType.TERMINATION,
            )
        )
        if "negative electrode" in self.options.whole_cell_domains:
            eps_n = variables["Negative electrode porosity"]
            self.events.append(
                pybamm.Event(
                    "Zero negative electrode porosity cut-off",
                    pybamm.min(eps_n),
                    pybamm.EventType.TERMINATION,
                )
            )
            self.events.append(
                pybamm.Event(
                    "Max negative electrode porosity cut-off",
                    1 - pybamm.max(eps_n),
                    pybamm.EventType.TERMINATION,
                )
            )<|MERGE_RESOLUTION|>--- conflicted
+++ resolved
@@ -26,13 +26,7 @@
         eps_dict = {}
         for domain in self.options.whole_cell_domains:
             delta_eps_k = 0
-<<<<<<< HEAD
             if domain != "separator":  # separator porosity does not change
-=======
-            if domain == "separator":
-                pass  # separator porosity does not change
-            else:
->>>>>>> 18551aa0
                 dom = domain.split()[0]
                 Domain = dom.capitalize()
                 if Domain == "Negative":
@@ -56,13 +50,7 @@
                     if SEI_option == "none":
                         L_sei_0 = pybamm.Scalar(0)
                     else:
-<<<<<<< HEAD
-                        L_sei_0 = pybamm.Parameter(
-                            f"{pref}Initial SEI thickness [m]"
-                        )
-=======
                         L_sei_0 = pybamm.Parameter(f"{pref}Initial SEI thickness [m]")
->>>>>>> 18551aa0
                     L_pl_k = variables[
                         f"{Domain} {phase_name}lithium plating thickness [m]"
                     ]
