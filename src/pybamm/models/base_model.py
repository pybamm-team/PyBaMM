from __future__ import annotations

import copy
import numbers
import warnings
from collections import OrderedDict

import casadi
import numpy as np
import scipy

import pybamm
from pybamm.expression_tree.operations.serialise import Serialise


class BaseModel:
    """
    Base model class for other models to extend.

    Attributes
    ----------
    name: str
        A string representing the name of the model.
    submodels: dict
        A dictionary of submodels that the model is composed of.
    use_jacobian: bool
        Whether to use the Jacobian when solving the model (default is True).
    convert_to_format: str
        Specifies the format to convert the expression trees representing the RHS,
        algebraic equations, Jacobian, and events.
        Options are:

            - None: retain PyBaMM expression tree structure.
            - "python": convert to Python code for evaluating `evaluate(t, y)` on expressions.
            - "casadi": convert to CasADi expression tree for Jacobian calculation.
            - "jax": convert to JAX expression tree.

        Default is "casadi".
    is_discretised: bool
        Indicates whether the model has been discretised (default is False).
    y_slices: None or list
        Slices of the concatenated state vector after discretisation, used to track
        different submodels in the full concatenated solution vector.
    """

    def __init__(self, name="Unnamed model"):
        self.name = name
        self._options = {}
        self._built = False
        self._built_fundamental = False

        # Initialise empty model
        self.submodels = {}
        self._rhs = {}
        self._algebraic = {}
        self._initial_conditions = {}
        self._boundary_conditions = {}
        self._variables_by_submodel = {}
        self._variables = pybamm.FuzzyDict({})
        self._coupled_variables = {}
        self._summary_variables = []
        self._events = []
        self._concatenated_rhs = None
        self._concatenated_algebraic = None
        self._concatenated_initial_conditions = None
        self._mass_matrix = None
        self._mass_matrix_inv = None
        self._jacobian = None
        self._jacobian_algebraic = None
        self._parameters = None
        self._input_parameters = None
        self._parameter_info = None
        self._is_standard_form_dae = None
        self._variables_casadi = {}
        self._geometry = pybamm.Geometry({})

        # Default behaviour is to use the jacobian
        self.use_jacobian = True
        self.convert_to_format = "casadi"

        # Model is not initially discretised
        self.is_discretised = False
        self.y_slices = None
        self.len_rhs_and_alg = None

        # Non-lithium ion models shouldn't calculate eSOH parameters
        self._calc_esoh = False

        # Root solver
        self._algebraic_root_solver = None

    @classmethod
    def deserialise(cls, properties: dict):
        """
        Create a model instance from a serialised object.
        """

        # append the model name with _saved to differentiate
        instance = cls(name=properties["name"] + "_saved")

        instance.options = properties["options"]

        return cls.generic_deserialise(instance, properties)

    @classmethod
    def generic_deserialise(cls, instance, properties):
        # Initialise model with stored variables that have already been discretised
        instance._concatenated_rhs = properties["concatenated_rhs"]
        instance._concatenated_algebraic = properties["concatenated_algebraic"]
        instance._concatenated_initial_conditions = properties[
            "concatenated_initial_conditions"
        ]
        instance.len_rhs = instance.concatenated_rhs.size
        instance.len_alg = instance.concatenated_algebraic.size
        instance.len_rhs_and_alg = instance.len_rhs + instance.len_alg
        instance.bounds = properties["bounds"]
        instance.events = properties["events"]
        instance.mass_matrix = properties["mass_matrix"]
        instance.mass_matrix_inv = properties["mass_matrix_inv"]
        # add optional properties not required for model to solve
        if properties["variables"]:
            instance._variables = pybamm.FuzzyDict(properties["variables"])

            # assign meshes to each variable
            for var in instance._variables.values():
                if var.domain != []:
                    var.mesh = properties["mesh"][var.domain]

                if var.domains["secondary"] != []:
                    var.secondary_mesh = properties["mesh"][var.domains["secondary"]]
                else:
                    var.secondary_mesh = None

                if var.domains["tertiary"] != []:
                    var.tertiary_mesh = properties["mesh"][var.domains["tertiary"]]
                else:
                    var.tertiary_mesh = None

            if properties["geometry"]:
                instance._geometry = pybamm.Geometry(properties["geometry"])
        else:
            # Delete the default variables which have not been discretised
            instance._variables = pybamm.FuzzyDict({})
        # Model has already been discretised
        instance.is_discretised = True
        return instance

    @property
    def name(self):
        return self._name

    @name.setter
    def name(self, value):
        self._name = value

    @property
    def rhs(self):
        """Returns a dictionary mapping expressions (variables) to expressions that represent
        the right-hand side (RHS) of the model's differential equations."""
        return self._rhs

    @rhs.setter
    def rhs(self, rhs):
        self._rhs = EquationDict("rhs", rhs)

    @property
    def algebraic(self):
        """Returns a dictionary mapping expressions (variables) to expressions that represent
        the algebraic equations of the model."""
        return self._algebraic

    @algebraic.setter
    def algebraic(self, algebraic):
        self._algebraic = EquationDict("algebraic", algebraic)

    @property
    def initial_conditions(self):
        """Returns a dictionary mapping expressions (variables) to expressions that represent
        the initial conditions for the state variables."""
        return self._initial_conditions

    @initial_conditions.setter
    def initial_conditions(self, initial_conditions):
        self._initial_conditions = EquationDict(
            "initial_conditions", initial_conditions
        )

    @property
    def boundary_conditions(self):
        """Returns a dictionary mapping expressions (variables) to expressions representing
        the boundary conditions of the model."""
        return self._boundary_conditions

    @boundary_conditions.setter
    def boundary_conditions(self, boundary_conditions):
        self._boundary_conditions = BoundaryConditionsDict(boundary_conditions)

    @property
    def coupled_variables(self):
        """Returns a dictionary mapping strings to expressions representing variables needed by the model but whose equations were set by other models."""
        return self._coupled_variables

    @coupled_variables.setter
    def coupled_variables(self, coupled_variables):
        for name, var in coupled_variables.items():
            if (
                isinstance(var, pybamm.CoupledVariable)
                and var.name != name
                # Exception if the variable is also there under its own name
                and not (
                    var.name in coupled_variables and coupled_variables[var.name] == var
                )
            ):
                raise ValueError(
                    f"Coupled variable with name '{var.name}' is in coupled variables dictionary with "
                    f"name '{name}'. Names must match."
                )
        self._coupled_variables = coupled_variables

    def list_coupled_variables(self):
        return list(self._coupled_variables.keys())

    @property
    def variables(self):
        """Returns a dictionary mapping strings to expressions representing the model's useful variables."""
        return self._variables

    @variables.setter
    def variables(self, variables):
        for name, var in variables.items():
            if (
                isinstance(var, pybamm.Variable)
                and var.name != name
                # Exception if the variable is also there under its own name
                and not (var.name in variables and variables[var.name] == var)
            ):
                raise ValueError(
                    f"Variable with name '{var.name}' is in variables dictionary with "
                    f"name '{name}'. Names must match."
                )
        self._variables = pybamm.FuzzyDict(variables)

    def variable_names(self):
        return list(self._variables.keys())

    @property
    def variables_and_events(self):
        """Returns a dictionary containing both models variables and events."""
        try:
            return self._variables_and_events
        except AttributeError:
            self._variables_and_events = self.variables.copy()
            self._variables_and_events.update(
                {f"Event: {event.name}": event.expression for event in self.events}
            )
            return self._variables_and_events

    @property
    def events(self):
        """Returns a dictionary mapping expressions (variables) to expressions that represent
        the initial conditions for the state variables."""
        return self._events

    @events.setter
    def events(self, events):
        self._events = events

    @property
    def concatenated_rhs(self):
        """Returns the concatenated right-hand side (RHS) expressions for the model after discretisation."""
        return self._concatenated_rhs

    @concatenated_rhs.setter
    def concatenated_rhs(self, concatenated_rhs):
        self._concatenated_rhs = concatenated_rhs

    @property
    def concatenated_algebraic(self):
        """Returns the concatenated algebraic equations for the model after discretisation."""
        return self._concatenated_algebraic

    @concatenated_algebraic.setter
    def concatenated_algebraic(self, concatenated_algebraic):
        self._concatenated_algebraic = concatenated_algebraic

    @property
    def concatenated_initial_conditions(self):
        """Returns the initial conditions for all variables after discretization, providing the
        initial values for the state variables."""
        return self._concatenated_initial_conditions

    @concatenated_initial_conditions.setter
    def concatenated_initial_conditions(self, concatenated_initial_conditions):
        self._concatenated_initial_conditions = concatenated_initial_conditions

    @property
    def built(self):
        "Returns a boolean for the model built status."
        return self._built

    @property
    def mass_matrix(self):
        """Returns the mass matrix for the system of differential equations after discretisation."""
        return self._mass_matrix

    @mass_matrix.setter
    def mass_matrix(self, mass_matrix):
        self._mass_matrix = mass_matrix

    @property
    def mass_matrix_inv(self):
        """Returns the inverse of the mass matrix for the differential equations after discretisation."""
        return self._mass_matrix_inv

    @mass_matrix_inv.setter
    def mass_matrix_inv(self, mass_matrix_inv):
        self._mass_matrix_inv = mass_matrix_inv

    @property
    def jacobian(self):
        """Returns the Jacobian matrix for the model, computed automatically if `use_jacobian` is True."""
        return self._jacobian

    @jacobian.setter
    def jacobian(self, jacobian):
        self._jacobian = jacobian

    @property
    def jacobian_rhs(self):
        """Returns the Jacobian matrix for the right-hand side (RHS) part of the model, computed
        if `use_jacobian` is True."""
        return self._jacobian_rhs

    @jacobian_rhs.setter
    def jacobian_rhs(self, jacobian_rhs):
        self._jacobian_rhs = jacobian_rhs

    @property
    def jacobian_algebraic(self):
        """Returns the Jacobian matrix for the algebraic part of the model, computed automatically
        during solver setup if `use_jacobian` is True."""
        return self._jacobian_algebraic

    @jacobian_algebraic.setter
    def jacobian_algebraic(self, jacobian_algebraic):
        self._jacobian_algebraic = jacobian_algebraic

    @property
    def param(self):
        """Returns a dictionary to store parameter values for the model."""
        return self._param

    @param.setter
    def param(self, values):
        self._param = values

    @property
    def options(self):
        """Returns the model options dictionary that allows customization of the model's behavior."""
        return self._options

    @options.setter
    def options(self, options):
        self._options = options

    @property
    def timescale(self):
        raise NotImplementedError(
            "timescale has been removed since models are now dimensional"
        )

    @timescale.setter
    def timescale(self, value):
        raise NotImplementedError(
            "timescale has been removed since models are now dimensional"
        )

    @property
    def length_scales(self):
        raise NotImplementedError(
            "length_scales has been removed since models are now dimensional"
        )

    @length_scales.setter
    def length_scales(self, values):
        raise NotImplementedError(
            "length_scales has been removed since models are now dimensional"
        )

    @property
    def geometry(self):
        """Returns the geometry of the model."""
        return self._geometry

    @property
    def default_var_pts(self):
        """Returns a dictionary of the default variable points for the model, which is empty by default."""
        return {}

    @property
    def default_geometry(self):
        """Returns a  dictionary of the default geometry for the model, which is empty by default."""
        return {}

    @property
    def default_submesh_types(self):
        """Returns a dictionary of the default submesh types for the model, which is empty by default."""
        return {}

    @property
    def default_spatial_methods(self):
        """Returns a dictionary of the default spatial methods for the model, which is empty by default."""
        return {}

    @property
    def default_solver(self):
        """Returns the default solver for the model, based on whether it is an ODE/DAE or algebraic model."""
        if len(self.rhs) == 0 and len(self.algebraic) != 0:
            return pybamm.CasadiAlgebraicSolver()
        else:
            return pybamm.IDAKLUSolver()

    @property
    def default_quick_plot_variables(self):
        """Returns the default variables for quick plotting (None by default)."""
        return None

    @property
    def default_parameter_values(self):
        """Returns the default parameter values for the model (an empty set of parameters by default)."""
        return pybamm.ParameterValues({})

    @property
    def parameters(self):
        """Returns a  list of all parameter symbols used in the model."""
        self._parameters = self._find_symbols(
            (pybamm.Parameter, pybamm.InputParameter, pybamm.FunctionParameter)
        )
        return self._parameters

    @property
    def input_parameters(self):
        """Returns a list of all input parameter symbols used in the model."""
        if self._input_parameters is None:
            self._input_parameters = self._find_symbols(pybamm.InputParameter)
        return self._input_parameters

    @property
    def is_standard_form_dae(self):
        """
        Check if the model is a DAE in standard form with a mass matrix that is all
        zeros except for along the diagonal, which is either ones or zeros.
        """
        if self._is_standard_form_dae is None:
            self._is_standard_form_dae = self._check_standard_form_dae()
        return self._is_standard_form_dae

    @property
    def calc_esoh(self):
        """Whether to include eSOH variables in the summary variables."""
        return self._calc_esoh

    @property
    def algebraic_root_solver(self):
        return self._algebraic_root_solver

    @algebraic_root_solver.setter
    def algebraic_root_solver(self, algebraic_root_solver):
        self._algebraic_root_solver = algebraic_root_solver

    def get_parameter_info(self, by_submodel=False):
        """
        Extracts the parameter information and returns it as a dictionary.
        To get a list of all parameter-like objects without extra information,
        use :py:attr:`model.parameters`.

        Parameters
        ----------
        by_submodel : bool, optional
            Whether to return the parameter info sub-model wise or not (default False)
        """
        parameter_info = {}

        if by_submodel:
            for submodel_name, submodel_vars in self._variables_by_submodel.items():
                submodel_info = {}
                for var_name, var_symbol in submodel_vars.items():
                    if isinstance(var_symbol, pybamm.Parameter):
                        submodel_info[var_name] = (var_symbol, "Parameter")
                    elif isinstance(var_symbol, pybamm.InputParameter):
                        if not var_symbol.domain:
                            submodel_info[var_name] = (var_symbol, "InputParameter")
                        else:
                            submodel_info[var_name] = (
                                var_symbol,
                                f"InputParameter in {var_symbol.domain}",
                            )
                    elif isinstance(var_symbol, pybamm.FunctionParameter):
                        input_names = "', '".join(var_symbol.input_names)
                        submodel_info[var_name] = (
                            var_symbol,
                            f"FunctionParameter with inputs(s) '{input_names}'",
                        )
                    else:
                        submodel_info[var_name] = (var_symbol, "Unknown Type")

                parameters = self._find_symbols_by_submodel(
                    pybamm.Parameter, submodel_name
                )
                for param in parameters:
                    submodel_info[param.name] = (param, "Parameter")

                input_parameters = self._find_symbols_by_submodel(
                    pybamm.InputParameter, submodel_name
                )
                for input_param in input_parameters:
                    if not input_param.domain:
                        submodel_info[input_param.name] = (
                            input_param,
                            "InputParameter",
                        )
                    else:
                        submodel_info[input_param.name] = (
                            input_param,
                            f"InputParameter in {input_param.domain}",
                        )

                function_parameters = self._find_symbols_by_submodel(
                    pybamm.FunctionParameter, submodel_name
                )
                for func_param in function_parameters:
                    if func_param.name not in parameter_info:
                        input_names = "', '".join(func_param.input_names)
                        submodel_info[func_param.name] = (
                            func_param,
                            f"FunctionParameter with inputs(s) '{input_names}'",
                        )

                parameter_info[submodel_name] = submodel_info

        else:
            parameters = self._find_symbols(pybamm.Parameter)
            for param in parameters:
                parameter_info[param.name] = (param, "Parameter")

            input_parameters = self._find_symbols(pybamm.InputParameter)
            for input_param in input_parameters:
                if not input_param.domain:
                    parameter_info[input_param.name] = (input_param, "InputParameter")
                else:
                    parameter_info[input_param.name] = (
                        input_param,
                        f"InputParameter in {input_param.domain}",
                    )

            function_parameters = self._find_symbols(pybamm.FunctionParameter)
            for func_param in function_parameters:
                if func_param.name not in parameter_info:
                    input_names = "', '".join(func_param.input_names)
                    parameter_info[func_param.name] = (
                        func_param,
                        f"FunctionParameter with inputs(s) '{input_names}'",
                    )

        return parameter_info

    def _calculate_max_lengths(self, parameter_dict):
        """
        Calculate the maximum length of parameters and parameter type in a dictionary

        Parameters
        ----------
        parameter_dict : dict
            The dict from which maximum lengths are calculated
        """
        max_name_length = max(
            len(getattr(parameter, "name", str(parameter)))
            for parameter, _ in parameter_dict.values()
        )
        max_type_length = max(
            len(parameter_type) for _, parameter_type in parameter_dict.values()
        )

        return max_name_length, max_type_length

    def _check_standard_form_dae(self):
        """
        Check if the model is a DAE in standard form with a mass matrix that is all
        zeros except for along the diagonal, which is either ones or zeros.

        For example, the following is standard form:
        M*y' = f(y, y', t)

        M = [I 0
             0 0]

        The following explicit ODE is also a standard form DAE:
        M = I

        The following is not standard form:
        M = [2I 0
             0 0]
        """
        if self.mass_matrix is None or self.mass_matrix_inv is None:
            return False
        # Check that the mass matrix inverse is an identity matrix
        mass_matrix_inv = self.mass_matrix_inv.entries
        if scipy.sparse.issparse(mass_matrix_inv):
            identity = scipy.sparse.identity(mass_matrix_inv.shape[0])
            return (mass_matrix_inv - identity).nnz == 0
        else:
            return np.allclose(mass_matrix_inv, np.eye(mass_matrix_inv.shape[0]))

    def _format_table_row(
        self, param_name, param_type, max_name_length, max_type_length
    ):
        """
        Format the parameter information in a formatted table

        Parameters
        ----------
        param_name : str
            The name of the parameter
        param_type : str
            The type of the parameter
        max_name_length : int
            The maximum length of the parameter in the dictionary
        max_type_length : int
            The maximum length of the parameter type in the dictionary
        """
        param_name_lines = [
            param_name[i : i + max_name_length]
            for i in range(0, len(param_name), max_name_length)
        ]
        param_type_lines = [
            param_type[i : i + max_type_length]
            for i in range(0, len(param_type), max_type_length)
        ]
        max_lines = max(len(param_name_lines), len(param_type_lines))

        return [
            f"│ {param_name_lines[i]:<{max_name_length}} │ {param_type_lines[i]:<{max_type_length}} │"
            for i in range(max_lines)
        ]

    def print_parameter_info(self, by_submodel=False):
        """
        Print parameter information in a formatted table from a dictionary of parameters

        Parameters
        ----------
        by_submodel : bool, optional
            Whether to print the parameter info sub-model wise or not (default False)
        """

        if by_submodel:
            parameter_info = self.get_parameter_info(by_submodel=True)
            for submodel_name, submodel_vars in parameter_info.items():
                if not submodel_vars:
                    print(f"'{submodel_name}' submodel parameters: \nNo parameters\n")
                else:
                    print(f"'{submodel_name}' submodel parameters:")
                    (
                        max_param_name_length,
                        max_param_type_length,
                    ) = self._calculate_max_lengths(submodel_vars)

                    table = [
                        f"┌─{'─' * max_param_name_length}─┬─{'─' * max_param_type_length}─┐",
                        f"│ {'Parameter':<{max_param_name_length}} │ {'Type of parameter':<{max_param_type_length}} │",
                        f"├─{'─' * max_param_name_length}─┼─{'─' * max_param_type_length}─┤",
                    ]

                    for param, param_type in submodel_vars.values():
                        param_name = getattr(param, "name", str(param))
                        table.extend(
                            self._format_table_row(
                                param_name,
                                param_type,
                                max_param_name_length,
                                max_param_type_length,
                            )
                        )
                    table.extend(
                        [
                            f"└─{'─' * max_param_name_length}─┴─{'─' * max_param_type_length}─┘",
                        ]
                    )
                    table = "\n".join(table) + "\n"
                    table.encode("utf-8")
                    print(table)

        else:
            info = self.get_parameter_info()
            max_param_name_length, max_param_type_length = self._calculate_max_lengths(
                info
            )

            table = [
                f"┌─{'─' * max_param_name_length}─┬─{'─' * max_param_type_length}─┐",
                f"│ {'Parameter':<{max_param_name_length}} │ {'Type of parameter':<{max_param_type_length}} │",
                f"├─{'─' * max_param_name_length}─┼─{'─' * max_param_type_length}─┤",
            ]

            for param, param_type in info.values():
                param_name = getattr(param, "name", str(param))
                table.extend(
                    self._format_table_row(
                        param_name,
                        param_type,
                        max_param_name_length,
                        max_param_type_length,
                    )
                )

            table.extend(
                [
                    f"└─{'─' * max_param_name_length}─┴─{'─' * max_param_type_length}─┘",
                ]
            )

            table = "\n".join(table) + "\n"
            table.encode("utf-8")
            print(table)

    def _find_symbols(self, typ):
        """Find all the instances of `typ` in the model"""
        unpacker = pybamm.SymbolUnpacker(typ)
        all_input_parameters = unpacker.unpack_list_of_symbols(
            list(self.rhs.values())
            + list(self.algebraic.values())
            + list(self.initial_conditions.values())
            + [
                x[side][0]
                for x in self.boundary_conditions.values()
                for side in x.keys()
            ]
            + list(self.variables.values())
            + [event.expression for event in self.events]
        )
        return list(all_input_parameters)

    def _find_symbols_by_submodel(self, typ, submodel):
        """Find all the instances of `typ` in the submodel"""
        unpacker = pybamm.SymbolUnpacker(typ)
        all_input_parameters = unpacker.unpack_list_of_symbols(
            list(self.submodels[submodel].rhs.values())
            + list(self.submodels[submodel].algebraic.values())
            + list(self.submodels[submodel].initial_conditions.values())
            + [
                x[side][0]
                for x in self.submodels[submodel].boundary_conditions.values()
                for side in x.keys()
            ]
            + list(self._variables_by_submodel[submodel].values())
            + [event.expression for event in self.submodels[submodel].events]
        )
        return list(all_input_parameters)

    def new_copy(self):
        """
        Creates a copy of the model, explicitly copying all the mutable attributes
        to avoid issues with shared objects.
        """
        new_model = copy.copy(self)
        new_model._rhs = self.rhs.copy()
        new_model._algebraic = self.algebraic.copy()
        new_model._initial_conditions = self.initial_conditions.copy()
        new_model._boundary_conditions = self.boundary_conditions.copy()
        new_model._variables = self.variables.copy()
        new_model._events = self.events.copy()
        new_model._variables_casadi = self._variables_casadi.copy()
        return new_model

    def update(self, *submodels):
        """
        Update model to add new physics from submodels

        Parameters
        ----------
        submodel : iterable of :class:`pybamm.BaseModel`
            The submodels from which to create new model
        """
        for submodel in submodels:
            # check and then update dicts
            self.check_and_combine_dict(self._rhs, submodel.rhs)
            self.check_and_combine_dict(self._algebraic, submodel.algebraic)
            self.check_and_combine_dict(
                self._initial_conditions, submodel.initial_conditions
            )
            self.check_and_combine_dict(
                self._boundary_conditions, submodel.boundary_conditions
            )
            self.variables.update(submodel.variables)  # keys are strings so no check
            self._events += submodel.events

    def build_fundamental(self):
        # Get the fundamental variables
        self._variables_by_submodel = {submodel: {} for submodel in self.submodels}
        for submodel_name, submodel in self.submodels.items():
            pybamm.logger.debug(
                f"Getting fundamental variables for {submodel_name} submodel ({self.name})"
            )
            submodel_fundamental_variables = submodel.get_fundamental_variables()
            self._variables_by_submodel[submodel_name].update(
                submodel_fundamental_variables
            )
            self.variables.update(submodel_fundamental_variables)

        self._built_fundamental = True

    def build_coupled_variables(self):
        # Note: pybamm will try to get the coupled variables for the submodels in the
        # order they are set by the user. If this fails for a particular submodel,
        # return to it later and try again. If setting coupled variables fails and
        # there are no more submodels to try, raise an error.
        submodels = list(self.submodels.keys())
        count = 0
        # For this part the FuzzyDict of variables is briefly converted back into a
        # normal dictionary for speed with KeyErrors
        self._variables = dict(self._variables)
        while len(submodels) > 0:
            count += 1
            for submodel_name, submodel in self.submodels.items():
                if submodel_name in submodels:
                    pybamm.logger.debug(
                        f"Getting coupled variables for {submodel_name} submodel ({self.name})"
                    )
                    try:
                        model_var_copy = self.variables.copy()
                        updated_variables = submodel.get_coupled_variables(
                            self.variables
                        )
                        self._variables_by_submodel[submodel_name].update(
                            {
                                key: updated_variables[key]
                                for key in updated_variables
                                if key not in model_var_copy
                            }
                        )
                        self.variables.update(updated_variables)
                        submodels.remove(submodel_name)
                    except KeyError as key:
                        if len(submodels) == 1 or count == 100:
                            # no more submodels to try
                            raise pybamm.ModelError(
                                f"Missing variable for submodel '{submodel_name}': {key}.\n"
                                + "Check the selected "
                                "submodels provide all of the required variables."
                            ) from key
                        else:
                            # try setting coupled variables on next loop through
                            pybamm.logger.debug(
                                f"Can't find {key}, trying other submodels first"
                            )
        # Convert variables back into FuzzyDict
        self.variables = pybamm.FuzzyDict(self._variables)

    def build_model_equations(self):
        # Set model equations
        for submodel_name, submodel in self.submodels.items():
            pybamm.logger.verbose(
                f"Setting rhs for {submodel_name} submodel ({self.name})"
            )

            submodel.set_rhs(self.variables)
            pybamm.logger.verbose(
                f"Setting algebraic for {submodel_name} submodel ({self.name})"
            )

            submodel.set_algebraic(self.variables)
            pybamm.logger.verbose(
                f"Setting boundary conditions for {submodel_name} submodel ({self.name})"
            )

            submodel.set_boundary_conditions(self.variables)
            pybamm.logger.verbose(
                f"Setting initial conditions for {submodel_name} submodel ({self.name})"
            )
            submodel.set_initial_conditions(self.variables)
            submodel.add_events_from(self.variables)
            pybamm.logger.verbose(f"Updating {submodel_name} submodel ({self.name})")
            self.update(submodel)
            self.check_no_repeated_keys()

    def build_model(self):
        self._build_model()
        self._built = True
        pybamm.logger.info(f"Finish building {self.name}")

    def _build_model(self):
        # Check if already built
        if self._built:
            raise pybamm.ModelError(
                """Model already built. If you are adding a new submodel, try using
                `model.update` instead."""
            )

        pybamm.logger.info(f"Start building {self.name}")

        if self._built_fundamental is False:
            self.build_fundamental()

        self.build_coupled_variables()

        self.build_model_equations()

    def set_initial_conditions_from(
        self, solution, inplace=True, return_type="model", mesh=None
    ):
        """
        Update initial conditions with the final states from a Solution object or from
        a dictionary.
        This assumes that, for each variable in self.initial_conditions, there is a
        corresponding variable in the solution with the same name and size.

        Parameters
        ----------
        solution : :class:`pybamm.Solution`, or dict
            The solution to use to initialize the model
        inplace : bool, optional
            Whether to modify the model inplace or create a new model (default True)
        return_type : str, optional
            Whether to return the model (default) or initial conditions ("ics")
        mesh : :class:`pybamm.Mesh`, optional
            The mesh to use to initialize the model
        """
        mesh = mesh or {}
        initial_conditions = {}
        is_dict_input = isinstance(solution, dict)
        if isinstance(solution, pybamm.Solution):
            solution = solution.last_state

<<<<<<< HEAD
        def _evaluate_symbol_to_array(symbol):
            if isinstance(symbol, numbers.Number):
                return np.array(symbol)
            if isinstance(symbol, np.ndarray):
                return symbol
            if hasattr(symbol, "evaluate"):
                try:
                    result = symbol.evaluate()
                    # Ensure result is numpy array
                    if isinstance(result, numbers.Number):
                        return np.array(result)
                    if isinstance(result, np.ndarray):
                        return result
                    # If evaluate returns a Symbol, try to get value
                    if hasattr(result, "value"):
                        return np.array(result.value)
                except (NotImplementedError, AttributeError):
                    # If evaluation fails, try to get value attribute
                    if hasattr(symbol, "value"):
                        val = symbol.value
                        return np.array(val) if not isinstance(val, np.ndarray) else val
            # Fallback: if it has a value attribute, use it
            if hasattr(symbol, "value"):
                val = symbol.value
                return np.array(val) if not isinstance(val, np.ndarray) else val
            return symbol

=======
>>>>>>> e8931565
        def _find_matching_variable(var, solution_model):
            if not (
                solution_model.is_discretised and solution_model.y_slices is not None
            ):
                return None
            var_id = var.id
            for sol_var in solution_model.y_slices.keys():
                if sol_var.id == var_id:
                    return sol_var
            return None

        def _extract_from_y_slices(var, solution_var, solution_model, solution):
            solution_y_slice = solution_model.y_slices[solution_var][0]
            y_last = solution.y[:, -1] if solution.y.ndim > 1 else solution.y

            # Validate slice bounds
            slice_stop = (
                solution_y_slice.stop
                if solution_y_slice.stop is not None
                else len(y_last)
            )
            slice_start = (
                solution_y_slice.start if solution_y_slice.start is not None else 0
            )
            if slice_start < 0 or slice_stop > len(y_last):
                return None

            # Extract scaled state vector values
            y_scaled = np.array(y_last[solution_y_slice])

            # Convert from scaled state vector to physical values
            # physical = reference + scale * y_scaled
            try:
<<<<<<< HEAD
                solution_scale = _evaluate_symbol_to_array(solution_var.scale)
                solution_reference = _evaluate_symbol_to_array(solution_var.reference)
                # Ensure scale and reference are numpy arrays of compatible shape
                solution_scale = np.asarray(solution_scale)
                solution_reference = np.asarray(solution_reference)
                # Broadcast if needed
                if solution_reference.ndim == 0:
                    solution_reference = solution_reference * np.ones_like(y_scaled)
                elif solution_reference.shape != y_scaled.shape:
                    # Try to broadcast
                    try:
                        solution_reference = np.broadcast_to(
                            solution_reference, y_scaled.shape
                        )
                    except ValueError:
                        return None  # Shape mismatch, fall back to dict lookup

                if solution_scale.ndim == 0:
                    solution_scale = solution_scale * np.ones_like(y_scaled)
                elif solution_scale.shape != y_scaled.shape:
                    try:
                        solution_scale = np.broadcast_to(solution_scale, y_scaled.shape)
                    except ValueError:
                        return None  # Shape mismatch, fall back to dict lookup

                return solution_reference + solution_scale * y_scaled
            except (TypeError, ValueError, AttributeError):
                # If conversion fails, fall back to dict lookup
=======
                solution_scale = np.asarray(
                    solution_var.scale.evaluate()
                ) * np.ones_like(y_scaled)
                solution_reference = np.asarray(
                    solution_var.reference.evaluate()
                ) * np.ones_like(y_scaled)
                return solution_reference + solution_scale * y_scaled
            except (TypeError, ValueError, AttributeError):
                # Fall back to dict lookup
>>>>>>> e8931565
                return None

        def _extract_final_time_step(var_data):
            var_data = np.array(var_data)
            if var_data.ndim == 0:
                return var_data
            elif var_data.ndim == 1:
                return np.array(var_data[-1:])
            elif var_data.ndim == 2:
                return np.array(var_data[:, -1])
            elif var_data.ndim == 3:
                return var_data[:, :, -1].flatten(order="F")
            elif var_data.ndim == 4:
                return var_data[:, :, :, -1].flatten(order="F")
            else:
                raise NotImplementedError("Variable must be 0D, 1D, 2D, 3D, or 4D")

        def get_final_state_eval(final_state):
            # If it's a ProcessedVariable, extract .data first
            if isinstance(solution, pybamm.Solution) and hasattr(final_state, "data"):
                final_state = final_state.data

            final_state = np.array(final_state)

            # Extract final state from time series
            if final_state.ndim == 0:
                return np.array([final_state])
            elif final_state.ndim == 1:
                # 1D arrays are already final state (from y_slices or processed from dict)
                return np.array(final_state)
            elif final_state.ndim == 2:
                return np.array(final_state[:, -1])
            elif final_state.ndim == 3:
                return final_state[:, :, -1].flatten(order="F")
            elif final_state.ndim == 4:
                return final_state[:, :, :, -1].flatten(order="F")
            else:
                raise NotImplementedError("Variable must be 0D, 1D, 2D, 3D, or 4D")

        def get_variable_state(var):
            var_name = var.name

            # Try y_slices for discretised models
            if (
                self.is_discretised
                and var in self.y_slices
                and isinstance(solution, pybamm.Solution)
                and len(solution.all_models) > 0
            ):
                try:
                    solution_model = solution.all_models[-1]
                    solution_var = _find_matching_variable(var, solution_model)
                    if solution_var is not None:
                        final_state = _extract_from_y_slices(
                            var, solution_var, solution_model, solution
                        )
                        if final_state is not None:
                            return final_state
                except (KeyError, AttributeError, IndexError, TypeError):
                    pass

            # Fall back to solution[var_name] lookup
            try:
                var_data = solution[var_name]
                # For dict inputs, extract final time step here
                if is_dict_input:
                    return _extract_final_time_step(var_data)
                else:
                    return var_data
            except KeyError as e:
                raise pybamm.ModelError(
                    "To update a model from a solution, each variable in "
                    "model.initial_conditions must appear in the solution with "
                    "the same key as the variable name. In the solution provided, "
                    f"'{e.args[0]}' was not found."
                ) from e

        for var in self.initial_conditions:
            if isinstance(var, pybamm.Variable) or isinstance(
                var, pybamm.Concatenation
            ):
                try:
                    final_state = get_variable_state(var)
                    final_state_eval = get_final_state_eval(final_state)
                except pybamm.ModelError as e:
                    if isinstance(var, pybamm.Concatenation):
                        children = []
                        for child in var.orphans:
                            final_state = get_variable_state(child)
                            final_state_eval = get_final_state_eval(final_state)
                            children.append(final_state_eval)
                        final_state_eval = np.concatenate(children)
                    else:
                        raise e
            else:
                raise NotImplementedError(
                    "Variable must have type 'Variable' or 'Concatenation'"
                )

            # If the model is already discretised, then the initial conditions must
            # be scaled and offset (otherwise, this is done when the model is
            # discretised)
            if self.is_discretised:
                scale, reference = var.scale, var.reference
            else:
                scale, reference = pybamm.Scalar(1), pybamm.Scalar(0)
            initial_conditions[var] = (
                pybamm.Vector(final_state_eval) - reference
            ) / scale.evaluate()

        # Also update the concatenated initial conditions if the model is already
        # discretised
        if self.is_discretised:
            # Unpack slices for sorting
            y_slices = {var: slce for var, slce in self.y_slices.items()}
            slices = []
            for symbol in self.initial_conditions.keys():
                if isinstance(symbol, pybamm.Concatenation):
                    # must append the slice for the whole concatenation, so that
                    # equations get sorted correctly
                    slices.append(
                        slice(
                            y_slices[symbol.children[0]][0].start,
                            y_slices[symbol.children[-1]][0].stop,
                        )
                    )
                else:
                    slices.append(y_slices[symbol][0])
            equations = list(initial_conditions.values())
            # sort equations according to slices
            sorted_equations = [
                eq for _, eq in sorted(zip(slices, equations, strict=False))
            ]
            concatenated_initial_conditions = pybamm.NumpyConcatenation(
                *sorted_equations
            )
        else:
            concatenated_initial_conditions = None

        if return_type == "model":
            if inplace is True:
                model = self
            else:
                model = self.new_copy()

            model.initial_conditions = initial_conditions
            model.concatenated_initial_conditions = concatenated_initial_conditions
            return model
        elif return_type == "ics":
            return initial_conditions, concatenated_initial_conditions

    def check_and_combine_dict(self, dict1, dict2):
        # check that the key ids are distinct
        ids1 = set(x for x in dict1.keys())
        ids2 = set(x for x in dict2.keys())
        if len(ids1.intersection(ids2)) != 0:
            variables = ids1.intersection(ids2)
            raise pybamm.ModelError(
                f"Submodel incompatible: duplicate variables '{variables}'"
            )
        dict1.update(dict2)

    def check_well_posedness(self, post_discretisation=False):
        """
        Check that the model is well-posed by executing the following tests:
        - Model is not over- or underdetermined, by comparing keys and equations in rhs
        and algebraic. Overdetermined if more equations than variables, underdetermined
        if more variables than equations.
        - There is an initial condition in self.initial_conditions for each
        variable/equation pair in self.rhs
        - There are appropriate boundary conditions in self.boundary_conditions for each
        variable/equation pair in self.rhs and self.algebraic

        Parameters
        ----------
        post_discretisation : boolean
            A flag indicating tests to be skipped after discretisation
        """
        self.check_for_time_derivatives()
        self.check_well_determined(post_discretisation)
        self.check_algebraic_equations(post_discretisation)
        self.check_ics_bcs()
        self.check_no_repeated_keys()
        # Can't check variables after discretising, since Variable objects get replaced
        # by StateVector objects
        # Checking variables is slow, so only do it in debug mode
        if pybamm.settings.debug_mode is True and post_discretisation is False:
            self.check_variables()

    def check_for_time_derivatives(self):
        # Check that no variable time derivatives exist in the rhs equations
        for key, eq in self.rhs.items():
            for node in eq.pre_order():
                if isinstance(node, pybamm.VariableDot):
                    raise pybamm.ModelError(
                        "time derivative of variable found "
                        f"({node}) in rhs equation {key}"
                    )
                if isinstance(node, pybamm.StateVectorDot):
                    raise pybamm.ModelError(
                        "time derivative of state vector found "
                        f"({node}) in rhs equation {key}"
                    )

        # Check that no variable time derivatives exist in the algebraic equations
        for key, eq in self.algebraic.items():
            for node in eq.pre_order():
                if isinstance(node, pybamm.VariableDot):
                    raise pybamm.ModelError(
                        f"time derivative of variable found ({node}) in algebraic"
                        f"equation {key}"
                    )
                if isinstance(node, pybamm.StateVectorDot):
                    raise pybamm.ModelError(
                        f"time derivative of state vector found ({node}) in algebraic"
                        f"equation {key}"
                    )

    def check_well_determined(self, post_discretisation):
        """Check that the model is not under- or over-determined."""
        # Equations (differential and algebraic)
        # Get all the variables from differential and algebraic equations
        all_vars_in_rhs_keys = set()
        all_vars_in_algebraic_keys = set()
        all_vars_in_eqns = set()
        # Get all variables ids from rhs and algebraic keys and equations, and
        # from boundary conditions
        # For equations we look through the whole expression tree.
        # "Variables" can be Concatenations so we also have to look in the whole
        # expression tree
        unpacker = pybamm.SymbolUnpacker((pybamm.Variable, pybamm.VariableDot))

        for var, eqn in self.rhs.items():
            # Find all variables and variabledot objects
            vars_in_rhs_keys = unpacker.unpack_symbol(var)
            vars_in_eqns = unpacker.unpack_symbol(eqn)

            # Look only for Variable (not VariableDot) in rhs keys
            all_vars_in_rhs_keys.update(
                [var for var in vars_in_rhs_keys if isinstance(var, pybamm.Variable)]
            )
            all_vars_in_eqns.update(vars_in_eqns)
        for var, eqn in self.algebraic.items():
            # Find all variables and variabledot objects
            vars_in_algebraic_keys = unpacker.unpack_symbol(var)
            vars_in_eqns = unpacker.unpack_symbol(eqn)

            # Store ids only
            # Look only for Variable (not VariableDot) in algebraic keys
            all_vars_in_algebraic_keys.update(
                [
                    var
                    for var in vars_in_algebraic_keys
                    if isinstance(var, pybamm.Variable)
                ]
            )
            all_vars_in_eqns.update(vars_in_eqns)
        for _, side_eqn in self.boundary_conditions.items():
            for _, (eqn, _) in side_eqn.items():
                vars_in_eqns = unpacker.unpack_symbol(eqn)
                all_vars_in_eqns.update(vars_in_eqns)

        # If any keys are repeated between rhs and algebraic then the model is
        # overdetermined
        if not set(all_vars_in_rhs_keys).isdisjoint(all_vars_in_algebraic_keys):
            raise pybamm.ModelError("model is overdetermined (repeated keys)")
        # If any algebraic keys don't appear in the eqns (or bcs) then the model is
        # overdetermined (but rhs keys can be absent from the eqns, e.g. dcdt = -1 is
        # fine)
        # Skip this step after discretisation, as any variables in the equations will
        # have been discretised to slices but keys will still be variables
        extra_algebraic_keys = all_vars_in_algebraic_keys.difference(all_vars_in_eqns)
        if extra_algebraic_keys and not post_discretisation:
            raise pybamm.ModelError("model is overdetermined (extra algebraic keys)")
        # If any variables in the equations don't appear in the keys then the model is
        # underdetermined
        all_vars_in_keys = all_vars_in_rhs_keys.union(all_vars_in_algebraic_keys)
        extra_variables_in_equations = all_vars_in_eqns.difference(all_vars_in_keys)

        if extra_variables_in_equations:
            raise pybamm.ModelError("model is underdetermined (too many variables)")

    def check_algebraic_equations(self, post_discretisation):
        """
        Check that the algebraic equations are well-posed. After discretisation,
        there must be at least one StateVector in each algebraic equation.
        """
        if post_discretisation:
            # Check that each algebraic equation contains some StateVector
            for eqn in self.algebraic.values():
                if not eqn.has_symbol_of_classes(pybamm.StateVector):
                    raise pybamm.ModelError(
                        "each algebraic equation must contain at least one StateVector"
                    )
        else:
            # We do not perfom any checks before discretisation (most problematic
            # cases should be caught by `check_well_determined`)
            pass

    def check_ics_bcs(self):
        """Check that the initial and boundary conditions are well-posed."""
        # Initial conditions
        for var in self.rhs.keys():
            if var not in self.initial_conditions.keys():
                raise pybamm.ModelError(
                    f"no initial condition given for variable '{var}'"
                )

    def check_variables(self):
        # Create list of all Variable nodes that appear in the model's list of variables
        unpacker = pybamm.SymbolUnpacker(pybamm.Variable)
        all_vars = unpacker.unpack_list_of_symbols(self.variables.values())

        vars_in_keys = set()

        model_keys = list(self.rhs.keys()) + list(self.algebraic.keys())

        for var in model_keys:
            if isinstance(var, pybamm.Variable):
                vars_in_keys.add(var)
            # Key can be a concatenation
            elif isinstance(var, pybamm.Concatenation):
                vars_in_keys.update(var.children)

        for var in all_vars:
            if var not in vars_in_keys:
                raise pybamm.ModelError(
                    f"No key set for variable '{var}'. Make sure it is included in either "
                    "model.rhs or model.algebraic, in an unmodified form "
                    "(e.g. not Broadcasted)"
                )

    def check_no_repeated_keys(self):
        """Check that no equation keys are repeated."""
        rhs_keys = set(self.rhs.keys())
        alg_keys = set(self.algebraic.keys())

        if not rhs_keys.isdisjoint(alg_keys):
            raise pybamm.ModelError(
                f"Multiple equations specified for variables {rhs_keys.intersection(alg_keys)}"
            )

    def info(self, symbol_name):
        """
        Provides helpful summary information for a symbol.

        Parameters
        ----------
        symbol_name : str
        """
        # Should we deprecate this? Not really sure how it's used?

        div = "-----------------------------------------"
        symbol = find_symbol_in_model(self, symbol_name)

        if symbol is None:
            return None

        print(div)
        print(symbol_name, "\n")
        print(type(symbol))

        if isinstance(symbol, pybamm.FunctionParameter):
            print("")
            print("Inputs:")
            symbol.print_input_names()

        print(div)

    def check_discretised_or_discretise_inplace_if_0D(self):
        """
        Discretise model if it isn't already discretised
        This only works with purely 0D models, as otherwise the mesh and spatial
        method should be specified by the user
        """
        if self.is_discretised is False:
            try:
                disc = pybamm.Discretisation()
                disc.process_model(self)
            except pybamm.DiscretisationError as e:
                raise pybamm.DiscretisationError(
                    "Cannot automatically discretise model, model should be "
                    f"discretised before exporting casadi functions ({e})"
                ) from e

    def export_casadi_objects(self, variable_names, input_parameter_order=None):
        """
        Export the constituent parts of the model (rhs, algebraic, initial conditions,
        etc) as casadi objects.

        Parameters
        ----------
        variable_names : list
            Variables to be exported alongside the model structure
        input_parameter_order : list, optional
            Order in which the input parameters should be stacked.
            If input_parameter_order=None and len(self.input_parameters) > 1, a
            ValueError is raised (this helps to avoid accidentally using the wrong
            order)

        Returns
        -------
        casadi_dict : dict
            Dictionary of {str: casadi object} pairs representing the model in casadi
            format
        """
        self.check_discretised_or_discretise_inplace_if_0D()

        # Create casadi functions for the model
        t_casadi = casadi.MX.sym("t")
        y_diff = casadi.MX.sym("y_diff", self.concatenated_rhs.size)
        y_alg = casadi.MX.sym("y_alg", self.concatenated_algebraic.size)
        y_casadi = casadi.vertcat(y_diff, y_alg)

        # Read inputs
        inputs_wrong_order = {}
        for input_param in self.input_parameters:
            name = input_param.name
            inputs_wrong_order[name] = casadi.MX.sym(name, input_param._expected_size)
        # Sort according to input_parameter_order
        if input_parameter_order is None:
            if len(inputs_wrong_order) > 1:
                raise ValueError(
                    "input_parameter_order must be specified if there is more than one "
                    "input parameter"
                )
            inputs = inputs_wrong_order
        else:
            inputs = {name: inputs_wrong_order[name] for name in input_parameter_order}
        # Set up inputs
        inputs_stacked = casadi.vertcat(*[p for p in inputs.values()])

        # Convert initial conditions to casadi form
        y0 = self.concatenated_initial_conditions.to_casadi(
            t_casadi, y_casadi, inputs=inputs
        )
        x0 = y0[: self.concatenated_rhs.size]
        z0 = y0[self.concatenated_rhs.size :]

        # Convert rhs and algebraic to casadi form and calculate jacobians
        rhs = self.concatenated_rhs.to_casadi(t_casadi, y_casadi, inputs=inputs)
        jac_rhs = casadi.jacobian(rhs, y_casadi)
        algebraic = self.concatenated_algebraic.to_casadi(
            t_casadi, y_casadi, inputs=inputs
        )
        jac_algebraic = casadi.jacobian(algebraic, y_casadi)

        # For specified variables, convert to casadi
        variables = OrderedDict()
        for name in variable_names:
            var = self.variables[name]
            variables[name] = var.to_casadi(t_casadi, y_casadi, inputs=inputs)

        casadi_dict = {
            "t": t_casadi,
            "x": y_diff,
            "z": y_alg,
            "inputs": inputs_stacked,
            "rhs": rhs,
            "algebraic": algebraic,
            "jac_rhs": jac_rhs,
            "jac_algebraic": jac_algebraic,
            "variables": variables,
            "x0": x0,
            "z0": z0,
        }

        return casadi_dict

    def generate(
        self, filename, variable_names, input_parameter_order=None, cg_options=None
    ):
        """
        Generate the model in C, using CasADi.

        Parameters
        ----------
        filename : str
            Name of the file to which to save the code
        variable_names : list
            Variables to be exported alongside the model structure
        input_parameter_order : list, optional
            Order in which the input parameters should be stacked.
            If input_parameter_order=None and len(self.input_parameters) > 1, a
            ValueError is raised (this helps to avoid accidentally using the wrong
            order)
        cg_options : dict
            Options to pass to the code generator.
            See https://web.casadi.org/docs/#generating-c-code
        """
        model = self.export_casadi_objects(variable_names, input_parameter_order)

        # Read the exported objects
        t, x, z, p = model["t"], model["x"], model["z"], model["inputs"]
        x0, z0 = model["x0"], model["z0"]
        rhs, alg = model["rhs"], model["algebraic"]
        variables = model["variables"]
        jac_rhs, jac_alg = model["jac_rhs"], model["jac_algebraic"]

        # Create functions
        rhs_fn = casadi.Function("rhs_", [t, x, z, p], [rhs])
        alg_fn = casadi.Function("alg_", [t, x, z, p], [alg])
        jac_rhs_fn = casadi.Function("jac_rhs", [t, x, z, p], [jac_rhs])
        jac_alg_fn = casadi.Function("jac_alg", [t, x, z, p], [jac_alg])
        # Call these functions to initialize initial conditions
        # (initial conditions are not yet consistent at this stage)
        x0_fn = casadi.Function("x0", [p], [x0])
        z0_fn = casadi.Function("z0", [p], [z0])
        # Variables
        variables_stacked = casadi.vertcat(*variables.values())
        variables_fn = casadi.Function("variables", [t, x, z, p], [variables_stacked])

        # Write C files
        cg_options = cg_options or {}
        C = casadi.CodeGenerator(filename, cg_options)
        C.add(rhs_fn)
        C.add(alg_fn)
        C.add(jac_rhs_fn)
        C.add(jac_alg_fn)
        C.add(x0_fn)
        C.add(z0_fn)
        C.add(variables_fn)
        C.generate()

    def latexify(self, filename=None, newline=True, output_variables=None):
        """
        Converts all model equations in latex.

        Parameters
        ----------
        filename: str (optional)
            Accepted file formats - any image format, pdf and tex
            Default is None, When None returns all model equations in latex
            If not None, returns all model equations in given file format.

        newline: bool (optional)
            Default is True, If True, returns every equation in a new line.
            If False, returns the list of all the equations.

        Load model
        >>> model = pybamm.lithium_ion.SPM()

        This will returns all model equations in png
        >>> model.latexify("equations.png") # doctest: +SKIP

        This will return all the model equations in latex
        >>> model.latexify() # doctest: +SKIP

        This will return the list of all the model equations
        >>> model.latexify(newline=False) # doctest: +SKIP

        This will return first five model equations
        >>> model.latexify(newline=False)[1:5] # doctest: +SKIP
        """
        from pybamm.expression_tree.operations.latexify import Latexify

        return Latexify(self, filename, newline).latexify(
            output_variables=output_variables
        )

    def process_parameters_and_discretise(self, symbol, parameter_values, disc):
        """
        Process parameters and discretise a symbol using supplied parameter values
        and discretisation. Note: care should be taken if using spatial operators
        on dimensional symbols. Operators in pybamm are written in non-dimensional
        form, so may need to be scaled by the appropriate length scale. It is
        recommended to use this method on non-dimensional symbols.

        Parameters
        ----------
        symbol : :class:`pybamm.Symbol`
            Symbol to be processed
        parameter_values : :class:`pybamm.ParameterValues`
            The parameter values to use during processing
        disc : :class:`pybamm.Discretisation`
            The discrisation to use

        Returns
        -------
        :class:`pybamm.Symbol`
            Processed symbol
        """
        # Set y slices
        if disc.y_slices == {}:
            variables = list(self.rhs.keys()) + list(self.algebraic.keys())
            for variable in variables:
                variable.bounds = tuple(
                    [
                        parameter_values.process_symbol(bound)
                        for bound in variable.bounds
                    ]
                )
            disc.set_variable_slices(variables)

        # Set boundary conditions (also requires setting parameter values)
        if disc.bcs == {}:
            self.boundary_conditions = parameter_values.process_boundary_conditions(
                self
            )
            disc.bcs = disc.process_boundary_conditions(self)

        # Process
        param_symbol = parameter_values.process_symbol(symbol)
        disc_symbol = disc.process_symbol(param_symbol)

        return disc_symbol

    def save_model(self, filename=None, mesh=None, variables=None):
        """
        Write out a discretised model to a JSON file

        Parameters
        ----------
        filename: str, optional
        The desired name of the JSON file. If no name is provided, one will be created
        based on the model name, and the current datetime.
        """
        if variables and not mesh:
            warnings.warn(
                """
                Serialisation: Variables are being saved without a mesh.
                Plotting may not be available.
                """,
                pybamm.ModelWarning,
                stacklevel=2,
            )

        Serialise().save_model(self, filename=filename, mesh=mesh, variables=variables)


def load_model(filename, battery_model: BaseModel | None = None):
    """
    Load in a saved model from a JSON file

    Parameters
    ----------
    filename: str
        Path to the JSON file containing the serialised model file
    battery_model: :class: pybamm.BaseBatteryModel, optional
            PyBaMM model to be created (e.g. pybamm.lithium_ion.SPM), which will
            override any model names within the file. If None, the function will look
            for the saved object path, present if the original model came from PyBaMM.
    """
    return Serialise().load_model(filename, battery_model)


# helper functions for finding symbols
def find_symbol_in_tree(tree, name):
    if name == tree.name:
        return tree
    elif len(tree.children) > 0:
        for child in tree.children:
            child_return = find_symbol_in_tree(child, name)
            if child_return is not None:
                return child_return


def find_symbol_in_dict(dic, name):
    for tree in dic.values():
        tree_return = find_symbol_in_tree(tree, name)
        if tree_return is not None:
            return tree_return


def find_symbol_in_model(model, name):
    dics = [model.rhs, model.algebraic, model.variables]
    for dic in dics:
        dic_return = find_symbol_in_dict(dic, name)
        if dic_return is not None:
            return dic_return


class EquationDict(dict):
    def __init__(self, name, equations):
        self.name = name
        equations = self.check_and_convert_equations(equations)
        super().__init__(equations)

    def __setitem__(self, key, value):
        """Call the update functionality when doing a setitem."""
        self.update({key: value})

    def update(self, equations):
        equations = self.check_and_convert_equations(equations)
        super().update(equations)

    def check_and_convert_equations(self, equations):
        """
        Convert any scalar equations in dict to 'pybamm.Scalar'
        and check that domains are consistent
        """
        # Convert any numbers to a pybamm.Scalar
        for var, eqn in equations.items():
            if isinstance(eqn, numbers.Number):
                eqn = pybamm.Scalar(eqn)
                equations[var] = eqn
            if not (var.domain == eqn.domain or var.domain == [] or eqn.domain == []):
                raise pybamm.DomainError(
                    f"variable and equation in '{self.name}' must have the same domain"
                )

        # For initial conditions, check that the equation doesn't contain any
        # Variable objects
        # skip this if the dictionary has no "name" attribute (which will be the case
        # after pickling)
        if hasattr(self, "name") and self.name == "initial_conditions":
            for var, eqn in equations.items():
                if eqn.has_symbol_of_classes(pybamm.Variable):
                    unpacker = pybamm.SymbolUnpacker(pybamm.Variable)
                    variable_in_equation = next(iter(unpacker.unpack_symbol(eqn)))
                    raise TypeError(
                        "Initial conditions cannot contain 'Variable' objects, "
                        f"but '{variable_in_equation!r}' found in initial conditions for '{var}'"
                    )

        return equations


class BoundaryConditionsDict(dict):
    def __init__(self, bcs):
        bcs = self.check_and_convert_bcs(bcs)
        super().__init__(bcs)

    def __setitem__(self, key, value):
        """Call the update functionality when doing a setitem."""
        self.update({key: value})

    def update(self, bcs):
        bcs = self.check_and_convert_bcs(bcs)
        super().update(bcs)

    def check_and_convert_bcs(self, boundary_conditions):
        """Convert any scalar bcs in dict to 'pybamm.Scalar', and check types."""
        # Convert any numbers to a pybamm.Scalar
        for var, bcs in boundary_conditions.items():
            for side, bc in bcs.items():
                if isinstance(bc[0], numbers.Number):
                    # typ is the type of the bc, e.g. "Dirichlet" or "Neumann"
                    eqn, typ = boundary_conditions[var][side]
                    boundary_conditions[var][side] = (pybamm.Scalar(eqn), typ)
                # Check types
                if bc[1] not in ["Dirichlet", "Neumann"]:
                    raise pybamm.ModelError(
                        f"boundary condition types must be Dirichlet or Neumann, not '{bc[1]}'"
                    )

        return boundary_conditions<|MERGE_RESOLUTION|>--- conflicted
+++ resolved
@@ -931,36 +931,6 @@
         if isinstance(solution, pybamm.Solution):
             solution = solution.last_state
 
-<<<<<<< HEAD
-        def _evaluate_symbol_to_array(symbol):
-            if isinstance(symbol, numbers.Number):
-                return np.array(symbol)
-            if isinstance(symbol, np.ndarray):
-                return symbol
-            if hasattr(symbol, "evaluate"):
-                try:
-                    result = symbol.evaluate()
-                    # Ensure result is numpy array
-                    if isinstance(result, numbers.Number):
-                        return np.array(result)
-                    if isinstance(result, np.ndarray):
-                        return result
-                    # If evaluate returns a Symbol, try to get value
-                    if hasattr(result, "value"):
-                        return np.array(result.value)
-                except (NotImplementedError, AttributeError):
-                    # If evaluation fails, try to get value attribute
-                    if hasattr(symbol, "value"):
-                        val = symbol.value
-                        return np.array(val) if not isinstance(val, np.ndarray) else val
-            # Fallback: if it has a value attribute, use it
-            if hasattr(symbol, "value"):
-                val = symbol.value
-                return np.array(val) if not isinstance(val, np.ndarray) else val
-            return symbol
-
-=======
->>>>>>> e8931565
         def _find_matching_variable(var, solution_model):
             if not (
                 solution_model.is_discretised and solution_model.y_slices is not None
@@ -994,36 +964,6 @@
             # Convert from scaled state vector to physical values
             # physical = reference + scale * y_scaled
             try:
-<<<<<<< HEAD
-                solution_scale = _evaluate_symbol_to_array(solution_var.scale)
-                solution_reference = _evaluate_symbol_to_array(solution_var.reference)
-                # Ensure scale and reference are numpy arrays of compatible shape
-                solution_scale = np.asarray(solution_scale)
-                solution_reference = np.asarray(solution_reference)
-                # Broadcast if needed
-                if solution_reference.ndim == 0:
-                    solution_reference = solution_reference * np.ones_like(y_scaled)
-                elif solution_reference.shape != y_scaled.shape:
-                    # Try to broadcast
-                    try:
-                        solution_reference = np.broadcast_to(
-                            solution_reference, y_scaled.shape
-                        )
-                    except ValueError:
-                        return None  # Shape mismatch, fall back to dict lookup
-
-                if solution_scale.ndim == 0:
-                    solution_scale = solution_scale * np.ones_like(y_scaled)
-                elif solution_scale.shape != y_scaled.shape:
-                    try:
-                        solution_scale = np.broadcast_to(solution_scale, y_scaled.shape)
-                    except ValueError:
-                        return None  # Shape mismatch, fall back to dict lookup
-
-                return solution_reference + solution_scale * y_scaled
-            except (TypeError, ValueError, AttributeError):
-                # If conversion fails, fall back to dict lookup
-=======
                 solution_scale = np.asarray(
                     solution_var.scale.evaluate()
                 ) * np.ones_like(y_scaled)
@@ -1033,7 +973,6 @@
                 return solution_reference + solution_scale * y_scaled
             except (TypeError, ValueError, AttributeError):
                 # Fall back to dict lookup
->>>>>>> e8931565
                 return None
 
         def _extract_final_time_step(var_data):
