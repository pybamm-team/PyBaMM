#
# A model to calculate electrode-specific SOH, adapted to a half-cell
#
import pybamm

<<<<<<< HEAD
from .util import _get_lithiation_delithiation
=======
from .util import check_if_composite
>>>>>>> e3830d65


class ElectrodeSOHHalfCell(pybamm.BaseModel):
    """Model to calculate electrode-specific SOH for a half-cell, adapted from
    :footcite:t:`Mohtat2019`.
    This model is mainly for internal use, to calculate summary variables in a
    simulation.

    .. math::
        V_{max} = U_w(x_{100}),
    .. math::
        V_{min} = U_w(x_{0}),
    .. math::
        x_0 = x_{100} - \\frac{C}{C_w}.

    Subscript w indicates working electrode and subscript c indicates counter electrode.

    """

<<<<<<< HEAD
    def __init__(self, name="ElectrodeSOH model", direction=None, options=None):
=======
    def __init__(self, name="ElectrodeSOH model", options=None):
>>>>>>> e3830d65
        pybamm.citations.register("Mohtat2019")
        options = options or {}
        super().__init__(name)
<<<<<<< HEAD
=======
        if options is None:
            options = {"working electrode": "positive"}
        is_composite = check_if_composite(options, "positive")
>>>>>>> e3830d65
        param = pybamm.LithiumIonParameters(options)

        x_100 = pybamm.Variable("x_100", bounds=(0, 1))
        x_0 = pybamm.Variable("x_0", bounds=(0, 1))
        if is_composite:
            x_100_2 = pybamm.Variable("x_100_2", bounds=(0, 1))
            x_0_2 = pybamm.Variable("x_0_2", bounds=(0, 1))
        Q_w = pybamm.InputParameter("Q_w")
        if is_composite:
            Q_w_2 = pybamm.InputParameter("Q_w_2")
        T_ref = param.T_ref
        U_w = param.p.prim.U
        if is_composite:
            U_w_2 = param.p.sec.U
        Q_1 = Q_w * (x_0 - x_100)
        if is_composite:
            Q_2 = Q_w_2 * (x_0_2 - x_100_2)
        else:
            Q_2 = pybamm.Scalar(0)
        Q = Q_1 + Q_2

        V_max = param.ocp_soc_100
        V_min = param.ocp_soc_0

        self.algebraic = {
            x_100: U_w(
                x_100,
                T_ref,
                _get_lithiation_delithiation(direction, "positive", options),
            )
            - V_max,
            x_0: U_w(
                x_0, T_ref, _get_lithiation_delithiation(direction, "negative", options)
            )
            - V_min,
        }
        if is_composite:
            self.algebraic[x_100_2] = U_w_2(x_100_2, T_ref) - V_max
            self.algebraic[x_0_2] = U_w_2(x_0_2, T_ref) - V_min
        self.initial_conditions = {x_100: 0.8, x_0: 0.2}
        if is_composite:
            self.initial_conditions[x_100_2] = 0.8
            self.initial_conditions[x_0_2] = 0.2

        self.variables = {
            "x_100": x_100,
            "x_0": x_0,
            "Q": Q,
            "Uw(x_100)": U_w(x_100, T_ref),
            "Uw(x_0)": U_w(x_0, T_ref),
            "Q_w": Q_w,
        }
        if is_composite:
            self.variables["x_100_2"] = x_100_2
            self.variables["x_0_2"] = x_0_2
            self.variables["Q_w_2"] = Q_w_2
            self.variables["Uw(x_100_2)"] = U_w_2(x_100_2, T_ref)
            self.variables["Uw(x_0_2)"] = U_w_2(x_0_2, T_ref)

    @property
    def default_solver(self):
        # Use AlgebraicSolver as CasadiAlgebraicSolver gives unnecessary warnings
        return pybamm.AlgebraicSolver(method="lsq__trf", tol=1e-7)


def get_initial_stoichiometry_half_cell(
    initial_value,
    parameter_values,
    param=None,
    options=None,
    tol=1e-6,
    inputs=None,
    direction=None,
    **kwargs,
):
    """
    Calculate initial stoichiometry to start off the simulation at a particular
    state of charge, given voltage limits, open-circuit potential, etc defined by
    parameter_values

    Parameters
    ----------
    initial_value : float
        Target initial value.
        If integer, interpreted as SOC, must be between 0 and 1.
        If string e.g. "4 V", interpreted as voltage,
        must be between V_min and V_max.
    parameter_values : pybamm.ParameterValues
        The parameter values to use in the calculation
    param : :class:`pybamm.LithiumIonParameters`, optional
        The symbolic parameter set to use for the simulation.
        If not provided, the default parameter set will be used.
    tol : float, optional
        The tolerance for the solver used to compute the initial stoichiometries.
        Default is 1e-6.
    inputs : dict, optional
        A dictionary of input parameters passed to the model.
    Returns
    -------
    x
        The initial stoichiometry that give the desired initial state of charge
    """
    # 'direction' is currently unused; reserved for future behavior
    param = pybamm.LithiumIonParameters(options)
<<<<<<< HEAD
    x_0, x_100 = get_min_max_stoichiometries(
        parameter_values, inputs=inputs, direction=direction, options=options
    )
=======
    x_dict = get_min_max_stoichiometries(
        parameter_values, inputs=inputs, options=options
    )
    x_0, x_100 = x_dict["x_0"], x_dict["x_100"]
    is_composite = check_if_composite(options, "positive")
    if is_composite:
        x_0_2, x_100_2 = x_dict["x_0_2"], x_dict["x_100_2"]
>>>>>>> e3830d65

    if isinstance(initial_value, str) and initial_value.endswith("V"):
        V_init = float(initial_value[:-1])
        V_min = parameter_values.evaluate(param.voltage_low_cut, inputs=inputs)
        V_max = parameter_values.evaluate(param.voltage_high_cut, inputs=inputs)

        if not V_min - tol <= V_init <= V_max + tol:
            raise ValueError(
                f"Initial voltage {V_init}V is outside the voltage limits "
                f"({V_min}, {V_max})"
            )
        # Solve simple model for initial soc based on target voltage
        model = pybamm.BaseModel()
        x = pybamm.Variable("x")
        Up = param.p.prim.U
        T_ref = parameter_values["Reference temperature [K]"]
<<<<<<< HEAD
        x = x_0 + soc * (x_100 - x_0)

        soc_model.algebraic[soc] = (
            Up(x, T_ref, _get_lithiation_delithiation(direction, "positive", options))
            - V_init
        )
        # initial guess for soc linearly interpolates between 0 and 1
=======
        model.variables["x"] = x
        model.algebraic[x] = Up(x, T_ref) - V_init
        # initial guess for x linearly interpolates between 0 and 1
>>>>>>> e3830d65
        # based on V linearly interpolating between V_max and V_min
        soc_initial_guess = (V_init - V_min) / (V_max - V_min)
        model.initial_conditions[x] = 1 - soc_initial_guess
        if is_composite:
            Up_2 = param.p.sec.U
            x_2 = pybamm.Variable("x_2")
            model.algebraic[x_2] = Up_2(x_2, T_ref) - V_init
            model.variables["x_2"] = x_2
            model.initial_conditions[x_2] = 1 - soc_initial_guess

        parameter_values.process_model(model)
        sol = pybamm.AlgebraicSolver("lsq__trf", tol=tol).solve(
            model, [0], inputs=inputs
        )
        x = sol["x"].data[0]
        if is_composite:
            x_2 = sol["x_2"].data[0]
    elif isinstance(initial_value, int | float):
        if not 0 <= initial_value <= 1:
            raise ValueError("Initial SOC should be between 0 and 1")
        if not is_composite:
            x = x_0 + initial_value * (x_100 - x_0)
        else:
            model = pybamm.BaseModel()
            x = pybamm.Variable("x")
            x_2 = pybamm.Variable("x_2")
            U_p = param.p.prim.U
            U_p_2 = param.p.sec.U
            T_ref = parameter_values["Reference temperature [K]"]
            model.algebraic[x] = U_p(x, T_ref) - U_p_2(x_2, T_ref)
            model.initial_conditions[x] = x_0 + initial_value * (x_100 - x_0)
            model.initial_conditions[x_2] = x_0_2 + initial_value * (x_100_2 - x_0_2)
            Q_w = parameter_values.evaluate(param.p.prim.Q_init, inputs=inputs)
            Q_w_2 = parameter_values.evaluate(param.p.sec.Q_init, inputs=inputs)
            Q_min = x_100 * Q_w + x_100_2 * Q_w_2
            Q_max = x_0 * Q_w + x_0_2 * Q_w_2
            Q_now = Q_w * x + Q_w_2 * x_2
            soc = (Q_now - Q_min) / (Q_max - Q_min)
            model.algebraic[x_2] = soc - initial_value
            model.variables["x"] = x
            model.variables["x_2"] = x_2
            parameter_values.process_model(model)
            sol = pybamm.AlgebraicSolver(tol=tol).solve(model, [0], inputs=inputs)
            x = sol["x"].data[0]
            x_2 = sol["x_2"].data[0]
    else:
        raise ValueError(
            "Initial value must be a float between 0 and 1, or a string ending in 'V'"
        )
    ret_dict = {"x": x}
    if is_composite:
        ret_dict["x_2"] = x_2
    return ret_dict


def get_min_max_stoichiometries(
    parameter_values, options=None, inputs=None, direction=None
):
    """
    Get the minimum and maximum stoichiometries from the parameter values

    Parameters
    ----------
    parameter_values : pybamm.ParameterValues
        The parameter values to use in the calculation
    options : dict, optional
        A dictionary of options to be passed to the parameters, see
        :class:`pybamm.BatteryModelOptions`.
        If None, the default is used: {"working electrode": "positive"}
    """
    inputs = inputs or {}
    if options is None:
        options = {"working electrode": "positive"}
    esoh_model = pybamm.lithium_ion.ElectrodeSOHHalfCell(
<<<<<<< HEAD
        "ElectrodeSOH", direction=direction, options=options
=======
        "ElectrodeSOH", options=options
>>>>>>> e3830d65
    )
    param = pybamm.LithiumIonParameters(options)
    is_composite = check_if_composite(options, "positive")
    if is_composite:
        Q_w = parameter_values.evaluate(param.p.prim.Q_init, inputs=inputs)
        Q_w_2 = parameter_values.evaluate(param.p.sec.Q_init, inputs=inputs)
        Q_inputs = {"Q_w": Q_w, "Q_w_2": Q_w_2}
    else:
        Q_w = parameter_values.evaluate(param.p.prim.Q_init, inputs=inputs)
        Q_inputs = {"Q_w": Q_w}
    # Add Q_w to input parameters
    all_inputs = {**inputs, **Q_inputs}
    esoh_sim = pybamm.Simulation(esoh_model, parameter_values=parameter_values)
    esoh_sol = esoh_sim.solve([0], inputs=all_inputs)
    x_0, x_100 = esoh_sol["x_0"].data[0], esoh_sol["x_100"].data[0]
    if is_composite:
        x_0_2, x_100_2 = esoh_sol["x_0_2"].data[0], esoh_sol["x_100_2"].data[0]
        ret_dict = {"x_0": x_0, "x_100": x_100, "x_0_2": x_0_2, "x_100_2": x_100_2}
    else:
        ret_dict = {"x_0": x_0, "x_100": x_100}
    return ret_dict<|MERGE_RESOLUTION|>--- conflicted
+++ resolved
@@ -3,11 +3,7 @@
 #
 import pybamm
 
-<<<<<<< HEAD
-from .util import _get_lithiation_delithiation
-=======
-from .util import check_if_composite
->>>>>>> e3830d65
+from .util import _get_lithiation_delithiation, check_if_composite
 
 
 class ElectrodeSOHHalfCell(pybamm.BaseModel):
@@ -27,20 +23,13 @@
 
     """
 
-<<<<<<< HEAD
     def __init__(self, name="ElectrodeSOH model", direction=None, options=None):
-=======
-    def __init__(self, name="ElectrodeSOH model", options=None):
->>>>>>> e3830d65
         pybamm.citations.register("Mohtat2019")
         options = options or {}
         super().__init__(name)
-<<<<<<< HEAD
-=======
         if options is None:
             options = {"working electrode": "positive"}
         is_composite = check_if_composite(options, "positive")
->>>>>>> e3830d65
         param = pybamm.LithiumIonParameters(options)
 
         x_100 = pybamm.Variable("x_100", bounds=(0, 1))
@@ -69,17 +58,41 @@
             x_100: U_w(
                 x_100,
                 T_ref,
-                _get_lithiation_delithiation(direction, "positive", options),
+                _get_lithiation_delithiation(
+                    direction, "positive", options, phase="primary"
+                ),
             )
             - V_max,
             x_0: U_w(
-                x_0, T_ref, _get_lithiation_delithiation(direction, "negative", options)
+                x_0,
+                T_ref,
+                _get_lithiation_delithiation(
+                    direction, "positive", options, phase="primary"
+                ),
             )
             - V_min,
         }
         if is_composite:
-            self.algebraic[x_100_2] = U_w_2(x_100_2, T_ref) - V_max
-            self.algebraic[x_0_2] = U_w_2(x_0_2, T_ref) - V_min
+            self.algebraic[x_100_2] = (
+                U_w_2(
+                    x_100_2,
+                    T_ref,
+                    _get_lithiation_delithiation(
+                        direction, "positive", options, phase="secondary"
+                    ),
+                )
+                - V_max
+            )
+            self.algebraic[x_0_2] = (
+                U_w_2(
+                    x_0_2,
+                    T_ref,
+                    _get_lithiation_delithiation(
+                        direction, "positive", options, phase="secondary"
+                    ),
+                )
+                - V_min
+            )
         self.initial_conditions = {x_100: 0.8, x_0: 0.2}
         if is_composite:
             self.initial_conditions[x_100_2] = 0.8
@@ -89,16 +102,40 @@
             "x_100": x_100,
             "x_0": x_0,
             "Q": Q,
-            "Uw(x_100)": U_w(x_100, T_ref),
-            "Uw(x_0)": U_w(x_0, T_ref),
+            "Uw(x_100)": U_w(
+                x_100,
+                T_ref,
+                _get_lithiation_delithiation(
+                    direction, "positive", options, phase="primary"
+                ),
+            ),
+            "Uw(x_0)": U_w(
+                x_0,
+                T_ref,
+                _get_lithiation_delithiation(
+                    direction, "positive", options, phase="primary"
+                ),
+            ),
             "Q_w": Q_w,
         }
         if is_composite:
             self.variables["x_100_2"] = x_100_2
             self.variables["x_0_2"] = x_0_2
             self.variables["Q_w_2"] = Q_w_2
-            self.variables["Uw(x_100_2)"] = U_w_2(x_100_2, T_ref)
-            self.variables["Uw(x_0_2)"] = U_w_2(x_0_2, T_ref)
+            self.variables["Uw(x_100_2)"] = U_w_2(
+                x_100_2,
+                T_ref,
+                _get_lithiation_delithiation(
+                    direction, "positive", options, phase="secondary"
+                ),
+            )
+            self.variables["Uw(x_0_2)"] = U_w_2(
+                x_0_2,
+                T_ref,
+                _get_lithiation_delithiation(
+                    direction, "positive", options, phase="secondary"
+                ),
+            )
 
     @property
     def default_solver(self):
@@ -145,19 +182,13 @@
     """
     # 'direction' is currently unused; reserved for future behavior
     param = pybamm.LithiumIonParameters(options)
-<<<<<<< HEAD
-    x_0, x_100 = get_min_max_stoichiometries(
+    x_dict = get_min_max_stoichiometries(
         parameter_values, inputs=inputs, direction=direction, options=options
-    )
-=======
-    x_dict = get_min_max_stoichiometries(
-        parameter_values, inputs=inputs, options=options
     )
     x_0, x_100 = x_dict["x_0"], x_dict["x_100"]
     is_composite = check_if_composite(options, "positive")
     if is_composite:
         x_0_2, x_100_2 = x_dict["x_0_2"], x_dict["x_100_2"]
->>>>>>> e3830d65
 
     if isinstance(initial_value, str) and initial_value.endswith("V"):
         V_init = float(initial_value[:-1])
@@ -174,26 +205,34 @@
         x = pybamm.Variable("x")
         Up = param.p.prim.U
         T_ref = parameter_values["Reference temperature [K]"]
-<<<<<<< HEAD
-        x = x_0 + soc * (x_100 - x_0)
-
-        soc_model.algebraic[soc] = (
-            Up(x, T_ref, _get_lithiation_delithiation(direction, "positive", options))
+        model.variables["x"] = x
+        model.algebraic[x] = (
+            Up(
+                x,
+                T_ref,
+                _get_lithiation_delithiation(
+                    direction, "positive", options, phase="primary"
+                ),
+            )
             - V_init
         )
-        # initial guess for soc linearly interpolates between 0 and 1
-=======
-        model.variables["x"] = x
-        model.algebraic[x] = Up(x, T_ref) - V_init
         # initial guess for x linearly interpolates between 0 and 1
->>>>>>> e3830d65
         # based on V linearly interpolating between V_max and V_min
         soc_initial_guess = (V_init - V_min) / (V_max - V_min)
         model.initial_conditions[x] = 1 - soc_initial_guess
         if is_composite:
             Up_2 = param.p.sec.U
             x_2 = pybamm.Variable("x_2")
-            model.algebraic[x_2] = Up_2(x_2, T_ref) - V_init
+            model.algebraic[x_2] = (
+                Up_2(
+                    x_2,
+                    T_ref,
+                    _get_lithiation_delithiation(
+                        direction, "positive", options, phase="secondary"
+                    ),
+                )
+                - V_init
+            )
             model.variables["x_2"] = x_2
             model.initial_conditions[x_2] = 1 - soc_initial_guess
 
@@ -216,7 +255,19 @@
             U_p = param.p.prim.U
             U_p_2 = param.p.sec.U
             T_ref = parameter_values["Reference temperature [K]"]
-            model.algebraic[x] = U_p(x, T_ref) - U_p_2(x_2, T_ref)
+            model.algebraic[x] = U_p(
+                x,
+                T_ref,
+                _get_lithiation_delithiation(
+                    direction, "positive", options, phase="primary"
+                ),
+            ) - U_p_2(
+                x_2,
+                T_ref,
+                _get_lithiation_delithiation(
+                    direction, "positive", options, phase="secondary"
+                ),
+            )
             model.initial_conditions[x] = x_0 + initial_value * (x_100 - x_0)
             model.initial_conditions[x_2] = x_0_2 + initial_value * (x_100_2 - x_0_2)
             Q_w = parameter_values.evaluate(param.p.prim.Q_init, inputs=inputs)
@@ -261,11 +312,7 @@
     if options is None:
         options = {"working electrode": "positive"}
     esoh_model = pybamm.lithium_ion.ElectrodeSOHHalfCell(
-<<<<<<< HEAD
         "ElectrodeSOH", direction=direction, options=options
-=======
-        "ElectrodeSOH", options=options
->>>>>>> e3830d65
     )
     param = pybamm.LithiumIonParameters(options)
     is_composite = check_if_composite(options, "positive")
