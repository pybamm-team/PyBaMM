#
# A model to calculate electrode-specific SOH
#
from functools import lru_cache

import numpy as np

import pybamm

from .util import _get_lithiation_delithiation


class _BaseElectrodeSOH(pybamm.BaseModel):
    def __init__(self):
        pybamm.citations.register("Mohtat2019")
        pybamm.citations.register("Weng2023")
        name = "ElectrodeSOH model"
        super().__init__(name)

    def get_100_soc_variables(
        self, x_100, y_100, Un_100, Up_100, Q_Li, Q_n, Q_p, param
    ):
        Acc_cm2 = param.A_cc * 1e4
        variables = {
            "x_100": x_100,
            "y_100": y_100,
            "Un(x_100)": Un_100,
            "Up(y_100)": Up_100,
            "Up(y_100) - Un(x_100)": Up_100 - Un_100,
            "Q_Li": Q_Li,
            "n_Li": Q_Li * 3600 / param.F,
            "Q_n": Q_n,
            "Q_p": Q_p,
            "Cyclable lithium capacity [A.h]": Q_Li,
            "Negative electrode capacity [A.h]": Q_n,
            "Positive electrode capacity [A.h]": Q_p,
            "Cyclable lithium capacity [mA.h.cm-2]": Q_Li * 1e3 / Acc_cm2,
            "Negative electrode capacity [mA.h.cm-2]": Q_n * 1e3 / Acc_cm2,
            "Positive electrode capacity [mA.h.cm-2]": Q_p * 1e3 / Acc_cm2,
            # eq 33 of Weng2023
            "Formation capacity loss [A.h]": Q_p - Q_Li,
            "Formation capacity loss [mA.h.cm-2]": (Q_p - Q_Li) * 1e3 / Acc_cm2,
            # eq 26 of Weng2024
            "Negative positive ratio": Q_n / Q_p,
            "NPR": Q_n / Q_p,
        }
        return variables

    def get_0_soc_variables(
        self, x_0, y_0, x_100, y_100, Un_0, Up_0, Q, Q_n, Q_p, param
    ):
        Acc_cm2 = param.A_cc * 1e4
        # eq 27 of Weng2023
        Q_n_excess = Q_n * (1 - x_100)
        NPR_practical = 1 + Q_n_excess / Q
        variables = {
            "Q": Q,
            "Capacity [A.h]": Q,
            "Capacity [mA.h.cm-2]": Q * 1e3 / Acc_cm2,
            "x_0": x_0,
            "y_0": y_0,
            "Un(x_0)": Un_0,
            "Up(y_0)": Up_0,
            "Up(y_0) - Un(x_0)": Up_0 - Un_0,
            "x_100 - x_0": x_100 - x_0,
            "y_0 - y_100": y_0 - y_100,
            "Q_n * (x_100 - x_0)": Q_n * (x_100 - x_0),
            "Q_p * (y_0 - y_100)": Q_p * (y_0 - y_100),
            "Negative electrode excess capacity ratio": Q_n / Q,
            "Positive electrode excess capacity ratio": Q_p / Q,
            "Practical negative positive ratio": NPR_practical,
            "Practical NPR": NPR_practical,
        }
        return variables

    @property
    def default_solver(self):
        # Use AlgebraicSolver as CasadiAlgebraicSolver gives unnecessary warnings
        return pybamm.AlgebraicSolver()


class _ElectrodeSOH(_BaseElectrodeSOH):
    """
    Model to calculate electrode-specific SOH, from :footcite:t:`Mohtat2019`. This
    model is mainly for internal use, to calculate summary variables in a simulation.
    Some of the output variables are defined in :footcite:t:`Weng2023`.

    .. math::
        Q_{Li} = y_{100}Q_p + x_{100}Q_n,
    .. math::
        V_{max} = U_p(y_{100}) - U_n(x_{100}),
    .. math::
        V_{min} = U_p(y_{0}) - U_n(x_{0}),
    .. math::
        x_0 = x_{100} - \\frac{Q}{Q_n},
    .. math::
        y_0 = y_{100} + \\frac{Q}{Q_p}.

    """

    def __init__(
        self,
        direction=None,
        param=None,
        solve_for=None,
        known_value="cyclable lithium capacity",
        options=None,
    ):
        super().__init__()

        param = param or pybamm.LithiumIonParameters()
        solve_for = solve_for or ["x_0", "x_100"]

        if known_value == "cell capacity" and solve_for != ["x_0", "x_100"]:
            raise ValueError(
                "If known_value is 'cell capacity', solve_for must be ['x_0', 'x_100']"
            )

        # Define parameters and input parameters
        Un = param.n.prim.U
        Up = param.p.prim.U
        T_ref = param.T_ref

        V_max = param.ocp_soc_100
        V_min = param.ocp_soc_0
        Q_n = pybamm.InputParameter("Q_n")
        Q_p = pybamm.InputParameter("Q_p")

        if known_value == "cyclable lithium capacity":
            Q_Li = pybamm.InputParameter("Q_Li")
        elif known_value == "cell capacity":
            Q = pybamm.InputParameter("Q")
        else:
            raise ValueError(
                "Known value must be cell capacity or cyclable lithium capacity"
            )

        # Define variables for 100% state of charge
        if "x_100" in solve_for:
            x_100 = pybamm.Variable("x_100")
            if known_value == "cyclable lithium capacity":
                y_100 = (Q_Li - x_100 * Q_n) / Q_p
            elif known_value == "cell capacity":
                y_100 = pybamm.Variable("y_100")
                Q_Li = y_100 * Q_p + x_100 * Q_n
        else:
            x_100 = pybamm.InputParameter("x_100")
            y_100 = pybamm.InputParameter("y_100")
        Un_100 = Un(
            x_100, T_ref, _get_lithiation_delithiation(direction, "negative", options)
        )
        Up_100 = Up(
            y_100, T_ref, _get_lithiation_delithiation(direction, "positive", options)
        )

        # Define equations for 100% state of charge
        if "x_100" in solve_for:
            self.algebraic[x_100] = Up_100 - Un_100 - V_max
            self.initial_conditions[x_100] = pybamm.Scalar(0.9)

        # These variables are defined in all cases
        self.variables = self.get_100_soc_variables(
            x_100, y_100, Un_100, Up_100, Q_Li, Q_n, Q_p, param
        )

        # Define variables and equations for 0% state of charge
        if "x_0" in solve_for:
            if known_value == "cyclable lithium capacity":
                x_0 = pybamm.Variable("x_0")
                Q = Q_n * (x_100 - x_0)
                # the variable we are solving for is x0, since y_100 is calculated
                # based on Q_Li
                var = x_0
            elif known_value == "cell capacity":
                x_0 = x_100 - Q / Q_n
                # the variable we are solving for is y_100, since x_0 is calculated
                # based on Q
                var = y_100
            y_0 = y_100 + Q / Q_p
            Un_0 = Un(
                x_0, T_ref, _get_lithiation_delithiation(direction, "negative", options)
            )
            Up_0 = Up(
                y_0, T_ref, _get_lithiation_delithiation(direction, "positive", options)
            )
            self.algebraic[var] = Up_0 - Un_0 - V_min
            self.initial_conditions[var] = pybamm.Scalar(0.1)

            # These variables are only defined if x_0 is solved for
            self.variables.update(
                self.get_0_soc_variables(
                    x_0, y_0, x_100, y_100, Un_0, Up_0, Q, Q_n, Q_p, param
                )
            )


class _ElectrodeSOHMSMR(_BaseElectrodeSOH):
    """
    Model to calculate electrode-specific SOH using the MSMR formulation from
    :footcite:t:`Baker2018`. See :class:`_ElectrodeSOH` for more details.
    """

    def __init__(
        self,
        direction,
        param=None,
        solve_for=None,
        known_value="cyclable lithium capacity",
    ):
        pybamm.citations.register("Baker2018")
        super().__init__()

        param = param or pybamm.LithiumIonParameters({"open-circuit potential": "MSMR"})
        solve_for = solve_for or ["Un_0", "Un_100"]

        if known_value == "cell capacity" and solve_for != ["Un_0", "Un_100"]:
            raise ValueError(
                "If known_value is 'cell capacity', solve_for must be "
                "['Un_0', 'Un_100']"
            )

        # Define parameters and input parameters
        x_n = param.n.prim.x
        x_p = param.p.prim.x

        T = param.T_ref
        V_max = param.voltage_high_cut
        V_min = param.voltage_low_cut
        Q_n = pybamm.InputParameter("Q_n")
        Q_p = pybamm.InputParameter("Q_p")

        if known_value == "cyclable lithium capacity":
            Q_Li = pybamm.InputParameter("Q_Li")
        elif known_value == "cell capacity":
            Q = pybamm.InputParameter("Q")
        else:
            raise ValueError(
                "Known value must be cell capacity or cyclable lithium capacity"
            )

        # Define variables for 0% state of charge
        # TODO: thermal effects (include dU/dT)
        if "Un_0" in solve_for:
            Un_0 = pybamm.Variable("Un(x_0)")
            Up_0 = V_min + Un_0
            x_0 = x_n(Un_0, T)
            y_0 = x_p(Up_0, T)

        # Define variables for 100% state of charge
        # TODO: thermal effects (include dU/dT)
        if "Un_100" in solve_for:
            Un_100 = pybamm.Variable("Un(x_100)")
            Up_100 = V_max + Un_100
            x_100 = x_n(Un_100, T)
            y_100 = x_p(Up_100, T)
        else:
            Un_100 = pybamm.InputParameter("Un(x_100)")
            Up_100 = pybamm.InputParameter("Up(y_100)")
            x_100 = x_n(Un_100, T)
            y_100 = x_p(Up_100, T)

        # Define equations for 100% state of charge
        if "Un_100" in solve_for:
            if known_value == "cyclable lithium capacity":
                Un_100_eqn = Q_Li - y_100 * Q_p - x_100 * Q_n
            elif known_value == "cell capacity":
                Un_100_eqn = x_100 - x_0 - Q / Q_n
                Q_Li = y_100 * Q_p + x_100 * Q_n
            self.algebraic[Un_100] = Un_100_eqn
            self.initial_conditions[Un_100] = pybamm.Scalar(0)  # better ic?

        # These variables are defined in all cases
        self.variables = self.get_100_soc_variables(
            x_100, y_100, Un_100, Up_100, Q_Li, Q_n, Q_p, param
        )

        # Define equation for 0% state of charge
        if "Un_0" in solve_for:
            if known_value == "cyclable lithium capacity":
                Q = Q_n * (x_100 - x_0)
            self.algebraic[Un_0] = y_100 - y_0 + Q / Q_p
            self.initial_conditions[Un_0] = pybamm.Scalar(1)  # better ic?

            # These variables are only defined if x_0 is solved for
            self.variables.update(
                self.get_0_soc_variables(
                    x_0, y_0, x_100, y_100, Un_0, Up_0, Q, Q_n, Q_p, param
                )
            )


class ElectrodeSOHSolver:
    """
    Class used to check if the electrode SOH model is feasible, and solve it if it is.

    Parameters
    ----------
    parameter_values : :class:`pybamm.ParameterValues.Parameters`
        The parameters of the simulation
    direction : str, optional
        The OCV branch to use in the electrode SOH model. Can be "charge" or
        "discharge".
    param : :class:`pybamm.LithiumIonParameters`, optional
        Specific instance of the symbolic lithium-ion parameter class. If not provided,
        the default set of symbolic lithium-ion parameters will be used.
    known_value : str, optional
        The known value needed to complete the electrode SOH model.
        Can be "cyclable lithium capacity" (default) or "cell capacity".
    options : dict-like, optional
        A dictionary of options to be passed to the model, see
        :class:`pybamm.BatteryModelOptions`.
    """

    def __init__(
        self,
        parameter_values,
        direction=None,
        param=None,
        known_value="cyclable lithium capacity",
        options=None,
    ):
        self.parameter_values = parameter_values
        self.param = param or pybamm.LithiumIonParameters(options)
        if known_value not in ["cell capacity", "cyclable lithium capacity"]:
            raise ValueError(
                "Known value must be cell capacity or cyclable lithium capacity"
            )
        self.known_value = known_value
        self.options = options or pybamm.BatteryModelOptions({})

        self.lims_ocp = self._get_lims_ocp(direction)
        self.OCV_function = None
        self._get_electrode_soh_sims_full = lru_cache()(
            self.__get_electrode_soh_sims_full
        )
        self._get_electrode_soh_sims_split = lru_cache()(
            self.__get_electrode_soh_sims_split
        )

    def __getstate__(self):
        """
        Return dictionary of picklable items
        """
        result = self.__dict__.copy()
        result["_get_electrode_soh_sims_full"] = None  # Exclude LRU cache
        result["_get_electrode_soh_sims_split"] = None  # Exclude LRU cache
        return result

    def __setstate__(self, state):
        """
        Unpickle, restoring unpicklable relationships
        """
        self.__dict__ = state
        self._get_electrode_soh_sims_full = lru_cache()(
            self.__get_electrode_soh_sims_full
        )
        self._get_electrode_soh_sims_split = lru_cache()(
            self.__get_electrode_soh_sims_split
        )

    def _get_lims_ocp(self, direction):
        parameter_values = self.parameter_values

        # Check whether each electrode OCP is a function (False) or data (True)
        # Set to false for MSMR models
        if self.options["open-circuit potential"] == "MSMR":
            OCPp_data = False
            OCPn_data = False
        else:
            OCPp_data = isinstance(
                parameter_values["Positive electrode OCP [V]"], tuple
            )
            OCPn_data = isinstance(
                parameter_values["Negative electrode OCP [V]"], tuple
            )

        # Calculate stoich limits for the open-circuit potentials
        if OCPp_data:
            Up_sto = parameter_values["Positive electrode OCP [V]"][1][0]
            y100_min = max(np.min(Up_sto), 0) + 1e-6
            y0_max = min(np.max(Up_sto), 1) - 1e-6
        else:
            y100_min = 1e-6
            y0_max = 1 - 1e-6

        if OCPn_data:
            Un_sto = parameter_values["Negative electrode OCP [V]"][1][0]
            x0_min = max(np.min(Un_sto), 0) + 1e-6
            x100_max = min(np.max(Un_sto), 1) - 1e-6
        else:
            x0_min = 1e-6
            x100_max = 1 - 1e-6
        return (x0_min, x100_max, y100_min, y0_max)

    def __get_electrode_soh_sims_full(self, direction):
        if self.options["open-circuit potential"] == "MSMR":
            full_model = _ElectrodeSOHMSMR(
                direction, param=self.param, known_value=self.known_value
            )
        else:
            full_model = _ElectrodeSOH(
                direction, param=self.param, known_value=self.known_value
            )
        return pybamm.Simulation(full_model, parameter_values=self.parameter_values)

    def __get_electrode_soh_sims_split(self, direction):
        if self.options["open-circuit potential"] == "MSMR":
            x100_model = _ElectrodeSOHMSMR(
                direction,
                param=self.param,
                solve_for=["Un_100"],
                known_value=self.known_value,
            )
            x0_model = _ElectrodeSOHMSMR(
                direction,
                param=self.param,
                solve_for=["Un_0"],
                known_value=self.known_value,
            )
        else:
            x100_model = _ElectrodeSOH(
                direction,
                param=self.param,
                solve_for=["x_100"],
                known_value=self.known_value,
            )
            x0_model = _ElectrodeSOH(
                direction,
                param=self.param,
                solve_for=["x_0"],
                known_value=self.known_value,
            )
        x100_sim = pybamm.Simulation(x100_model, parameter_values=self.parameter_values)
        x0_sim = pybamm.Simulation(x0_model, parameter_values=self.parameter_values)
        return [x100_sim, x0_sim]

    def solve(self, inputs, direction=None):
        ics = self._set_up_solve(inputs, direction)
        try:
            sol = self._solve_full(inputs, ics, direction)
        except pybamm.SolverError:
            # just in case solving one by one works better
            try:
                sol = self._solve_split(inputs, ics, direction)
            except pybamm.SolverError as split_error:
                # check if the error is due to the simulation not being feasible
                self._check_esoh_feasible(inputs, direction)
                # if that didn't raise an error, raise the original error instead
                raise split_error

        sol_dict = {key: sol[key].data[0] for key in sol.all_models[0].variables.keys()}

        # Calculate theoretical energy
        # TODO: energy calc for MSMR
        if self.options["open-circuit potential"] != "MSMR":
            energy_inputs = {**sol_dict, **inputs}
            energy = self.theoretical_energy_integral(energy_inputs)
            sol_dict.update({"Maximum theoretical energy [W.h]": energy})
        return sol_dict

    def _set_up_solve(self, inputs, direction):
        # Try with full sim
        sim = self._get_electrode_soh_sims_full(direction)
        if sim.solution is not None:
            if self.options["open-circuit potential"] == "MSMR":
                Un_100_sol = sim.solution["Un(x_100)"].data
                Un_0_sol = sim.solution["Un(x_0)"].data
                Up_100_sol = sim.solution["Up(y_100)"].data
                Up_0_sol = sim.solution["Up(y_0)"].data
                return {
                    "Un(x_100)": Un_100_sol,
                    "Un(x_0)": Un_0_sol,
                    "Up(x_100)": Up_100_sol,
                    "Up(x_0)": Up_0_sol,
                }
            else:
                x100_sol = sim.solution["x_100"].data
                x0_sol = sim.solution["x_0"].data
                y100_sol = sim.solution["y_100"].data
                y0_sol = sim.solution["y_0"].data
                return {
                    "x_100": x100_sol,
                    "x_0": x0_sol,
                    "y_100": y100_sol,
                    "y_0": y0_sol,
                }

        # Try with split sims
        if self.known_value == "cyclable lithium capacity":
            x100_sim, x0_sim = self._get_electrode_soh_sims_split(direction)
            if x100_sim.solution is not None and x0_sim.solution is not None:
                if self.options["open-circuit potential"] == "MSMR":
                    Un_100_sol = x100_sim.solution["Un_100"].data
                    Un_0_sol = x0_sim.solution["Un_0"].data
                    Up_100_sol = x100_sim.solution["Up_100"].data
                    Up_0_sol = x0_sim.solution["Up_0"].data
                    return {
                        "Un(x_100)": Un_100_sol,
                        "Un(x_0)": Un_0_sol,
                        "Up(x_100)": Up_100_sol,
                        "Up(x_0)": Up_0_sol,
                    }
                else:
                    x100_sol = x100_sim.solution["x_100"].data
                    x0_sol = x0_sim.solution["x_0"].data
                    y100_sol = x100_sim.solution["y_100"].data
                    y0_sol = x0_sim.solution["y_0"].data
                    return {
                        "x_100": x100_sol,
                        "x_0": x0_sol,
                        "y_100": y100_sol,
                        "y_0": y0_sol,
                    }

        # Fall back to initial conditions calculated from limits
        x0_min, x100_max, y100_min, y0_max = self._get_lims(inputs)
        if self.known_value == "cyclable lithium capacity":
            # trial and error suggests theses are good values
            x100_init = np.minimum(x100_max, 0.8)
            x0_init = np.maximum(x0_min, 0.2)
            y100_init = np.maximum(y100_min, 0.2)
            y0_init = np.minimum(y0_max, 0.8)
        elif self.known_value == "cell capacity":
            # Use stoich limits based on cell capacity and
            # electrode capacities
            Q = inputs["Q"]
            Q_n = inputs["Q_n"]
            Q_p = inputs["Q_p"]
            x0_min = np.maximum(x0_min, 0.1)
            x100_max = np.minimum(x100_max, 0.9)
            y100_min = np.maximum(y100_min, 0.1)
            y0_max = np.minimum(y0_max, 0.9)
            x100_init = np.minimum(x0_min + Q / Q_n, 0.9)
            x0_init = np.maximum(x100_max - Q / Q_n, 0.1)
            y100_init = np.maximum(y0_max - Q / Q_p, 0.1)
            y0_init = np.minimum(y100_min + Q / Q_p, 0.9)
        if self.options["open-circuit potential"] == "MSMR":
            msmr_pot_model = _get_msmr_potential_model(
                self.parameter_values, self.param
            )
            sol0 = pybamm.AlgebraicSolver().solve(
                msmr_pot_model, inputs={**inputs, "x": x0_init, "y": y0_init}
            )
            sol100 = pybamm.AlgebraicSolver().solve(
                msmr_pot_model, inputs={**inputs, "x": x100_init, "y": y100_init}
            )
            return {
                "Un(x_100)": sol100["Un"].data,
                "Un(x_0)": sol0["Un"].data,
                "Up(y_100)": sol100["Up"].data,
                "Up(y_0)": sol0["Up"].data,
            }
        else:
            return {
                "x_100": x100_init,
                "x_0": x0_init,
                "y_100": y100_init,
                "y_0": y0_init,
            }

    def _solve_full(self, inputs, ics, direction):
        sim = self._get_electrode_soh_sims_full(direction)
        sim.build()
        sim.built_model.set_initial_conditions_from(ics)
        sol = sim.solve([0], inputs=inputs)
        return sol

    def _solve_split(self, inputs, ics, direction):
        x100_sim, x0_sim = self._get_electrode_soh_sims_split(direction)
        x100_sim.build()
        x100_sim.built_model.set_initial_conditions_from(ics)
        x100_sol = x100_sim.solve([0], inputs=inputs)
        if self.options["open-circuit potential"] == "MSMR":
            inputs["Un(x_100)"] = x100_sol["Un(x_100)"].data[0]
            inputs["Up(y_100)"] = x100_sol["Up(y_100)"].data[0]
        else:
            inputs["x_100"] = x100_sol["x_100"].data[0]
            inputs["y_100"] = x100_sol["y_100"].data[0]
        x0_sim.build()
        x0_sim.built_model.set_initial_conditions_from(ics)
        x0_sol = x0_sim.solve([0], inputs=inputs)

        return x0_sol

    def _get_lims(self, inputs):
        """
        Get stoichiometry limits based on Q_Li, Q_n, and Q_p
        """
        Q_p = inputs["Q_p"]
        Q_n = inputs["Q_n"]

        x0_min, x100_max, y100_min, y0_max = self.lims_ocp

        if self.known_value == "cyclable lithium capacity":
            Q_Li = inputs["Q_Li"]
            Q_Li_min = Q_n * x0_min + Q_p * y100_min
            Q_Li_max = Q_n * x100_max + Q_p * y0_max
            if not Q_Li_min <= Q_Li <= Q_Li_max:
                raise ValueError(
                    f"Q_Li={Q_Li:.4f} Ah is outside the range of possible values "
                    f"[{Q_Li_min:.4f}, {Q_Li_max:.4f}]."
                )

            # Update (tighten) stoich limits based on total lithium content and
            # electrode capacities
            x100_max_from_y100_min = (Q_Li - y100_min * Q_p) / Q_n
            x0_min_from_y0_max = (Q_Li - y0_max * Q_p) / Q_n
            y100_min_from_x100_max = (Q_Li - x100_max * Q_n) / Q_p
            y0_max_from_x0_min = (Q_Li - x0_min * Q_n) / Q_p

            x100_max = min(x100_max_from_y100_min, x100_max)
            x0_min = max(x0_min_from_y0_max, x0_min)
            y100_min = max(y100_min_from_x100_max, y100_min)
            y0_max = min(y0_max_from_x0_min, y0_max)
        elif self.known_value == "cell capacity":
            Q = inputs["Q"]
            Q_max = min(Q_n * (x100_max - x0_min), Q_p * (y0_max - y100_min))
            if Q > Q_max:
                raise ValueError(
                    f"Q={Q:.4f} Ah is larger than the maximum possible capacity "
                    f"Q_max={Q_max:.4f} Ah."
                )

        # Check stoich limits are between 0 and 1
        if not (0 < x0_min < x100_max < 1 and 0 < y100_min < y0_max < 1):
            raise ValueError(
                "'0 < x0_min < x100_max < 1' is False for "
                f"x0_min={x0_min:.4f} and x100_max={x100_max:.4f} "
                "or '0 < y100_min < y0_max < 1' is False for "
                f"y100_min={y100_min:.4f} and y0_max={y0_max:.4f}"
            )  # pragma: no cover

        return (x0_min, x100_max, y100_min, y0_max)

    def _check_esoh_feasible(self, inputs, direction):
        """
        Check that the electrode SOH calculation is feasible, based on voltage limits
        """
        x0_min, x100_max, y100_min, y0_max = self._get_lims(inputs)

        # Parameterize the OCP functions
        if self.OCV_function is None:
            self.V_max = self.parameter_values.evaluate(
                self.param.ocp_soc_100, inputs=inputs
            )
            self.V_min = self.parameter_values.evaluate(
                self.param.ocp_soc_0, inputs=inputs
            )
            if self.options["open-circuit potential"] == "MSMR":
                # will solve for potentials at the sto limits, so no need
                # to store a function
                self.OCV_function = "MSMR"
            else:
                T = self.parameter_values["Reference temperature [K]"]
                x = pybamm.InputParameter("x")
                y = pybamm.InputParameter("y")
                self.OCV_function = self.parameter_values.process_symbol(
                    self.param.p.prim.U(
                        y,
                        T,
                        _get_lithiation_delithiation(
                            direction, "positive", self.options
                        ),
                    )
                    - self.param.n.prim.U(
                        x,
                        T,
                        _get_lithiation_delithiation(
                            direction, "negative", self.options
                        ),
                    )
                )

        # Evaluate OCP function
        if self.options["open-circuit potential"] == "MSMR":
            msmr_pot_model = _get_msmr_potential_model(
                self.parameter_values, self.param
            )
            sol0 = pybamm.AlgebraicSolver(tol=1e-4).solve(
                msmr_pot_model, inputs={**inputs, "x": x0_min, "y": y0_max}
            )
            sol100 = pybamm.AlgebraicSolver(tol=1e-4).solve(
                msmr_pot_model, inputs={**inputs, "x": x100_max, "y": y100_min}
            )
            Up0 = sol0["Up"].data[0]
            Un0 = sol0["Un"].data[0]
            Up100 = sol100["Up"].data[0]
            Un100 = sol100["Un"].data[0]
            V_lower_bound = float(Up0 - Un0)
            V_upper_bound = float(Up100 - Un100)
        else:
            # address numpy 1.25 deprecation warning: array should have ndim=0
            # before conversion
            all_inputs = {**inputs, "x": x0_min, "y": y0_max}
            V_lower_bound = float(self.OCV_function.evaluate(inputs=all_inputs).item())
            all_inputs.update({"x": x100_max, "y": y100_min})
            V_upper_bound = float(self.OCV_function.evaluate(inputs=all_inputs).item())

        # Check that the min and max achievable voltages span wider than the desired
        # voltage range
        if V_lower_bound > self.V_min:
            raise (
                ValueError(
                    f"The lower bound of the voltage, {V_lower_bound:.4f}V, "
                    f"is greater than the target minimum voltage, {self.V_min:.4f}V. "
                    f"Stoichiometry limits are x:[{x0_min:.4f}, {x100_max:.4f}], "
                    f"y:[{y100_min:.4f}, {y0_max:.4f}]."
                )
            )
        if V_upper_bound < self.V_max:
            raise (
                ValueError(
                    f"The upper bound of the voltage, {V_upper_bound:.4f}V, "
                    f"is less than the target maximum voltage, {self.V_max:.4f}V. "
                    f"Stoichiometry limits are x:[{x0_min:.4f}, {x100_max:.4f}], "
                    f"y:[{y100_min:.4f}, {y0_max:.4f}]."
                )
            )

    def get_initial_stoichiometries(
        self, initial_value, direction=None, tol=1e-6, inputs=None
    ):
        """
        Calculate initial stoichiometries to start off the simulation at a particular
        state of charge, given voltage limits, open-circuit potentials, etc defined by
        parameter_values

        Parameters
        ----------
        initial_value : float
            Target initial value.
            If integer, interpreted as SOC, must be between 0 and 1.
            If string e.g. "4 V", interpreted as voltage,
            must be between V_min and V_max.
        direction : str, optional
            The OCV branch to use in the electrode SOH model. Can be "charge" or
            "discharge".
        tol : float, optional
            The tolerance for the solver used to compute the initial stoichiometries.
            A lower value results in higher precision but may increase computation time.
            Default is 1e-6.
        inputs : dict, optional
            A dictionary of input parameters passed to the model.

        Returns
        -------
        x, y
            The initial stoichiometries that give the desired initial state of charge
        """
        parameter_values = self.parameter_values
        x_0, x_100, y_100, y_0 = self.get_min_max_stoichiometries(inputs=inputs)

        if isinstance(initial_value, str) and initial_value.endswith("V"):
            V_init = float(initial_value[:-1])
            V_min = parameter_values.evaluate(self.param.ocp_soc_0, inputs=inputs)
            V_max = parameter_values.evaluate(self.param.ocp_soc_100, inputs=inputs)

            if not V_min - tol <= V_init <= V_max + tol:
                raise ValueError(
                    f"Initial voltage {V_init}V is outside the voltage limits "
                    f"({V_min}, {V_max})"
                )

            # Solve simple model for initial soc based on target voltage
            soc_model = pybamm.BaseModel()
            soc = pybamm.Variable("soc")
            x = x_0 + soc * (x_100 - x_0)
            y = y_0 - soc * (y_0 - y_100)
            T_init = parameter_values["Initial temperature [K]"]
            if self.options["open-circuit potential"] == "MSMR":
                xn = self.param.n.prim.x
                xp = self.param.p.prim.x
                Up = pybamm.Variable("Up")
                Un = pybamm.Variable("Un")
                soc_model.algebraic[Up] = x - xn(Un, T_init)
                soc_model.algebraic[Un] = y - xp(Up, T_init)
                soc_model.initial_conditions[Un] = 0
                soc_model.initial_conditions[Up] = V_max
                soc_model.algebraic[soc] = Up - Un - V_init
            else:
                Up = self.param.p.prim.U
                Un = self.param.n.prim.U
<<<<<<< HEAD
                soc_model.algebraic[soc] = (
                    Up(
                        y,
                        T_ref,
                        _get_lithiation_delithiation(
                            direction, "positive", self.options
                        ),
                    )
                    - Un(
                        x,
                        T_ref,
                        _get_lithiation_delithiation(
                            direction, "negative", self.options
                        ),
                    )
                    - V_init
                )
=======
                soc_model.algebraic[soc] = Up(y, T_init) - Un(x, T_init) - V_init
>>>>>>> bb4b6544
            # initial guess for soc linearly interpolates between 0 and 1
            # based on V linearly interpolating between V_max and V_min
            soc_model.initial_conditions[soc] = (V_init - V_min) / (V_max - V_min)
            soc_model.variables["soc"] = soc
            parameter_values.process_model(soc_model)
            initial_soc = (
                pybamm.AlgebraicSolver(tol=tol)
                .solve(soc_model, [0], inputs=inputs)["soc"]
                .data[0]
            )
        elif isinstance(initial_value, int | float):
            initial_soc = initial_value
            if not 0 <= initial_soc <= 1:
                raise ValueError("Initial SOC should be between 0 and 1")

        else:
            raise ValueError(
                "Initial value must be a float between 0 and 1, "
                "or a string ending in 'V'"
            )

        x = x_0 + initial_soc * (x_100 - x_0)
        y = y_0 - initial_soc * (y_0 - y_100)

        return x, y

    def get_min_max_stoichiometries(self, inputs=None):
        """
        Calculate min/max stoichiometries
        given voltage limits, open-circuit potentials, etc defined by parameter_values

        Parameters
        ----------
        inputs : dict, optional
            A dictionary of input parameters passed to the model.

        Returns
        -------
        x_0, x_100, y_100, y_0
            The min/max stoichiometries
        """
        inputs = inputs or {}
        parameter_values = self.parameter_values

        Q_n = parameter_values.evaluate(self.param.n.Q_init, inputs=inputs)
        Q_p = parameter_values.evaluate(self.param.p.Q_init, inputs=inputs)

        if self.known_value == "cyclable lithium capacity":
            Q_Li = parameter_values.evaluate(
                self.param.Q_Li_particles_init, inputs=inputs
            )
            all_inputs = {**inputs, "Q_n": Q_n, "Q_p": Q_p, "Q_Li": Q_Li}
        elif self.known_value == "cell capacity":
            Q = parameter_values.evaluate(self.param.Q, inputs=inputs)
            all_inputs = {**inputs, "Q_n": Q_n, "Q_p": Q_p, "Q": Q}
        # Solve the model and check outputs
        sol = self.solve(all_inputs)
        return [sol["x_0"], sol["x_100"], sol["y_100"], sol["y_0"]]

    def get_initial_ocps(self, initial_value, direction=None, tol=1e-6, inputs=None):
        """
        Calculate initial open-circuit potentials to start off the simulation at a
        particular state of charge, given voltage limits, open-circuit potentials, etc
        defined by parameter_values

        Parameters
        ----------
        initial_value : float
            Target initial value.
            If integer, interpreted as SOC, must be between 0 and 1.
            If string e.g. "4 V", interpreted as voltage,
            must be between V_min and V_max.
        direction : str, optional
            The OCV branch to use in the electrode SOH model. Can be "charge" or
            "discharge".
        tol: float, optional
            Tolerance for the solver used in calculating initial stoichiometries.
        inputs : dict, optional
            A dictionary of input parameters passed to the model.

        Returns
        -------
        Un, Up
            The initial open-circuit potentials at the desired initial state of charge
        """
        inputs = inputs or {}
        parameter_values = self.parameter_values
        x, y = self.get_initial_stoichiometries(
            initial_value, tol=tol, inputs=inputs, direction=direction
        )
        if self.options["open-circuit potential"] == "MSMR":
            msmr_pot_model = _get_msmr_potential_model(
                self.parameter_values, self.param
            )
            sol = pybamm.AlgebraicSolver().solve(
                msmr_pot_model, inputs={**inputs, "x": x, "y": y}
            )
            Un = sol["Un"].data[0]
            Up = sol["Up"].data[0]
        else:
<<<<<<< HEAD
            T_ref = parameter_values["Reference temperature [K]"]
            Un = parameter_values.evaluate(
                self.param.n.prim.U(
                    x,
                    T_ref,
                    _get_lithiation_delithiation(direction, "negative", self.options),
                ),
                inputs=inputs,
            )
            Up = parameter_values.evaluate(
                self.param.p.prim.U(
                    y,
                    T_ref,
                    _get_lithiation_delithiation(direction, "positive", self.options),
                ),
                inputs=inputs,
=======
            T_init = parameter_values["Initial temperature [K]"]
            Un = parameter_values.evaluate(
                self.param.n.prim.U(x, T_init), inputs=inputs
            )
            Up = parameter_values.evaluate(
                self.param.p.prim.U(y, T_init), inputs=inputs
>>>>>>> bb4b6544
            )
        return Un, Up

    def get_min_max_ocps(self, inputs=None):
        """
        Calculate min/max open-circuit potentials
        given voltage limits, open-circuit potentials, etc defined by parameter_values

        Parameters
        ----------
        inputs : dict, optional
            A dictionary of input parameters passed to the model.

        Returns
        -------
        Un_0, Un_100, Up_100, Up_0
            The min/max ocps
        """
        inputs = inputs or {}
        parameter_values = self.parameter_values

        Q_n = parameter_values.evaluate(self.param.n.Q_init, inputs=inputs)
        Q_p = parameter_values.evaluate(self.param.p.Q_init, inputs=inputs)

        if self.known_value == "cyclable lithium capacity":
            Q_Li = parameter_values.evaluate(
                self.param.Q_Li_particles_init, inputs=inputs
            )
            all_inputs = {**inputs, "Q_n": Q_n, "Q_p": Q_p, "Q_Li": Q_Li}
        elif self.known_value == "cell capacity":
            Q = parameter_values.evaluate(self.param.Q, inputs=inputs)
            all_inputs = {**inputs, "Q_n": Q_n, "Q_p": Q_p, "Q": Q}
        # Solve the model and check outputs
        sol = self.solve(all_inputs)
        return [sol["Un(x_0)"], sol["Un(x_100)"], sol["Up(y_100)"], sol["Up(y_0)"]]

    def theoretical_energy_integral(self, inputs, points=1000, direction="discharge"):
        x_0 = inputs["x_0"]
        y_0 = inputs["y_0"]
        x_100 = inputs["x_100"]
        y_100 = inputs["y_100"]
        Q_p = inputs["Q_p"]
        x_vals = np.linspace(x_100, x_0, num=points)
        y_vals = np.linspace(y_100, y_0, num=points)
        # Calculate OCV at each stoichiometry
        T = self.param.T_amb_av(0)
        Vs = self.parameter_values.evaluate(
            self.param.p.prim.U(
                y_vals,
                T,
                _get_lithiation_delithiation(direction, "positive", self.options),
            )
            - self.param.n.prim.U(
                x_vals,
                T,
                _get_lithiation_delithiation(direction, "negative", self.options),
            ),
            inputs=inputs,
        ).flatten()
        # Calculate dQ
        Q = Q_p * (y_0 - y_100)
        dQ = Q / (points - 1)
        # Integrate and convert to W-h
        E = np.trapz(Vs, dx=dQ)
        return E


def get_initial_stoichiometries(
    initial_value,
    parameter_values,
    direction=None,
    param=None,
    known_value="cyclable lithium capacity",
    options=None,
    tol=1e-6,
    inputs=None,
):
    """
    Calculate initial stoichiometries to start off the simulation at a particular
    state of charge, given voltage limits, open-circuit potentials, etc defined by
    parameter_values

    Parameters
    ----------
    initial_value : float
        Target initial value.
        If integer, interpreted as SOC, must be between 0 and 1.
        If string e.g. "4 V", interpreted as voltage, must be between V_min and V_max.
    parameter_values : :class:`pybamm.ParameterValues`
        The parameter values class that will be used for the simulation. Required for
        calculating appropriate initial stoichiometries.
    direction : str, optional
        The OCV branch to use in the electrode SOH model. Can be "charge" or
        "discharge".
    param : :class:`pybamm.LithiumIonParameters`, optional
        The symbolic parameter set to use for the simulation.
        If not provided, the default parameter set will be used.
    known_value : str, optional
        The known value needed to complete the electrode SOH model.
        Can be "cyclable lithium capacity" (default) or "cell capacity".
    options : dict-like, optional
        A dictionary of options to be passed to the model, see
        :class:`pybamm.BatteryModelOptions`.
    tol : float, optional
        The tolerance for the solver used to compute the initial stoichiometries.
        Default is 1e-6.
    inputs : dict, optional
        A dictionary of input parameters passed to the model.

    Returns
    -------
    x, y
        The initial stoichiometries that give the desired initial state of charge
    """
    esoh_solver = ElectrodeSOHSolver(
        parameter_values,
        direction=direction,
        param=param,
        known_value=known_value,
        options=options,
    )
    return esoh_solver.get_initial_stoichiometries(
        initial_value, tol=tol, inputs=inputs, direction=direction
    )


def get_min_max_stoichiometries(
    parameter_values,
    direction=None,
    param=None,
    known_value="cyclable lithium capacity",
    options=None,
    inputs=None,
):
    """
    Calculate min/max stoichiometries
    given voltage limits, open-circuit potentials, etc defined by parameter_values

    Parameters
    ----------
    parameter_values : :class:`pybamm.ParameterValues`
        The parameter values class that will be used for the simulation. Required for
        calculating appropriate initial stoichiometries.
    direction : str, optional
        The OCV branch to use in the electrode SOH model. Can be "charge" or
        "discharge".
    param : :class:`pybamm.LithiumIonParameters`, optional
        The symbolic parameter set to use for the simulation.
        If not provided, the default parameter set will be used.
    known_value : str, optional
        The known value needed to complete the electrode SOH model.
        Can be "cyclable lithium capacity" (default) or "cell capacity".
    options : dict-like, optional
        A dictionary of options to be passed to the model, see
        :class:`pybamm.BatteryModelOptions`.
    inputs : dict, optional
        A dictionary of input parameters passed to the model.

    Returns
    -------
    x_0, x_100, y_100, y_0
        The min/max stoichiometries
    """
    esoh_solver = ElectrodeSOHSolver(
        parameter_values,
        direction=direction,
        param=param,
        known_value=known_value,
        options=options,
    )
    return esoh_solver.get_min_max_stoichiometries(inputs=inputs)


def get_initial_ocps(
    initial_value,
    parameter_values,
    param=None,
    direction=None,
    known_value="cyclable lithium capacity",
    options=None,
    tol=1e-6,
    inputs=None,
):
    """
    Calculate initial open-circuit potentials to start off the simulation at a
    particular state of charge, given voltage limits, open-circuit potentials, etc
    defined by parameter_values

    Parameters
    ----------
    initial_value : float
        Target initial value.
        If integer, interpreted as SOC, must be between 0 and 1.
        If string e.g. "4 V", interpreted as voltage, must be between V_min and V_max.
    parameter_values : :class:`pybamm.ParameterValues`
        The parameter values class that will be used for the simulation. Required for
        calculating appropriate initial stoichiometries.
    direction : str, optional
        The OCV branch to use in the electrode SOH model. Can be "charge" or
        "discharge".
    param : :class:`pybamm.LithiumIonParameters`, optional
        The symbolic parameter set to use for the simulation.
        If not provided, the default parameter set will be used.
    known_value : str, optional
        The known value needed to complete the electrode SOH model.
        Can be "cyclable lithium capacity" (default) or "cell capacity".
    options : dict-like, optional
        A dictionary of options to be passed to the model, see
        :class:`pybamm.BatteryModelOptions`.
    tol: float, optional
        Tolerance for the solver used in calculating initial open-circuit potentials.
    inputs : dict, optional
        A dictionary of input parameters passed to the model.

    Returns
    -------
    Un, Up
        The initial electrode OCPs that give the desired initial state of charge
    """
    esoh_solver = ElectrodeSOHSolver(
        parameter_values,
        direction=direction,
        param=param,
        known_value=known_value,
        options=options,
    )
    return esoh_solver.get_initial_ocps(
        initial_value, direction=direction, tol=tol, inputs=inputs
    )


def get_min_max_ocps(
    parameter_values,
    direction=None,
    param=None,
    known_value="cyclable lithium capacity",
    options=None,
    inputs=None,
):
    """
    Calculate min/max open-circuit potentials
    given voltage limits, open-circuit potentials, etc defined by parameter_values

    Parameters
    ----------
    parameter_values : :class:`pybamm.ParameterValues`
        The parameter values class that will be used for the simulation. Required for
        calculating appropriate initial open-circuit potentials.
    direction : str, optional
        The OCV branch to use in the electrode SOH model. Can be "charge" or
        "discharge".
    param : :class:`pybamm.LithiumIonParameters`, optional
        The symbolic parameter set to use for the simulation.
        If not provided, the default parameter set will be used.
    known_value : str, optional
        The known value needed to complete the electrode SOH model.
        Can be "cyclable lithium capacity" (default) or "cell capacity".
    options : dict-like, optional
        A dictionary of options to be passed to the model, see
        :class:`pybamm.BatteryModelOptions`.

    Returns
    -------
    Un_0, Un_100, Up_100, Up_0
        The min/max OCPs
    """
    esoh_solver = ElectrodeSOHSolver(
        parameter_values,
        direction=direction,
        param=param,
        known_value=known_value,
        options=options,
    )
    return esoh_solver.get_min_max_ocps(inputs=inputs)


def theoretical_energy_integral(parameter_values, param, inputs, points=100):
    """
    Calculate maximum energy possible from a cell given OCV, initial soc, and final soc
    given voltage limits, open-circuit potentials, etc defined by parameter_values

    Parameters
    ----------
    parameter_values : :class:`pybamm.ParameterValues`
        The parameter values class that will be used for the simulation.
    param : :class:`pybamm.LithiumIonParameters`, optional
        Specific instance of the symbolic lithium-ion parameter class. If not provided,
        the default set of symbolic lithium-ion parameters will be used.
    inputs : dict, optional
        A dictionary of input parameters passed to the model.
    points : int
        The number of points at which to calculate voltage.
    Returns
    -------
    E
        The total energy of the cell in Wh
    """
    esoh_solver = ElectrodeSOHSolver(
        parameter_values, direction="discharge", param=param
    )
    return esoh_solver.theoretical_energy_integral(inputs, points=points)


def calculate_theoretical_energy(
    parameter_values, initial_soc=1.0, final_soc=0.0, points=100, tol=1e-6, inputs=None
):
    """
    Calculate maximum energy possible from a cell given OCV, initial soc, and final soc
    given voltage limits, open-circuit potentials, etc defined by parameter_values

    Parameters
    ----------
    parameter_values : :class:`pybamm.ParameterValues`
        The parameter values class that will be used for the simulation.
    initial_soc : float
        The soc at begining of discharge, default 1.0
    final_soc : float
        The soc at end of discharge, default 0.0
    points : int
        The number of points at which to calculate voltage.
    tol: float
        Tolerance for the solver used in calculating initial and final stoichiometries.
    Returns
    -------
    E
        The total energy of the cell in Wh
    """
    direction = "discharge"
    # Get initial and final stoichiometric values.
    x_100, y_100 = get_initial_stoichiometries(
        initial_soc, direction=direction, parameter_values=parameter_values, tol=tol
    )
    x_0, y_0 = get_initial_stoichiometries(
        final_soc, direction=direction, parameter_values=parameter_values, tol=tol
    )
    Q_p = parameter_values.evaluate(
        pybamm.LithiumIonParameters().p.prim.Q_init, inputs=inputs
    )
    E = theoretical_energy_integral(
        parameter_values,
        pybamm.LithiumIonParameters(),
        {"x_100": x_100, "x_0": x_0, "y_100": y_100, "y_0": y_0, "Q_p": Q_p},
        points=points,
    )
    return E


def _get_msmr_potential_model(parameter_values, param):
    V_max = param.voltage_high_cut
    V_min = param.voltage_low_cut
    x_n = param.n.prim.x
    x_p = param.p.prim.x
    T = param.T_ref
    model = pybamm.BaseModel()
    Un = pybamm.Variable("Un")
    Up = pybamm.Variable("Up")
    x = pybamm.InputParameter("x")
    y = pybamm.InputParameter("y")
    model.algebraic = {
        Un: x_n(Un, T) - x,
        Up: x_p(Up, T) - y,
    }
    model.initial_conditions = {
        Un: 1 - x,
        Up: V_max * (1 - y) + V_min * y,
    }
    model.variables = {
        "Un": Un,
        "Up": Up,
    }
    parameter_values.process_model(model)
    return model<|MERGE_RESOLUTION|>--- conflicted
+++ resolved
@@ -780,27 +780,23 @@
             else:
                 Up = self.param.p.prim.U
                 Un = self.param.n.prim.U
-<<<<<<< HEAD
                 soc_model.algebraic[soc] = (
                     Up(
                         y,
-                        T_ref,
+                        T_init,
                         _get_lithiation_delithiation(
                             direction, "positive", self.options
                         ),
                     )
                     - Un(
                         x,
-                        T_ref,
+                        T_init,
                         _get_lithiation_delithiation(
                             direction, "negative", self.options
                         ),
                     )
                     - V_init
                 )
-=======
-                soc_model.algebraic[soc] = Up(y, T_init) - Un(x, T_init) - V_init
->>>>>>> bb4b6544
             # initial guess for soc linearly interpolates between 0 and 1
             # based on V linearly interpolating between V_max and V_min
             soc_model.initial_conditions[soc] = (V_init - V_min) / (V_max - V_min)
@@ -901,12 +897,11 @@
             Un = sol["Un"].data[0]
             Up = sol["Up"].data[0]
         else:
-<<<<<<< HEAD
-            T_ref = parameter_values["Reference temperature [K]"]
+            T_init = parameter_values["Initial temperature [K]"]
             Un = parameter_values.evaluate(
                 self.param.n.prim.U(
                     x,
-                    T_ref,
+                    T_init,
                     _get_lithiation_delithiation(direction, "negative", self.options),
                 ),
                 inputs=inputs,
@@ -914,18 +909,10 @@
             Up = parameter_values.evaluate(
                 self.param.p.prim.U(
                     y,
-                    T_ref,
+                    T_init,
                     _get_lithiation_delithiation(direction, "positive", self.options),
                 ),
                 inputs=inputs,
-=======
-            T_init = parameter_values["Initial temperature [K]"]
-            Un = parameter_values.evaluate(
-                self.param.n.prim.U(x, T_init), inputs=inputs
-            )
-            Up = parameter_values.evaluate(
-                self.param.p.prim.U(y, T_init), inputs=inputs
->>>>>>> bb4b6544
             )
         return Un, Up
 
