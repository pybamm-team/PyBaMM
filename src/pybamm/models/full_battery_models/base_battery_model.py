--- conflicted
+++ resolved
@@ -598,11 +598,7 @@
         if isinstance(options["stress-induced diffusion"], str):
             if (
                 options["stress-induced diffusion"] == "true"
-<<<<<<< HEAD
-                #and options["particle mechanics"] == "none"
-=======
                 # and options["particle mechanics"] == "none"
->>>>>>> fd177eb3
             ):
                 pass
                 # raise pybamm.OptionError(
