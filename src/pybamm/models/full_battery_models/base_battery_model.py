#
# Base battery model class
#
from __future__ import annotations
import pybamm
from functools import cached_property

from pybamm.expression_tree.operations.serialise import Serialise


def represents_positive_integer(s):
    """Check if a string represents a positive integer"""
    try:
        val = int(s)
    except ValueError:
        return False
    else:
        return val > 0


def _ensure_tuple(value: str | tuple[str]) -> tuple | None:
    """
    Ensure the input value is returned as a tuple.

    Parameters
    ----------
    value : str or tuple
        The input value to ensure as a tuple.

    Returns
    -------
    tuple or None
        The input value as a tuple, or None if the input is not a string or tuple.
    """
    return (
        (value,)
        if isinstance(value, str)
        else value
        if isinstance(value, tuple)
        else None
    )


class BatteryModelOptions(pybamm.FuzzyDict):
    """
    Attributes
    ----------

    options: dict
        A dictionary of options to be passed to the model. The options that can
        be set are listed below. Note that not all of the options are compatible with
        each other and with all of the models implemented in PyBaMM. Each option is
        optional and takes a default value if not provided.
        In general, the option provided must be a string, but there are some cases
        where a 2-tuple of strings can be provided instead to indicate a different
        option for the negative and positive electrodes.

            * "calculate discharge energy": str
                Whether to calculate the discharge energy, throughput energy and
                throughput capacity in addition to discharge capacity. Must be one of
                "true" or "false". "false" is the default, since calculating discharge
                energy can be computationally expensive for simple models like SPM.
            * "cell geometry" : str
                Sets the geometry of the cell. Can be "arbitrary" (default) or
                "pouch". The arbitrary geometry option solves a 1D electrochemical
                model with prescribed cell volume and cross-sectional area, and
                (if thermal effects are included) solves a lumped thermal model
                with prescribed surface area for cooling.
            * "calculate heat source for isothermal models" : str
                Whether to calculate the heat source terms during isothermal operation.
                Can be "true" or "false". If "false", the heat source terms are set
                to zero. Default is "false" since this option may require additional
                parameters not needed by the electrochemical model.
            * "convection" : str
                Whether to include the effects of convection in the model. Can be
                "none" (default), "uniform transverse" or "full transverse".
                Must be "none" for lithium-ion models.
            * "current collector" : str
                Sets the current collector model to use. Can be "uniform" (default),
                "potential pair" or "potential pair quite conductive".
            * "diffusivity" : str
                Sets the model for the diffusivity. Can be "single"
                (default) or "current sigmoid". A 2-tuple can be provided for different
                behaviour in negative and positive electrodes.
            * "dimensionality" : int
                Sets the dimension of the current collector problem. Can be 0
                (default), 1 or 2.
            * "electrolyte conductivity" : str
                Can be "default" (default), "full", "leading order", "composite" or
                "integrated".
            * "exchange-current density" : str
                Sets the model for the exchange-current density. Can be "single"
                (default) or "current sigmoid". A 2-tuple can be provided for different
                behaviour in negative and positive electrodes.
            * "hydrolysis" : str
                Whether to include hydrolysis in the model. Only implemented for
                lead-acid models. Can be "false" (default) or "true". If "true", then
                "surface form" cannot be 'false'.
            * "intercalation kinetics" : str
                Model for intercalation kinetics. Can be "symmetric Butler-Volmer"
                (default), "asymmetric Butler-Volmer", "linear", "Marcus",
                "Marcus-Hush-Chidsey" (which uses the asymptotic form from Zeng 2014),
                or "MSMR" (which uses the form from Baker 2018). A 2-tuple can be
                provided for different behaviour in negative and positive electrodes.
            * "interface utilisation": str
                Can be "full" (default), "constant", or "current-driven".
            * "lithium plating" : str
                Sets the model for lithium plating. Can be "none" (default),
                "reversible", "partially reversible", or "irreversible".
            * "lithium plating porosity change" : str
                Whether to include porosity change due to lithium plating, can be
                "false" (default) or "true".
            * "loss of active material" : str
                Sets the model for loss of active material. Can be "none" (default),
                "stress-driven", "reaction-driven", "current-driven", or
                "stress and reaction-driven".
                A 2-tuple can be provided for different behaviour in negative and
                positive electrodes.
            * "number of MSMR reactions" : str
                Sets the number of reactions to use in the MSMR model in each electrode.
                A 2-tuple can be provided to give a different number of reactions in
                the negative and positive electrodes. Default is "none". Can be any
                2-tuple of strings of integers. For example, set to ("6", "4") for a
                negative electrode with 6 reactions and a positive electrode with 4
                reactions.
            * "open-circuit potential" : str
                Sets the model for the open circuit potential. Can be "single"
                (default), "current sigmoid", "Wycisk", or "MSMR". If "MSMR" then the "particle"
                option must also be "MSMR". A 2-tuple can be provided for different
                behaviour in negative and positive electrodes.
            * "operating mode" : str
                Sets the operating mode for the model. This determines how the current
                is set. Can be:

                - "current" (default) : the current is explicity supplied
                - "voltage"/"power"/"resistance" : solve an algebraic equation for \
                    current such that voltage/power/resistance is correct
                - "differential power"/"differential resistance" : solve a \
                    differential equation for the power or resistance
                - "explicit power"/"explicit resistance" : current is defined in terms \
                    of the voltage such that power/resistance is correct
                - "CCCV": a special implementation of the common constant-current \
                    constant-voltage charging protocol, via an ODE for the current
                - callable : if a callable is given as this option, the function \
                    defines the residual of an algebraic equation. The applied current \
                    will be solved for such that the algebraic constraint is satisfied.
            * "particle" : str
                Sets the submodel to use to describe behaviour within the particle.
                Can be "Fickian diffusion" (default), "uniform profile",
                "quadratic profile", "quartic profile", or "MSMR". If "MSMR" then the
                "open-circuit potential" option must also be "MSMR". A 2-tuple can be
                provided for different behaviour in negative and positive electrodes.
            * "particle mechanics" : str
                Sets the model to account for mechanical effects such as particle
                swelling and cracking. Can be "none" (default), "swelling only",
                or "swelling and cracking".
                A 2-tuple can be provided for different behaviour in negative and
                positive electrodes.
            * "particle phases": str
                Number of phases present in the electrode. A 2-tuple can be provided for
                different behaviour in negative and positive electrodes.
                For example, set to ("2", "1") for a negative electrode with 2 phases,
                e.g. graphite and silicon.
            * "particle shape" : str
                Sets the model shape of the electrode particles. This is used to
                calculate the surface area to volume ratio. Can be "spherical"
                (default), or "no particles".
            * "particle size" : str
                Sets the model to include a single active particle size or a
                distribution of sizes at any macroscale location. Can be "single"
                (default) or "distribution". Option applies to both electrodes.
            * "SEI" : str
                Set the SEI submodel to be used. Options are:

                - "none": :class:`pybamm.sei.NoSEI` (no SEI growth)
                - "constant": :class:`pybamm.sei.Constant` (constant SEI thickness)
                - "reaction limited", "reaction limited (asymmetric)", \
                    "solvent-diffusion limited", "electron-migration limited", \
                    "interstitial-diffusion limited", "ec reaction limited" ,   \
                    "VonKolzenberg2020", "tunnelling limited",\
                    or "ec reaction limited (asymmetric)": :class:`pybamm.sei.SEIGrowth`
            * "SEI film resistance" : str
                Set the submodel for additional term in the overpotential due to SEI.
                The default value is "none" if the "SEI" option is "none", and
                "distributed" otherwise. This is because the "distributed" model is more
                complex than the model with no additional resistance, which adds
                unnecessary complexity if there is no SEI in the first place

                - "none": no additional resistance\

                    .. math::
                        \\eta_r = \\frac{F}{RT} * (\\phi_s - \\phi_e - U)

                - "distributed": properly included additional resistance term\

                    .. math::
                        \\eta_r = \\frac{F}{RT}
                        * (\\phi_s - \\phi_e - U - R_{sei} * L_{sei} * j)

                - "average": constant additional resistance term (approximation to the \
                    true model). This model can give similar results to the \
                    "distributed" case without needing to make j an algebraic state\

                    .. math::
                        \\eta_r = \\frac{F}{RT}
                        * (\\phi_s - \\phi_e - U - R_{sei} * L_{sei} * \\frac{I}{aL})
            * "SEI on cracks" : str
                Whether to include SEI growth on particle cracks, can be "false"
                (default) or "true".
            * "SEI porosity change" : str
                Whether to include porosity change due to SEI formation, can be "false"
                (default) or "true".
            * "stress-induced diffusion" : str
                Whether to include stress-induced diffusion, can be "false" or "true".
                The default is "false" if "particle mechanics" is "none" and "true"
                otherwise. A 2-tuple can be provided for different behaviour in negative
                and positive electrodes.
            * "surface form" : str
                Whether to use the surface formulation of the problem. Can be "false"
                (default), "differential" or "algebraic".
            * "surface temperature" : str
                Sets the surface temperature model to use. Can be "ambient" (default),
                which sets the surface temperature equal to the ambient temperature, or
                "lumped", which adds an ODE for the surface temperature (e.g. to model
                internal heating of a thermal chamber).
            * "thermal" : str
                Sets the thermal model to use. Can be "isothermal" (default), "lumped",
                "x-lumped", or "x-full". The 'cell geometry' option must be set to
                'pouch' for 'x-lumped' or 'x-full' to be valid. Using the 'x-lumped'
                option with 'dimensionality' set to 0 is equivalent to using the
                'lumped' option.
            * "total interfacial current density as a state" : str
                Whether to make a state for the total interfacial current density and
                solve an algebraic equation for it. Default is "false", unless "SEI film
                resistance" is distributed in which case it is automatically set to
                "true".
            * "voltage as a state" : str
                Whether to make a state for the voltage and solve an algebraic equation
                for it. Default is "false".
            * "working electrode" : str
                Can be "both" (default) for a standard battery or "positive" for a
                half-cell where the negative electrode is replaced with a lithium metal
                counter electrode.
            * "x-average side reactions": str
                Whether to average the side reactions (SEI growth, lithium plating and
                the respective porosity change) over the x-axis in Single Particle
                Models, can be "false" or "true". Default is "false" for SPMe and
                "true" for SPM.
    """

    def __init__(self, extra_options):
        self.possible_options = {
            "calculate discharge energy": ["false", "true"],
            "calculate heat source for isothermal models": ["false", "true"],
            "cell geometry": ["arbitrary", "pouch"],
            "contact resistance": ["false", "true"],
            "convection": ["none", "uniform transverse", "full transverse"],
            "current collector": [
                "uniform",
                "potential pair",
                "potential pair quite conductive",
            ],
            "diffusivity": ["single", "current sigmoid"],
            "dimensionality": [0, 1, 2],
            "electrolyte conductivity": [
                "default",
                "full",
                "leading order",
                "composite",
                "integrated",
            ],
            "exchange-current density": ["single", "current sigmoid"],
            "heat of mixing": ["false", "true"],
            "hydrolysis": ["false", "true"],
            "intercalation kinetics": [
                "symmetric Butler-Volmer",
                "asymmetric Butler-Volmer",
                "linear",
                "Marcus",
                "Marcus-Hush-Chidsey",
                "MSMR",
            ],
            "interface utilisation": ["full", "constant", "current-driven"],
            "lithium plating": [
                "none",
                "reversible",
                "partially reversible",
                "irreversible",
            ],
            "lithium plating porosity change": ["false", "true"],
            "loss of active material": [
                "none",
                "stress-driven",
                "reaction-driven",
                "current-driven",
                "stress and reaction-driven",
            ],
            "number of MSMR reactions": ["none"],
            "open-circuit potential": ["single", "current sigmoid", "MSMR", "Wycisk"],
            "operating mode": [
                "current",
                "voltage",
                "power",
                "differential power",
                "explicit power",
                "resistance",
                "differential resistance",
                "explicit resistance",
                "CCCV",
            ],
            "particle": [
                "Fickian diffusion",
                "uniform profile",
                "quadratic profile",
                "quartic profile",
                "MSMR",
            ],
            "particle mechanics": ["none", "swelling only", "swelling and cracking"],
            "particle phases": ["1", "2"],
            "particle shape": ["spherical", "no particles"],
            "particle size": ["single", "distribution"],
            "SEI": [
                "none",
                "constant",
                "reaction limited",
                "reaction limited (asymmetric)",
                "solvent-diffusion limited",
                "electron-migration limited",
                "interstitial-diffusion limited",
                "ec reaction limited",
                "ec reaction limited (asymmetric)",
                "VonKolzenberg2020",
                "tunnelling limited",
            ],
            "SEI film resistance": ["none", "distributed", "average"],
            "SEI on cracks": ["false", "true"],
            "SEI porosity change": ["false", "true"],
            "stress-induced diffusion": ["false", "true"],
            "surface form": ["false", "differential", "algebraic"],
            "surface temperature": ["ambient", "lumped"],
            "thermal": ["isothermal", "lumped", "x-lumped", "x-full"],
            "total interfacial current density as a state": ["false", "true"],
            "transport efficiency": [
                "Bruggeman",
                "ordered packing",
                "hyperbola of revolution",
                "overlapping spheres",
                "tortuosity factor",
                "random overlapping cylinders",
                "heterogeneous catalyst",
                "cation-exchange membrane",
            ],
            "voltage as a state": ["false", "true"],
            "working electrode": ["both", "positive"],
            "x-average side reactions": ["false", "true"],
        }

        default_options = {
            name: options[0] for name, options in self.possible_options.items()
        }
        extra_options = extra_options or {}

        working_electrode_option = extra_options.get("working electrode", "both")
        SEI_option = extra_options.get("SEI", "none")  # return "none" if not given
        SEI_cr_option = extra_options.get("SEI on cracks", "false")
        plating_option = extra_options.get("lithium plating", "none")
        # For the full cell model, if "SEI", "SEI on cracks" and "lithium plating"
        # options are not provided as tuples, change them to tuples with "none" or
        # "false" on the positive electrode. To use these options on the positive
        # electrode of a full cell, the tuple must be provided by the user
        if working_electrode_option == "both":
            if not (isinstance(SEI_option, tuple)) and SEI_option != "none":
                extra_options["SEI"] = (SEI_option, "none")
            if not (isinstance(SEI_cr_option, tuple)) and SEI_cr_option != "false":
                extra_options["SEI on cracks"] = (SEI_cr_option, "false")
            if not (isinstance(plating_option, tuple)) and plating_option != "none":
                extra_options["lithium plating"] = (plating_option, "none")

        # Change the default for cell geometry based on the current collector
        # dimensionality
        # return "none" if option not given
        dimensionality_option = extra_options.get("dimensionality", "none")
        if dimensionality_option in [1, 2]:
            default_options["cell geometry"] = "pouch"
        # The "cell geometry" option will still be overridden by extra_options if
        # provided

        # Change the default for cell geometry based on the thermal model
        # return "none" if option not given
        thermal_option = extra_options.get("thermal", "none")
        if thermal_option == "x-full":
            default_options["cell geometry"] = "pouch"
        # The "cell geometry" option will still be overridden by extra_options if
        # provided

        # Change the default for SEI film resistance based on which SEI option is
        # provided
        # return "none" if option not given
        sei_option = extra_options.get("SEI", "none")
        if sei_option == "none":
            default_options["SEI film resistance"] = "none"
        else:
            default_options["SEI film resistance"] = "distributed"
        # The "SEI film resistance" option will still be overridden by extra_options if
        # provided

        # Change the default for particle mechanics based on which half-cell,
        # SEI on cracks and LAM options are provided
        # return "false", "false" and "none" respectively if options not given
        SEI_cracks_option = extra_options.get("SEI on cracks", "false")
        LAM_opt = extra_options.get("loss of active material", "none")
        if SEI_cracks_option == "true":
            default_options["particle mechanics"] = "swelling and cracking"
        elif SEI_cracks_option == ("true", "false"):
            if "stress-driven" in LAM_opt or "stress and reaction-driven" in LAM_opt:
                default_options["particle mechanics"] = (
                    "swelling and cracking",
                    "swelling only",
                )
            else:
                default_options["particle mechanics"] = (
                    "swelling and cracking",
                    "none",
                )
        else:
            if "stress-driven" in LAM_opt or "stress and reaction-driven" in LAM_opt:
                default_options["particle mechanics"] = "swelling only"
            else:
                default_options["particle mechanics"] = "none"
        # The "particle mechanics" option will still be overridden by extra_options if
        # provided

        # Change the default for stress-induced diffusion based on which particle
        # mechanics option is provided. If the user doesn't supply a particle mechanics
        # option set the default stress-induced diffusion option based on the default
        # particle mechanics option which may change depending on other options
        # (e.g. for stress-driven LAM the default mechanics option is "swelling only")
        mechanics_option = extra_options.get("particle mechanics", "none")
        if (
            mechanics_option == "none"
            and default_options["particle mechanics"] == "none"
        ):
            default_options["stress-induced diffusion"] = "false"
        else:
            default_options["stress-induced diffusion"] = "true"
        # The "stress-induced diffusion" option will still be overridden by
        # extra_options if provided

        # Change the default for surface form based on which particle
        # phases option is provided.
        # return "1" if option not given
        phases_option = extra_options.get("particle phases", "1")
        if phases_option == "1":
            default_options["surface form"] = "false"
        else:
            default_options["surface form"] = "algebraic"
        # The "surface form" option will still be overridden by
        # extra_options if provided

        # Change default SEI model based on which lithium plating option is provided
        # return "none" if option not given
        plating_option = extra_options.get("lithium plating", "none")
        if plating_option == "partially reversible":
            default_options["SEI"] = "constant"
        elif plating_option == ("partially reversible", "none"):
            default_options["SEI"] = ("constant", "none")
        else:
            default_options["SEI"] = "none"
        # The "SEI" option will still be overridden by extra_options if provided

        # any extra options overwrite the default options
        options = pybamm.FuzzyDict(default_options)
        for name, opt in extra_options.items():
            if name in default_options:
                options[name] = opt
            else:
                if name == "particle cracking":
                    raise pybamm.OptionError(
                        "The 'particle cracking' option has been renamed. "
                        "Use 'particle mechanics' instead."
                    )
                else:
                    raise pybamm.OptionError(
                        f"Option '{name}' not recognised. Best matches are {options.get_best_matches(name)}"
                    )

        # If any of "open-circuit potential", "particle" or "intercalation kinetics" is
        # "MSMR" then all of them must be "MSMR".
        # Note: this check is currently performed on full cells, but is loosened for
        # half-cells where you must pass a tuple of options to only set MSMR models in
        # the working electrode
        msmr_check_list = [
            "MSMR" in options[opt]
            for opt in ["open-circuit potential", "particle", "intercalation kinetics"]
        ]
        if (
            options["working electrode"] == "both"
            and any(msmr_check_list)
            and not all(msmr_check_list)
        ):
            raise pybamm.OptionError(
                "If any of 'open-circuit potential', 'particle' or "
                "'intercalation kinetics' is 'MSMR' then all of them must be 'MSMR'"
            )

        # If "SEI film resistance" is "distributed" then "total interfacial current
        # density as a state" must be "true"
        if options["SEI film resistance"] == "distributed":
            options["total interfacial current density as a state"] = "true"
            # Check that extra_options did not try to provide a clashing option
            if (
                extra_options.get("total interfacial current density as a state")
                == "false"
            ):
                raise pybamm.OptionError(
                    "If 'sei film resistance' is 'distributed' then 'total interfacial "
                    "current density as a state' must be 'true'"
                )

        # If "SEI film resistance" is not "none" and there are multiple phases
        # then "total interfacial current density as a state" must be "true"
        if (
            options["SEI film resistance"] != "none"
            and options["particle phases"] != "1"
        ):
            options["total interfacial current density as a state"] = "true"
            # Check that extra_options did not try to provide a clashing option
            if (
                extra_options.get("total interfacial current density as a state")
                == "false"
            ):
                raise pybamm.OptionError(
                    "If 'SEI film resistance' is not 'none' "
                    "and there are multiple phases then 'total interfacial "
                    "current density as a state' must be 'true'"
                )

        # Options not yet compatible with contact resistance
        if options["contact resistance"] == "true":
            if options["operating mode"] == "explicit power":
                raise NotImplementedError(
                    "Contact resistance not yet supported for explicit power."
                )
            if options["operating mode"] == "explicit resistance":
                raise NotImplementedError(
                    "Contact resistance not yet supported for explicit resistance."
                )

        # Options not yet compatible with particle-size distributions
        if "distribution" in options["particle size"]:
            if options["lithium plating porosity change"] != "false":
                raise pybamm.OptionError(
                    "Lithium plating porosity change not yet supported for particle-size"
                    " distributions."
                )
            if options["SEI porosity change"] == "true":
                raise NotImplementedError(
                    "SEI porosity change submodels do not yet support particle-size "
                    "distributions."
                )
            if options["heat of mixing"] != "false":
                raise NotImplementedError(
                    "Heat of mixing submodels do not yet support particle-size "
                    "distributions."
                )
            if (
                "quadratic profile" in options["particle"]
                or "quartic profile" in options["particle"]
            ):
                raise NotImplementedError(
                    "'quadratic' and 'quartic' concentration profiles have not yet "
                    "been implemented for particle-size ditributions"
                )
            if "none" not in options["particle mechanics"]:
                raise NotImplementedError(
                    "Particle mechanics submodels do not yet support particle-size"
                    " distributions."
                )
            if "spherical" not in options["particle shape"]:
                raise NotImplementedError(
                    "Particle shape must be 'spherical' for particle-size distribution"
                    " submodels."
                )
<<<<<<< HEAD
            if "none" not in options["SEI"]:
                raise NotImplementedError(
                    "SEI submodels do not yet support particle-size distributions."
                )
            if "true" in options["stress-induced diffusion"]:
=======
            if options["stress-induced diffusion"] == "true":
>>>>>>> 414b9181
                raise NotImplementedError(
                    "stress-induced diffusion cannot yet be included in "
                    "particle-size distributions."
                )
            if options["thermal"] == "x-full":
                raise NotImplementedError(
                    "X-full thermal submodels do not yet support particle-size"
                    " distributions."
                )

        # Renamed options
        if options["working electrode"] == "negative":
            raise pybamm.OptionError(
                "The 'negative' working electrode option has been removed because "
                "the voltage - and therefore the energy stored - would be negative."
                "Use the 'positive' working electrode option instead and set whatever "
                "would normally be the negative electrode as the positive electrode."
            )

        # Some standard checks to make sure options are compatible
        if options["dimensionality"] == 0:
            if options["current collector"] not in ["uniform"]:
                raise pybamm.OptionError(
                    "current collector model must be uniform in 0D model"
                )
            if options["convection"] == "full transverse":
                raise pybamm.OptionError(
                    "cannot have transverse convection in 0D model"
                )

        if (
            options["thermal"] in ["x-lumped", "x-full"]
            and options["cell geometry"] != "pouch"
        ):
            raise pybamm.OptionError(
                options["thermal"] + " model must have pouch cell geometry."
            )
        if options["thermal"] == "x-full" and options["dimensionality"] != 0:
            n = options["dimensionality"]
            raise pybamm.OptionError(
                f"X-full thermal submodels do not yet support {n}D current collectors"
            )

        if isinstance(options["stress-induced diffusion"], str):
            if (
                options["stress-induced diffusion"] == "true"
                and options["particle mechanics"] == "none"
            ):
                raise pybamm.OptionError(
                    "cannot have stress-induced diffusion without a particle "
                    "mechanics model"
                )

        if options["working electrode"] != "both":
            if options["thermal"] == "x-full":
                raise pybamm.OptionError(
                    "X-full thermal submodel is not compatible with half-cell models"
                )
            elif options["thermal"] == "x-lumped" and options["dimensionality"] != 0:
                n = options["dimensionality"]
                raise pybamm.OptionError(
                    f"X-lumped thermal submodels do not yet support {n}D "
                    "current collectors in a half-cell configuration"
                )

        if options["particle phases"] not in ["1", ("1", "1")]:
            if not (
                options["surface form"] != "false"
                and "Fickian diffusion" in options["particle"]
            ):
                raise pybamm.OptionError(
                    "If there are multiple particle phases: 'surface form' cannot be "
                    "'false', 'particle size' must be 'single', 'particle' must be "
                    "'Fickian diffusion'."
                )

        if options["surface temperature"] == "lumped":
            if options["thermal"] not in ["isothermal", "lumped"]:
                raise pybamm.OptionError(
                    "lumped surface temperature model only compatible with isothermal "
                    "or lumped thermal model"
                )
        if "true" in options["SEI on cracks"]:
            sei_on_cr = options["SEI on cracks"]
            p_mechanics = options["particle mechanics"]
            if isinstance(p_mechanics, str) and isinstance(sei_on_cr, tuple):
                p_mechanics = (p_mechanics, p_mechanics)
            if any(
                "true" in sei and "swelling and cracking" not in mech
                for mech, sei in zip(p_mechanics, sei_on_cr)
            ):
                raise pybamm.OptionError(
                    "If 'SEI on cracks' is 'true' then 'particle mechanics' must be "
                    "'swelling and cracking'."
                )

        # Check options are valid
        for option, value in options.items():
            if isinstance(value, str) or option in [
                "dimensionality",
                "operating mode",
            ]:  # some options accept non-strings
                value = (value,)
            else:
                if not (
                    option
                    in [
                        "diffusivity",
                        "exchange-current density",
                        "intercalation kinetics",
                        "interface utilisation",
                        "lithium plating",
                        "loss of active material",
                        "number of MSMR reactions",
                        "open-circuit potential",
                        "particle",
                        "particle mechanics",
                        "particle phases",
                        "particle size",
                        "SEI",
                        "SEI on cracks",
                        "stress-induced diffusion",
                    ]
                    and isinstance(value, tuple)
                    and len(value) == 2
                ):
                    # more possible options that can take 2-tuples to be added
                    # as they come
                    raise pybamm.OptionError(
                        f"\n'{value}' is not recognized in option '{option}'. "
                        "Values must be strings or (in some cases) "
                        "2-tuples of strings"
                    )
            # flatten value
            value_list = []
            for val in value:
                if isinstance(val, tuple):
                    value_list.extend(list(val))
                else:
                    value_list.append(val)
            for val in value_list:
                if val not in self.possible_options[option]:
                    if option == "operating mode" and callable(val):
                        # "operating mode" can be a function
                        pass
                    elif (
                        option == "number of MSMR reactions"
                        and represents_positive_integer(val)
                    ):
                        # "number of MSMR reactions" can be a positive integer
                        pass
                    else:
                        raise pybamm.OptionError(
                            f"\n'{val}' is not recognized in option '{option}'. "
                            f"Possible values are {self.possible_options[option]}"
                        )

        super().__init__(options.items())

    @property
    def phases(self):
        try:
            return self._phases
        except AttributeError:
            self._phases = {}
            for domain in ["negative", "positive"]:
                number = int(getattr(self, domain)["particle phases"])
                phases = ["primary"]
                if number >= 2:
                    phases.append("secondary")
                self._phases[domain] = phases
            return self._phases

    @cached_property
    def whole_cell_domains(self):
        if self["working electrode"] == "positive":
            return ["separator", "positive electrode"]
        elif self["working electrode"] == "both":
            return ["negative electrode", "separator", "positive electrode"]
        else:
            raise NotImplementedError  # future proofing

    @property
    def electrode_types(self):
        try:
            return self._electrode_types
        except AttributeError:
            self._electrode_types = {}
            for domain in ["negative", "positive"]:
                if f"{domain} electrode" in self.whole_cell_domains:
                    self._electrode_types[domain] = "porous"
                else:
                    self._electrode_types[domain] = "planar"
            return self._electrode_types

    def print_options(self):
        """
        Print the possible options with the ones currently selected
        """
        for key, value in self.items():
            print(rf"{key!r}: {value!r} (possible: {self.possible_options[key]!r})")

    def print_detailed_options(self):
        """
        Print the docstring for Options
        """
        print(self.__doc__)

    @property
    def negative(self):
        "Returns the options for the negative electrode"
        # index 0 in a 2-tuple for the negative electrode
        return BatteryModelDomainOptions(self.items(), 0)

    @property
    def positive(self):
        "Returns the options for the positive electrode"
        # index 1 in a 2-tuple for the positive electrode
        return BatteryModelDomainOptions(self.items(), 1)


class BatteryModelDomainOptions(dict):
    def __init__(self, dict_items, index):
        super().__init__(dict_items)
        self.index = index

    def __getitem__(self, key):
        options = super().__getitem__(key)
        if isinstance(options, str):
            return options
        else:
            # 2-tuple, first is negative domain, second is positive domain
            return options[self.index]

    @property
    def primary(self):
        return BatteryModelPhaseOptions(self, 0)

    @property
    def secondary(self):
        return BatteryModelPhaseOptions(self, 1)


class BatteryModelPhaseOptions(dict):
    def __init__(self, domain_options, index):
        super().__init__(domain_options.items())
        self.domain_options = domain_options
        self.index = index

    def __getitem__(self, key):
        options = self.domain_options.__getitem__(key)
        if isinstance(options, str):
            return options
        else:
            # 2-tuple, first is primary phase, second is secondary phase
            return options[self.index]


class BaseBatteryModel(pybamm.BaseModel):
    """
    Base model class with some default settings and required variables

    Parameters
    ----------
    options : dict-like, optional
        A dictionary of options to be passed to the model. If this is a dict (and not
        a subtype of dict), it will be processed by :class:`pybamm.BatteryModelOptions`
        to ensure that the options are valid. If this is a subtype of dict, it is
        assumed that the options have already been processed and are valid. This allows
        for the use of custom options classes. The default options are given by
        :class:`pybamm.BatteryModelOptions`.
    name : str, optional
        The name of the model. The default is "Unnamed battery model".
    """

    def __init__(self, options=None, name="Unnamed battery model"):
        super().__init__(name)
        self.options = options

    @classmethod
    def deserialise(cls, properties: dict):
        """
        Create a model instance from a serialised object.
        """

        # append the model name with _saved to differentiate
        instance = cls(
            options=properties["options"], name=properties["name"] + "_saved"
        )

        return cls.generic_deserialise(instance, properties)

    @property
    def default_geometry(self):
        return pybamm.battery_geometry(options=self.options)

    @property
    def default_var_pts(self):
        base_var_pts = {
            "x_n": 20,
            "x_s": 20,
            "x_p": 20,
            "r_n": 20,
            "r_p": 20,
            "r_n_prim": 20,
            "r_p_prim": 20,
            "r_n_sec": 20,
            "r_p_sec": 20,
            "y": 10,
            "z": 10,
            "R_n": 30,
            "R_p": 30,
            "R_n_prim": 30,
            "R_p_prim": 30,
            "R_n_sec": 30,
            "R_p_sec": 30,
        }
        # Reduce the default points for 2D current collectors
        if self.options["dimensionality"] == 2:
            base_var_pts.update({"x_n": 10, "x_s": 10, "x_p": 10})
        return base_var_pts

    @property
    def default_submesh_types(self):
        base_submeshes = {
            "negative electrode": pybamm.Uniform1DSubMesh,
            "separator": pybamm.Uniform1DSubMesh,
            "positive electrode": pybamm.Uniform1DSubMesh,
            "negative particle": pybamm.Uniform1DSubMesh,
            "positive particle": pybamm.Uniform1DSubMesh,
            "negative primary particle": pybamm.Uniform1DSubMesh,
            "positive primary particle": pybamm.Uniform1DSubMesh,
            "negative secondary particle": pybamm.Uniform1DSubMesh,
            "positive secondary particle": pybamm.Uniform1DSubMesh,
            "negative particle size": pybamm.Uniform1DSubMesh,
            "positive particle size": pybamm.Uniform1DSubMesh,
            "negative primary particle size": pybamm.Uniform1DSubMesh,
            "positive primary particle size": pybamm.Uniform1DSubMesh,
            "negative secondary particle size": pybamm.Uniform1DSubMesh,
            "positive secondary particle size": pybamm.Uniform1DSubMesh,
        }
        if self.options["dimensionality"] == 0:
            base_submeshes["current collector"] = pybamm.SubMesh0D
        elif self.options["dimensionality"] == 1:
            base_submeshes["current collector"] = pybamm.Uniform1DSubMesh

        elif self.options["dimensionality"] == 2:
            base_submeshes["current collector"] = pybamm.ScikitUniform2DSubMesh
        return base_submeshes

    @property
    def default_spatial_methods(self):
        base_spatial_methods = {
            "macroscale": pybamm.FiniteVolume(),
            "negative particle": pybamm.FiniteVolume(),
            "positive particle": pybamm.FiniteVolume(),
            "negative primary particle": pybamm.FiniteVolume(),
            "positive primary particle": pybamm.FiniteVolume(),
            "negative secondary particle": pybamm.FiniteVolume(),
            "positive secondary particle": pybamm.FiniteVolume(),
            "negative particle size": pybamm.FiniteVolume(),
            "positive particle size": pybamm.FiniteVolume(),
            "negative primary particle size": pybamm.FiniteVolume(),
            "positive primary particle size": pybamm.FiniteVolume(),
            "negative secondary particle size": pybamm.FiniteVolume(),
            "positive secondary particle size": pybamm.FiniteVolume(),
        }
        if self.options["dimensionality"] == 0:
            # 0D submesh - use base spatial method
            base_spatial_methods["current collector"] = (
                pybamm.ZeroDimensionalSpatialMethod()
            )
        elif self.options["dimensionality"] == 1:
            base_spatial_methods["current collector"] = pybamm.FiniteVolume()
        elif self.options["dimensionality"] == 2:
            base_spatial_methods["current collector"] = pybamm.ScikitFiniteElement()
        return base_spatial_methods

    @property
    def options(self):
        return self._options

    @options.setter
    def options(self, extra_options):
        # if extra_options is a dict then process it into a BatteryModelOptions
        # this does not catch cases that subclass the dict type
        # so other submodels can pass in their own options class if needed
        if extra_options is None or type(extra_options) == dict:  # noqa: E721
            options = BatteryModelOptions(extra_options)
        else:
            options = extra_options

        # Options that are incompatible with models
        if isinstance(self, pybamm.lithium_ion.BaseModel):
            if options["convection"] != "none":
                raise pybamm.OptionError(
                    "convection not implemented for lithium-ion models"
                )
        if isinstance(self, pybamm.lithium_ion.SPMe):
            if options["electrolyte conductivity"] not in [
                "default",
                "composite",
                "integrated",
            ]:
                raise pybamm.OptionError(
                    "electrolyte conductivity '{}' not suitable for SPMe".format(
                        options["electrolyte conductivity"]
                    )
                )
        if isinstance(self, pybamm.lithium_ion.SPM) and not isinstance(
            self, pybamm.lithium_ion.SPMe
        ):
            if options["x-average side reactions"] == "false":
                raise pybamm.OptionError(
                    "x-average side reactions cannot be 'false' for SPM models"
                )
        if isinstance(self, pybamm.lithium_ion.SPM):
            if (
                "distribution" in options["particle size"]
                and options["surface form"] == "false"
            ):
                raise pybamm.OptionError(
                    "surface form must be 'algebraic' or 'differential' if "
                    " 'particle size' contains a 'distribution'"
                )
        if isinstance(self, pybamm.lead_acid.BaseModel):
            if options["thermal"] != "isothermal" and options["dimensionality"] != 0:
                raise pybamm.OptionError(
                    "Lead-acid models can only have thermal "
                    "effects if dimensionality is 0."
                )
            if options["SEI"] != "none" or options["SEI film resistance"] != "none":
                raise pybamm.OptionError("Lead-acid models cannot have SEI formation")
            if options["lithium plating"] != "none":
                raise pybamm.OptionError("Lead-acid models cannot have lithium plating")
            if options["open-circuit potential"] == "MSMR":
                raise pybamm.OptionError(
                    "Lead-acid models cannot use the MSMR open-circuit potential model"
                )

        if (
            isinstance(self, pybamm.lead_acid.LOQS)
            and options["surface form"] == "false"
            and options["hydrolysis"] == "true"
        ):
            raise pybamm.OptionError(
                f"must use surface formulation to solve {self!s} with hydrolysis"
            )
        self._options = options

    def set_standard_output_variables(self):
        # Time
        self.variables.update(
            {
                "Time [s]": pybamm.t,
                "Time [min]": pybamm.t / 60,
                "Time [h]": pybamm.t / 3600,
            }
        )

        # Spatial
        var = pybamm.standard_spatial_vars
        self.variables.update(
            {"x [m]": var.x, "x_n [m]": var.x_n, "x_s [m]": var.x_s, "x_p [m]": var.x_p}
        )
        if self.options["dimensionality"] == 1:
            self.variables.update({"z [m]": var.z})
        elif self.options["dimensionality"] == 2:
            self.variables.update({"y [m]": var.y, "z [m]": var.z})

    def build_model_equations(self):
        # Set model equations
        for submodel_name, submodel in self.submodels.items():
            pybamm.logger.verbose(
                f"Setting rhs for {submodel_name} submodel ({self.name})"
            )

            submodel.set_rhs(self.variables)
            pybamm.logger.verbose(
                f"Setting algebraic for {submodel_name} submodel ({self.name})"
            )

            submodel.set_algebraic(self.variables)
            pybamm.logger.verbose(
                f"Setting boundary conditions for {submodel_name} submodel ({self.name})"
            )

            submodel.set_boundary_conditions(self.variables)
            pybamm.logger.verbose(
                f"Setting initial conditions for {submodel_name} submodel ({self.name})"
            )
            submodel.set_initial_conditions(self.variables)
            submodel.add_events_from(self.variables)
            pybamm.logger.verbose(f"Updating {submodel_name} submodel ({self.name})")
            self.update(submodel)
            self.check_no_repeated_keys()

    def build_model(self):
        # Build model variables and equations
        self._build_model()

        # Set battery specific variables
        pybamm.logger.debug(f"Setting voltage variables ({self.name})")
        self.set_voltage_variables()

        pybamm.logger.debug(f"Setting SoC variables ({self.name})")
        self.set_soc_variables()

        pybamm.logger.debug(f"Setting degradation variables ({self.name})")
        self.set_degradation_variables()
        self.set_summary_variables()

        self._built = True
        pybamm.logger.info(f"Finish building {self.name}")

    @property
    def summary_variables(self):
        return self._summary_variables

    @summary_variables.setter
    def summary_variables(self, value):
        """
        Set summary variables

        Parameters
        ----------
        value : list of strings
            Names of the summary variables. Must all be in self.variables.
        """
        for var in value:
            if var not in self.variables:
                raise KeyError(
                    f"No cycling variable defined for summary variable '{var}'"
                )
        self._summary_variables = value

    def set_summary_variables(self):
        self._summary_variables = []

    def get_intercalation_kinetics(self, domain):
        options = getattr(self.options, domain)
        if options["intercalation kinetics"] == "symmetric Butler-Volmer":
            return pybamm.kinetics.SymmetricButlerVolmer
        elif options["intercalation kinetics"] == "asymmetric Butler-Volmer":
            return pybamm.kinetics.AsymmetricButlerVolmer
        elif options["intercalation kinetics"] == "linear":
            return pybamm.kinetics.Linear
        elif options["intercalation kinetics"] == "Marcus":
            return pybamm.kinetics.Marcus
        elif options["intercalation kinetics"] == "Marcus-Hush-Chidsey":
            return pybamm.kinetics.MarcusHushChidsey
        elif options["intercalation kinetics"] == "MSMR":
            return pybamm.kinetics.MSMRButlerVolmer

    def get_inverse_intercalation_kinetics(self):
        if self.options["intercalation kinetics"] == "symmetric Butler-Volmer":
            return pybamm.kinetics.InverseButlerVolmer
        else:
            raise pybamm.OptionError(
                "Inverse kinetics are only implemented for symmetric Butler-Volmer. "
                "Use option {'surface form': 'algebraic'} to use forward kinetics "
                "instead."
            )

    def set_external_circuit_submodel(self):
        """
        Define how the external circuit defines the boundary conditions for the model,
        e.g. (not necessarily constant-) current, voltage, etc
        """
        if self.options["operating mode"] == "current":
            model = pybamm.external_circuit.ExplicitCurrentControl(
                self.param, self.options
            )
        elif self.options["operating mode"] == "voltage":
            model = pybamm.external_circuit.VoltageFunctionControl(
                self.param, self.options
            )
        elif self.options["operating mode"] == "power":
            model = pybamm.external_circuit.PowerFunctionControl(
                self.param, self.options, "algebraic"
            )
        elif self.options["operating mode"] == "differential power":
            model = pybamm.external_circuit.PowerFunctionControl(
                self.param, self.options, "differential"
            )
        elif self.options["operating mode"] == "explicit power":
            model = pybamm.external_circuit.ExplicitPowerControl(
                self.param, self.options
            )
        elif self.options["operating mode"] == "resistance":
            model = pybamm.external_circuit.ResistanceFunctionControl(
                self.param, self.options, "algebraic"
            )
        elif self.options["operating mode"] == "differential resistance":
            model = pybamm.external_circuit.ResistanceFunctionControl(
                self.param, self.options, "differential"
            )
        elif self.options["operating mode"] == "explicit resistance":
            model = pybamm.external_circuit.ExplicitResistanceControl(
                self.param, self.options
            )
        elif self.options["operating mode"] == "CCCV":
            model = pybamm.external_circuit.CCCVFunctionControl(
                self.param, self.options
            )
        elif callable(self.options["operating mode"]):
            model = pybamm.external_circuit.FunctionControl(
                self.param, self.options["operating mode"], self.options
            )
        self.submodels["external circuit"] = model
        self.submodels["discharge and throughput variables"] = (
            pybamm.external_circuit.DischargeThroughput(self.param, self.options)
        )

    def set_transport_efficiency_submodels(self):
        if self.options["transport efficiency"] == "Bruggeman":
            self.submodels["electrolyte transport efficiency"] = (
                pybamm.transport_efficiency.Bruggeman(
                    self.param, "Electrolyte", self.options
                )
            )
            self.submodels["electrode transport efficiency"] = (
                pybamm.transport_efficiency.Bruggeman(
                    self.param, "Electrode", self.options
                )
            )
        elif self.options["transport efficiency"] == "tortuosity factor":
            self.submodels["electrolyte transport efficiency"] = (
                pybamm.transport_efficiency.TortuosityFactor(
                    self.param, "Electrolyte", self.options
                )
            )
            self.submodels["electrode transport efficiency"] = (
                pybamm.transport_efficiency.TortuosityFactor(
                    self.param, "Electrode", self.options
                )
            )
        elif self.options["transport efficiency"] == "ordered packing":
            self.submodels["electrolyte transport efficiency"] = (
                pybamm.transport_efficiency.OrderedPacking(
                    self.param, "Electrolyte", self.options
                )
            )
            self.submodels["electrode transport efficiency"] = (
                pybamm.transport_efficiency.OrderedPacking(
                    self.param, "Electrode", self.options
                )
            )
        elif self.options["transport efficiency"] == "hyperbola of revolution":
            self.submodels["electrolyte transport efficiency"] = (
                pybamm.transport_efficiency.HyperbolaOfRevolution(
                    self.param, "Electrolyte", self.options
                )
            )
            self.submodels["electrode transport efficiency"] = (
                pybamm.transport_efficiency.HyperbolaOfRevolution(
                    self.param, "Electrode", self.options
                )
            )
        elif self.options["transport efficiency"] == "overlapping spheres":
            self.submodels["electrolyte transport efficiency"] = (
                pybamm.transport_efficiency.OverlappingSpheres(
                    self.param, "Electrolyte", self.options
                )
            )
            self.submodels["electrode transport efficiency"] = (
                pybamm.transport_efficiency.OverlappingSpheres(
                    self.param, "Electrode", self.options
                )
            )
        elif self.options["transport efficiency"] == "random overlapping cylinders":
            self.submodels["electrolyte transport efficiency"] = (
                pybamm.transport_efficiency.RandomOverlappingCylinders(
                    self.param, "Electrolyte", self.options
                )
            )
            self.submodels["electrode transport efficiency"] = (
                pybamm.transport_efficiency.RandomOverlappingCylinders(
                    self.param, "Electrode", self.options
                )
            )
        elif self.options["transport efficiency"] == "heterogeneous catalyst":
            self.submodels["electrolyte transport efficiency"] = (
                pybamm.transport_efficiency.HeterogeneousCatalyst(
                    self.param, "Electrolyte", self.options
                )
            )
            self.submodels["electrode transport efficiency"] = (
                pybamm.transport_efficiency.HeterogeneousCatalyst(
                    self.param, "Electrode", self.options
                )
            )
        elif self.options["transport efficiency"] == "cation-exchange membrane":
            self.submodels["electrolyte transport efficiency"] = (
                pybamm.transport_efficiency.CationExchangeMembrane(
                    self.param, "Electrolyte", self.options
                )
            )
            self.submodels["electrode transport efficiency"] = (
                pybamm.transport_efficiency.CationExchangeMembrane(
                    self.param, "Electrode", self.options
                )
            )

    def set_thermal_submodel(self):
        if self.options["thermal"] == "isothermal":
            thermal_submodel = pybamm.thermal.isothermal.Isothermal
        elif self.options["thermal"] == "lumped":
            thermal_submodel = pybamm.thermal.Lumped
        elif self.options["thermal"] == "x-lumped":
            if self.options["dimensionality"] == 0:
                thermal_submodel = pybamm.thermal.Lumped
            elif self.options["dimensionality"] == 1:
                thermal_submodel = pybamm.thermal.pouch_cell.CurrentCollector1D
            elif self.options["dimensionality"] == 2:
                thermal_submodel = pybamm.thermal.pouch_cell.CurrentCollector2D
        elif self.options["thermal"] == "x-full":
            if self.options["dimensionality"] == 0:
                thermal_submodel = pybamm.thermal.pouch_cell.OneDimensionalX

        x_average = getattr(self, "x_average", False)
        self.submodels["thermal"] = thermal_submodel(
            self.param, self.options, x_average
        )

    def set_surface_temperature_submodel(self):
        if self.options["surface temperature"] == "ambient":
            submodel = pybamm.thermal.surface.Ambient
        elif self.options["surface temperature"] == "lumped":
            submodel = pybamm.thermal.surface.Lumped
        self.submodels["surface temperature"] = submodel(self.param, self.options)

    def set_current_collector_submodel(self):
        if self.options["current collector"] in ["uniform"]:
            submodel = pybamm.current_collector.Uniform(self.param)
        elif self.options["current collector"] == "potential pair":
            if self.options["dimensionality"] == 1:
                submodel = pybamm.current_collector.PotentialPair1plus1D(self.param)
            elif self.options["dimensionality"] == 2:
                submodel = pybamm.current_collector.PotentialPair2plus1D(self.param)
        self.submodels["current collector"] = submodel

    def set_interface_utilisation_submodel(self):
        for domain in ["negative", "positive"]:
            Domain = domain.capitalize()
            util = getattr(self.options, domain)["interface utilisation"]
            if util == "full":
                submodel = pybamm.interface_utilisation.Full(
                    self.param, domain, self.options
                )
            elif util == "constant":
                submodel = pybamm.interface_utilisation.Constant(
                    self.param, domain, self.options
                )
            elif util == "current-driven":
                if self.options.electrode_types[domain] == "planar":
                    reaction_loc = "interface"
                elif self.x_average:
                    reaction_loc = "x-average"
                else:
                    reaction_loc = "full electrode"
                submodel = pybamm.interface_utilisation.CurrentDriven(
                    self.param, domain, self.options, reaction_loc
                )
            self.submodels[f"{Domain} interface utilisation"] = submodel

    def set_voltage_variables(self):
        if self.options.negative["particle phases"] == "1":
            # Only one phase, no need to distinguish between
            # "primary" and "secondary"
            phase_n = ""
        else:
            # add a space so that we can use "" or (e.g.) "primary " interchangeably
            # when naming variables
            phase_n = "primary "
        if self.options.positive["particle phases"] == "1":
            phase_p = ""
        else:
            phase_p = "primary "

        ocp_surf_n_av = self.variables[
            f"X-averaged negative electrode {phase_n}open-circuit potential [V]"
        ]
        ocp_surf_p_av = self.variables[
            f"X-averaged positive electrode {phase_p}open-circuit potential [V]"
        ]
        ocp_n_bulk = self.variables[
            f"Negative electrode {phase_n}bulk open-circuit potential [V]"
        ]
        ocp_p_bulk = self.variables[
            f"Positive electrode {phase_p}bulk open-circuit potential [V]"
        ]
        eta_particle_n = self.variables[
            f"Negative {phase_n}particle concentration overpotential [V]"
        ]
        eta_particle_p = self.variables[
            f"Positive {phase_p}particle concentration overpotential [V]"
        ]

        ocv_surf = ocp_surf_p_av - ocp_surf_n_av
        ocv_bulk = ocp_p_bulk - ocp_n_bulk

        eta_particle = eta_particle_p - eta_particle_n

        # overpotentials
        if self.options.electrode_types["negative"] == "planar":
            eta_r_n_av = self.variables[
                "Lithium metal interface reaction overpotential [V]"
            ]
        else:
            eta_r_n_av = self.variables[
                f"X-averaged negative electrode {phase_n}reaction overpotential [V]"
            ]
        eta_r_p_av = self.variables[
            f"X-averaged positive electrode {phase_p}reaction overpotential [V]"
        ]
        eta_r_av = eta_r_p_av - eta_r_n_av

        delta_phi_s_n_av = self.variables[
            "X-averaged negative electrode ohmic losses [V]"
        ]
        delta_phi_s_p_av = self.variables[
            "X-averaged positive electrode ohmic losses [V]"
        ]
        delta_phi_s_av = delta_phi_s_p_av - delta_phi_s_n_av

        # SEI film overpotential
        if self.options.electrode_types["negative"] == "planar":
            eta_sei_n_av = self.variables[
                "Negative electrode SEI film overpotential [V]"
            ]
        else:
            eta_sei_n_av = self.variables[
                f"X-averaged negative electrode {phase_n}SEI film overpotential [V]"
            ]
        eta_sei_p_av = self.variables[
            f"X-averaged positive electrode {phase_p}SEI film overpotential [V]"
        ]
        eta_sei_av = eta_sei_n_av + eta_sei_p_av

        # TODO: add current collector losses to the voltage in 3D

        self.variables.update(
            {
                "Surface open-circuit voltage [V]": ocv_surf,
                "Bulk open-circuit voltage [V]": ocv_bulk,
                "Particle concentration overpotential [V]": eta_particle,
                "X-averaged reaction overpotential [V]": eta_r_av,
                "X-averaged SEI film overpotential [V]": eta_sei_av,
                "X-averaged solid phase ohmic losses [V]": delta_phi_s_av,
            }
        )

        # Battery-wide variables
        V = self.variables["Voltage [V]"]
        eta_e_av = self.variables["X-averaged electrolyte ohmic losses [V]"]
        eta_c_av = self.variables["X-averaged concentration overpotential [V]"]
        num_cells = pybamm.Parameter(
            "Number of cells connected in series to make a battery"
        )
        self.variables.update(
            {
                "Battery open-circuit voltage [V]": ocv_bulk * num_cells,
                "Battery negative electrode bulk open-circuit potential [V]": ocp_n_bulk
                * num_cells,
                "Battery positive electrode bulk open-circuit potential [V]": ocp_p_bulk
                * num_cells,
                "Battery particle concentration overpotential [V]": eta_particle
                * num_cells,
                "Battery negative particle concentration overpotential [V]"
                "": eta_particle_n * num_cells,
                "Battery positive particle concentration overpotential [V]"
                "": eta_particle_p * num_cells,
                "X-averaged battery reaction overpotential [V]": eta_r_av * num_cells,
                "X-averaged battery negative reaction overpotential [V]": eta_r_n_av
                * num_cells,
                "X-averaged battery positive reaction overpotential [V]": eta_r_p_av
                * num_cells,
                "X-averaged battery solid phase ohmic losses [V]": delta_phi_s_av
                * num_cells,
                "X-averaged battery negative solid phase ohmic losses [V]"
                "": delta_phi_s_n_av * num_cells,
                "X-averaged battery positive solid phase ohmic losses [V]"
                "": delta_phi_s_p_av * num_cells,
                "X-averaged battery electrolyte ohmic losses [V]": eta_e_av * num_cells,
                "X-averaged battery concentration overpotential [V]": eta_c_av
                * num_cells,
                "Battery voltage [V]": V * num_cells,
            }
        )

        # Calculate equivalent resistance of an OCV-R Equivalent Circuit Model
        # ECM overvoltage is OCV minus voltage
        v_ecm = ocv_bulk - V

        # Hack to avoid division by zero if i_cc is exactly zero
        # If i_cc is zero, i_cc_not_zero becomes 1. But multiplying by sign(i_cc) makes
        # the local resistance 'zero' (really, it's not defined when i_cc is zero)
        def x_not_zero(x):
            return ((x > 0) + (x < 0)) * x + (x >= 0) * (x <= 0)

        i_cc = self.variables["Current collector current density [A.m-2]"]
        i_cc_not_zero = x_not_zero(i_cc)
        A_cc = self.param.A_cc

        self.variables.update(
            {
                "Local ECM resistance [Ohm]": pybamm.sign(i_cc)
                * v_ecm
                / (i_cc_not_zero * A_cc),
            }
        )

        # Cut-off voltage
        self.events.append(
            pybamm.Event(
                "Minimum voltage [V]",
                V - self.param.voltage_low_cut,
                pybamm.EventType.TERMINATION,
            )
        )
        self.events.append(
            pybamm.Event(
                "Maximum voltage [V]",
                self.param.voltage_high_cut - V,
                pybamm.EventType.TERMINATION,
            )
        )

        # Cut-off open-circuit voltage (for event switch with casadi 'fast with events'
        # mode)
        tol = 0.1
        self.events.append(
            pybamm.Event(
                "Minimum voltage switch [V]",
                V - (self.param.voltage_low_cut - tol),
                pybamm.EventType.SWITCH,
            )
        )
        self.events.append(
            pybamm.Event(
                "Maximum voltage switch [V]",
                V - (self.param.voltage_high_cut + tol),
                pybamm.EventType.SWITCH,
            )
        )

        # Power and resistance
        I = self.variables["Current [A]"]
        I_not_zero = x_not_zero(I)
        self.variables.update(
            {
                "Terminal power [W]": I * V,
                "Power [W]": I * V,
                "Resistance [Ohm]": pybamm.sign(I) * V / I_not_zero,
            }
        )

    def set_degradation_variables(self):
        """
        Set variables that quantify degradation.
        This function is overriden by the base battery models
        """
        pass

    def set_soc_variables(self):
        """
        Set variables relating to the state of charge.
        This function is overriden by the base battery models
        """
        pass

    def save_model(self, filename=None, mesh=None, variables=None):
        """
        Write out a discretised model to a JSON file

        Parameters
        ----------
        filename: str, optional
        The desired name of the JSON file. If no name is provided, one will be created
        based on the model name, and the current datetime.
        """
        if variables and not mesh:
            raise ValueError(
                "Serialisation: Please provide the mesh if variables are required"
            )

        Serialise().save_model(self, filename=filename, mesh=mesh, variables=variables)<|MERGE_RESOLUTION|>--- conflicted
+++ resolved
@@ -1,7 +1,6 @@
 #
 # Base battery model class
 #
-from __future__ import annotations
 import pybamm
 from functools import cached_property
 
@@ -16,30 +15,6 @@
         return False
     else:
         return val > 0
-
-
-def _ensure_tuple(value: str | tuple[str]) -> tuple | None:
-    """
-    Ensure the input value is returned as a tuple.
-
-    Parameters
-    ----------
-    value : str or tuple
-        The input value to ensure as a tuple.
-
-    Returns
-    -------
-    tuple or None
-        The input value as a tuple, or None if the input is not a string or tuple.
-    """
-    return (
-        (value,)
-        if isinstance(value, str)
-        else value
-        if isinstance(value, tuple)
-        else None
-    )
-
 
 class BatteryModelOptions(pybamm.FuzzyDict):
     """
@@ -581,15 +556,12 @@
                     "Particle shape must be 'spherical' for particle-size distribution"
                     " submodels."
                 )
-<<<<<<< HEAD
             if "none" not in options["SEI"]:
                 raise NotImplementedError(
                     "SEI submodels do not yet support particle-size distributions."
                 )
             if "true" in options["stress-induced diffusion"]:
-=======
-            if options["stress-induced diffusion"] == "true":
->>>>>>> 414b9181
+
                 raise NotImplementedError(
                     "stress-induced diffusion cannot yet be included in "
                     "particle-size distributions."
