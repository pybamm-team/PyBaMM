--- conflicted
+++ resolved
@@ -321,9 +321,6 @@
                 {k: v for k, v in domains.items() if (k in higher_dimensions)}
             )
             matrix = kron(eye(higher_repeats), int_matrix)
-<<<<<<< HEAD
-        return pybamm.Matrix(csr_matrix(matrix))
-=======
         # generate full matrix from the submatrix
         # Convert to csr_matrix so that we can take the index (row-slicing), which is
         # not supported by the default kron format
@@ -338,7 +335,6 @@
             else:
                 matrix = matrix * submesh.length
         return matrix
->>>>>>> bb281502
 
     def indefinite_integral(self, child, discretised_child, direction):
         """Implementation of the indefinite integral operator."""
