#
# Finite Volume discretisation class
#
import pybamm

from scipy.sparse import (
    diags,
    spdiags,
    eye,
    kron,
    csr_matrix,
    vstack,
    hstack,
    lil_matrix,
    coo_matrix,
)
import numpy as np


class FiniteVolume(pybamm.SpatialMethod):
    """
    A class which implements the steps specific to the finite volume method during
    discretisation.

    For broadcast and mass_matrix, we follow the default behaviour from SpatialMethod.

    Parameters
    ----------
    options : dict-like, optional
        A dictionary of options to be passed to the spatial method. The only option
        currently available is "extrapolation", which has options for "order" and "use_bcs".
        It sets the order separately for `pybamm.BoundaryValue` and `pybamm.BoundaryGradient`.
        Default is "linear" for the value and quadratic for the gradient.
    """

    def __init__(self, options=None):
        super().__init__(options)

    def build(self, mesh):
        super().build(mesh)

        # add npts_for_broadcast to mesh domains for this particular discretisation
        for dom in mesh.keys():
            mesh[dom].npts_for_broadcast_to_nodes = mesh[dom].npts

    def spatial_variable(self, symbol):
        """
        Creates a discretised spatial variable compatible with
        the FiniteVolume method.

        Parameters
        ----------
        symbol : :class:`pybamm.SpatialVariable`
            The spatial variable to be discretised.

        Returns
        -------
        :class:`pybamm.Vector`
            Contains the discretised spatial variable
        """
        symbol_mesh = self.mesh[symbol.domain]
        repeats = self._get_auxiliary_domain_repeats(symbol.domains)
        if symbol.evaluates_on_edges("primary"):
            entries = np.tile(symbol_mesh.edges, repeats)
        else:
            entries = np.tile(symbol_mesh.nodes, repeats)
        return pybamm.Vector(entries, domains=symbol.domains)

    def gradient(self, symbol, discretised_symbol, boundary_conditions):
        """Matrix-vector multiplication to implement the gradient operator.
        See :meth:`pybamm.SpatialMethod.gradient`
        """
        # Discretise symbol
        domain = symbol.domain

        # Add Dirichlet boundary conditions, if defined
        if symbol in boundary_conditions:
            bcs = boundary_conditions[symbol]
            if any(bc[1] == "Dirichlet" for bc in bcs.values()):
                # add ghost nodes and update domain
                discretised_symbol, domain = self.add_ghost_nodes(
                    symbol, discretised_symbol, bcs
                )

        # note in 1D cartesian, cylindrical and spherical grad are the same
        gradient_matrix = self.gradient_matrix(domain, symbol.domains)

        # Multiply by gradient matrix
        out = gradient_matrix @ discretised_symbol

        # Add Neumann boundary conditions, if defined
        if symbol in boundary_conditions:
            bcs = boundary_conditions[symbol]
            if any(bc[1] == "Neumann" for bc in bcs.values()):
                out = self.add_neumann_values(symbol, out, bcs, domain)

        return out

    def gradient_matrix(self, domain, domains):
        """
        Gradient matrix for finite volumes in the appropriate domain.
        Equivalent to grad(y) = (y[1:] - y[:-1])/dx

        Parameters
        ----------
        domains : list
            The domain in which to compute the gradient matrix, including ghost nodes

        Returns
        -------
        :class:`pybamm.Matrix`
            The (sparse) finite volume gradient matrix for the domain
        """
        # Create appropriate submesh by combining submeshes in primary domain
        submesh = self.mesh[domain]

        # Create 1D matrix using submesh
        n = submesh.npts
        e = 1 / submesh.d_nodes
        sub_matrix = diags([-e, e], [0, 1], shape=(n - 1, n))

        # number of repeats
        second_dim_repeats = self._get_auxiliary_domain_repeats(domains)

        # generate full matrix from the submatrix
        # Convert to csr_matrix so that we can take the index (row-slicing), which is
        # not supported by the default kron format
        # Note that this makes column-slicing inefficient, but this should not be an
        # issue
        matrix = csr_matrix(kron(eye(second_dim_repeats), sub_matrix))

        return pybamm.Matrix(matrix)

    def divergence(self, symbol, discretised_symbol, boundary_conditions):
        """Matrix-vector multiplication to implement the divergence operator.
        See :meth:`pybamm.SpatialMethod.divergence`
        """
        submesh = self.mesh[symbol.domain]

        divergence_matrix = self.divergence_matrix(symbol.domains)

        # check coordinate system
        if submesh.coord_sys in ["cylindrical polar", "spherical polar"]:
            second_dim_repeats = self._get_auxiliary_domain_repeats(symbol.domains)
            # create np.array of repeated submesh.edges
            r_edges_numpy = np.kron(np.ones(second_dim_repeats), submesh.edges)
            r_edges = pybamm.Vector(r_edges_numpy)
            if submesh.coord_sys == "spherical polar":
                out = divergence_matrix @ ((r_edges**2) * discretised_symbol)
            elif submesh.coord_sys == "cylindrical polar":
                out = divergence_matrix @ (r_edges * discretised_symbol)
        else:
            out = divergence_matrix @ discretised_symbol

        return out

    def divergence_matrix(self, domains):
        """
        Divergence matrix for finite volumes in the appropriate domain.
        Equivalent to div(N) = (N[1:] - N[:-1])/dx

        Parameters
        ----------
        domains : dict
            The domain(s) and auxiliary domain in which to compute the divergence matrix

        Returns
        -------
        :class:`pybamm.Matrix`
            The (sparse) finite volume divergence matrix for the domain
        """
        # Create appropriate submesh by combining submeshes in domain
        submesh = self.mesh[domains["primary"]]

        # check coordinate system
        if submesh.coord_sys in ["cylindrical polar", "spherical polar"]:
            r_edges_left = submesh.edges[:-1]
            r_edges_right = submesh.edges[1:]
            if submesh.coord_sys == "spherical polar":
                d_edges = (r_edges_right**3 - r_edges_left**3) / 3
            elif submesh.coord_sys == "cylindrical polar":
                d_edges = (r_edges_right**2 - r_edges_left**2) / 2
        else:
            d_edges = submesh.d_edges

        e = 1 / d_edges

        # Create matrix using submesh
        n = submesh.npts + 1
        sub_matrix = diags([-e, e], [0, 1], shape=(n - 1, n))

        # repeat matrix for each node in secondary dimensions
        second_dim_repeats = self._get_auxiliary_domain_repeats(domains)
        # generate full matrix from the submatrix
        # Convert to csr_matrix so that we can take the index (row-slicing), which is
        # not supported by the default kron format
        # Note that this makes column-slicing inefficient, but this should not be an
        # issue
        matrix = csr_matrix(kron(eye(second_dim_repeats), sub_matrix))
        return pybamm.Matrix(matrix)

    def laplacian(self, symbol, discretised_symbol, boundary_conditions):
        """
        Laplacian operator, implemented as div(grad(.))
        See :meth:`pybamm.SpatialMethod.laplacian`
        """
        grad = self.gradient(symbol, discretised_symbol, boundary_conditions)
        return self.divergence(grad, grad, boundary_conditions)

    def integral(self, child, discretised_child, integration_dimension):
        """Vector-vector dot product to implement the integral operator."""
        integration_vector = self.definite_integral_matrix(
            child, integration_dimension=integration_dimension
        )
        out = integration_vector @ discretised_child

        return out

    def definite_integral_matrix(
        self, child, vector_type="row", integration_dimension="primary"
    ):
        """
        Matrix for finite-volume implementation of the definite integral in the
        primary dimension

        .. math::
            I = \\int_{a}^{b}\\!f(s)\\,ds

        for where :math:`a` and :math:`b` are the left-hand and right-hand boundaries of
        the domain respectively

        Parameters
        ----------
        child : :class:`pybamm.Symbol`
            The symbol being integrated
        vector_type : str, optional
            Whether to return a row or column vector in the primary dimension
            (default is row)
        integration_dimension : str, optional
            The dimension in which to integrate (default is "primary")

        Returns
        -------
        :class:`pybamm.Matrix`
            The finite volume integral matrix for the domain
        """
        domains = child.domains
        if vector_type != "row" and integration_dimension != "primary":
            raise NotImplementedError(
                f"Integral in {integration_dimension} vector only implemented in 'row' form"
            )

        domain = child.domains[integration_dimension]
        submesh = self.mesh[domain]

        # check coordinate system
        if submesh.coord_sys in ["cylindrical polar", "spherical polar"]:
            r_edges_left = submesh.edges[:-1]
            r_edges_right = submesh.edges[1:]
            if submesh.coord_sys == "spherical polar":
                d_edges = 4 * np.pi * (r_edges_right**3 - r_edges_left**3) / 3
            elif submesh.coord_sys == "cylindrical polar":
                d_edges = 2 * np.pi * (r_edges_right**2 - r_edges_left**2) / 2
        else:
            d_edges = submesh.d_edges
        possible_dimensions = ["primary", "secondary", "tertiary", "quaternary"]
        if integration_dimension == "primary":
            # Create appropriate submesh by combining submeshes in domain
            submesh = self.mesh[domains["primary"]]

            # Create vector of ones for primary domain submesh

            if vector_type == "row":
                d_edges = d_edges[np.newaxis, :]
            elif vector_type == "column":
                d_edges = d_edges[:, np.newaxis]

            # repeat matrix for each node in secondary dimensions
            second_dim_repeats = self._get_auxiliary_domain_repeats(domains)
            # generate full matrix from the submatrix
            matrix = kron(eye(second_dim_repeats), d_edges)
        elif integration_dimension in possible_dimensions[1:]:
            this_dimension_index = possible_dimensions.index(integration_dimension)
            # get lower dimensions and the corresponding domains, i.e. if integration_dimension is "secondary",
            # lower_dimensions is ["primary"] and lower_domains is [child.domains["primary"]]
            lower_dimensions = possible_dimensions[:this_dimension_index]
            lower_domains = [child.domains[dimension] for dimension in lower_dimensions]
            # get higher dimensions, i.e. if integration_dimension is "secondary",
            # higher_dimensions is ["tertiary", "quaternary"]
            higher_dimensions = possible_dimensions[this_dimension_index + 1 :]
            n_lower_pts = 1
            #  Lower dimensions should be repeated, so add them to the eye matrix
            for lower_domain, lower_dimension in zip(lower_domains, lower_dimensions):
                lower_submesh = self.mesh[lower_domain]
                if child.evaluates_on_edges(lower_dimension):
                    n_lower_pts *= lower_submesh.npts + 1
                else:
                    n_lower_pts *= lower_submesh.npts
            int_matrix = hstack([d_edge * eye(n_lower_pts) for d_edge in d_edges])
            # Higher dimensions should be tiled, so repeat the matrix for each higher dimension.
            higher_repeats = self._get_auxiliary_domain_repeats(
                {k: v for k, v in domains.items() if (k in higher_dimensions)}
<<<<<<< HEAD
            )
            matrix = kron(eye(higher_repeats), int_matrix)
        else:
            raise ValueError(
                f"Invalid integration dimension: {integration_dimension}. Only {possible_dimensions} are supported."
            )
=======
            )
            matrix = kron(eye(higher_repeats), int_matrix)
>>>>>>> bccb13eb
        return pybamm.Matrix(csr_matrix(matrix))

    def indefinite_integral(self, child, discretised_child, direction):
        """Implementation of the indefinite integral operator."""

        # Different integral matrix depending on whether the integrand evaluates on
        # edges or nodes
        if child.evaluates_on_edges("primary"):
            integration_matrix = self.indefinite_integral_matrix_edges(
                child.domains, direction
            )
        else:
            # Check coordinate system is not cylindrical or spherical polar for
            # the case where child evaluates on edges
            # If it becomes necessary to implement this, will need to think about what
            # the cylindrical/spherical polar indefinite integral should be
            submesh = self.mesh[child.domain]
            if submesh.coord_sys in ["cylindrical polar", "spherical polar"]:
                raise NotImplementedError(
                    f"Indefinite integral on a {submesh.coord_sys} domain is not "
                    "implemented"
                )
            integration_matrix = self.indefinite_integral_matrix_nodes(
                child.domains, direction
            )

        # Don't need to check for cylindrical/spherical domains as we have ruled
        # these out in the case that involves integrating a divergence
        # (child evaluates on nodes)
        out = integration_matrix @ discretised_child

        out.copy_domains(child)

        return out

    def indefinite_integral_matrix_edges(self, domains, direction):
        """
        Matrix for finite-volume implementation of the indefinite integral where the
        integrand is evaluated on mesh edges (shape (n+1, 1)).
        The integral will then be evaluated on mesh nodes (shape (n, 1)).

        Parameters
        ----------
        domains : dict
            The domain(s) and auxiliary domains of integration
        direction : str
            The direction of integration (forward or backward). See notes.

        Returns
        -------
        :class:`pybamm.Matrix`
            The finite volume integral matrix for the domain

        Notes
        -----

        **Forward integral**

        .. math::
            F(x) = \\int_0^x\\!f(u)\\,du

        The indefinite integral must satisfy the following conditions:

        - :math:`F(0) = 0`
        - :math:`f(x) = \\frac{dF}{dx}`

        or, in discrete form,

        - `BoundaryValue(F, "left") = 0`, i.e. :math:`3*F_0 - F_1 = 0`
        - :math:`f_{i+1/2} = (F_{i+1} - F_i) / dx_{i+1/2}`

        Hence we must have

        - :math:`F_0 = du_{1/2} * f_{1/2} / 2`
        - :math:`F_{i+1} = F_i + du_{i+1/2} * f_{i+1/2}`

        Note that :math:`f_{-1/2}` and :math:`f_{end+1/2}` are included in the discrete
        integrand vector `f`, so we add a column of zeros at each end of the
        indefinite integral matrix to ignore these.

        **Backward integral**

        .. math::
            F(x) = \\int_x^{end}\\!f(u)\\,du

        The indefinite integral must satisfy the following conditions:

        - :math:`F(end) = 0`
        - :math:`f(x) = -\\frac{dF}{dx}`

        or, in discrete form,

        - `BoundaryValue(F, "right") = 0`, i.e. :math:`3*F_{end} - F_{end-1} = 0`
        - :math:`f_{i+1/2} = -(F_{i+1} - F_i) / dx_{i+1/2}`

        Hence we must have

        - :math:`F_{end} = du_{end+1/2} * f_{end-1/2} / 2`
        - :math:`F_{i-1} = F_i + du_{i-1/2} * f_{i-1/2}`

        Note that :math:`f_{-1/2}` and :math:`f_{end+1/2}` are included in the discrete
        integrand vector `f`, so we add a column of zeros at each end of the
        indefinite integral matrix to ignore these.
        """

        # Create appropriate submesh by combining submeshes in domain
        submesh = self.mesh[domains["primary"]]
        n = submesh.npts
        second_dim_repeats = self._get_auxiliary_domain_repeats(domains)

        du_n = submesh.d_nodes
        if direction == "forward":
            du_entries = [du_n] * (n - 1)
            offset = -np.arange(1, n, 1)
            main_integral_matrix = spdiags(du_entries, offset, n, n - 1)
            bc_offset_matrix = lil_matrix((n, n - 1))
            bc_offset_matrix[:, 0] = du_n[0] / 2
        elif direction == "backward":
            du_entries = [du_n] * (n + 1)
            offset = np.arange(n, -1, -1)
            main_integral_matrix = spdiags(du_entries, offset, n, n - 1)
            bc_offset_matrix = lil_matrix((n, n - 1))
            bc_offset_matrix[:, -1] = du_n[-1] / 2
        sub_matrix = main_integral_matrix + bc_offset_matrix
        # add a column of zeros at each end
        zero_col = csr_matrix((n, 1))
        sub_matrix = hstack([zero_col, sub_matrix, zero_col])
        # Convert to csr_matrix so that we can take the index (row-slicing), which is
        # not supported by the default kron format
        # Note that this makes column-slicing inefficient, but this should not be an
        # issue
        matrix = csr_matrix(kron(eye(second_dim_repeats), sub_matrix))

        return pybamm.Matrix(matrix)

    def indefinite_integral_matrix_nodes(self, domains, direction):
        """
        Matrix for finite-volume implementation of the (backward) indefinite integral
        where the integrand is evaluated on mesh nodes (shape (n, 1)).
        The integral will then be evaluated on mesh edges (shape (n+1, 1)).
        This is just a straightforward (backward) cumulative sum of the integrand

        Parameters
        ----------
        domains : dict
            The domain(s) and auxiliary domains of integration
        direction : str
            The direction of integration (forward or backward)

        Returns
        -------
        :class:`pybamm.Matrix`
            The finite volume integral matrix for the domain
        """

        # Create appropriate submesh by combining submeshes in domain
        submesh = self.mesh[domains["primary"]]
        n = submesh.npts
        second_dim_repeats = self._get_auxiliary_domain_repeats(domains)

        du_n = submesh.d_edges
        du_entries = [du_n] * n
        if direction == "forward":
            offset = -np.arange(1, n + 1, 1)  # from -1 down to -n
        elif direction == "backward":
            offset = np.arange(n - 1, -1, -1)  # from n-1 down to 0
        sub_matrix = spdiags(du_entries, offset, n + 1, n)
        # Convert to csr_matrix so that we can take the index (row-slicing), which is
        # not supported by the default kron format
        # Note that this makes column-slicing inefficient, but this should not be an
        # issue
        matrix = csr_matrix(kron(eye(second_dim_repeats), sub_matrix))

        return pybamm.Matrix(matrix)

    def delta_function(self, symbol, discretised_symbol):
        """
        Delta function. Implemented as a vector whose only non-zero element is the
        first (if symbol.side = "left") or last (if symbol.side = "right"), with
        appropriate value so that the integral of the delta function across the whole
        domain is the same as the integral of the discretised symbol across the whole
        domain.

        See :meth:`pybamm.SpatialMethod.delta_function`
        """
        # Find the number of submeshes
        submesh = self.mesh[symbol.domain]

        prim_pts = submesh.npts
        second_dim_repeats = self._get_auxiliary_domain_repeats(symbol.domains)

        # Create submatrix to compute delta function as a flux
        if symbol.side == "left":
            dx = submesh.d_nodes[0]
            sub_matrix = csr_matrix(([1], ([0], [0])), shape=(prim_pts, 1))
        elif symbol.side == "right":
            dx = submesh.d_nodes[-1]
            sub_matrix = csr_matrix(([1], ([prim_pts - 1], [0])), shape=(prim_pts, 1))

        # Calculate domain width, to make sure that the integral of the delta function
        # is the same as the integral of the child
        domain_width = submesh.edges[-1] - submesh.edges[0]
        # Generate full matrix from the submatrix
        # Convert to csr_matrix so that we can take the index (row-slicing), which is
        # not supported by the default kron format
        # Note that this makes column-slicing inefficient, but this should not be an
        # issue
        matrix = kron(eye(second_dim_repeats), sub_matrix).toarray()

        # Return delta function, keep domains
        delta_fn = pybamm.Matrix(domain_width / dx * matrix) * discretised_symbol
        delta_fn.copy_domains(symbol)

        return delta_fn

    def internal_neumann_condition(
        self, left_symbol_disc, right_symbol_disc, left_mesh, right_mesh
    ):
        """
        A method to find the internal Neumann conditions between two symbols
        on adjacent subdomains.

        Parameters
        ----------
        left_symbol_disc : :class:`pybamm.Symbol`
            The discretised symbol on the left subdomain
        right_symbol_disc : :class:`pybamm.Symbol`
            The discretised symbol on the right subdomain
        left_mesh : list
            The mesh on the left subdomain
        right_mesh : list
            The mesh on the right subdomain
        """

        left_npts = left_mesh.npts
        right_npts = right_mesh.npts

        second_dim_repeats = self._get_auxiliary_domain_repeats(
            left_symbol_disc.domains
        )

        if second_dim_repeats != self._get_auxiliary_domain_repeats(
            right_symbol_disc.domains
        ):
            raise pybamm.DomainError(
                """Number of secondary points in subdomains do not match"""
            )

        left_sub_matrix = np.zeros((1, left_npts))
        left_sub_matrix[0][left_npts - 1] = 1
        left_matrix = pybamm.Matrix(
            csr_matrix(kron(eye(second_dim_repeats), left_sub_matrix))
        )

        right_sub_matrix = np.zeros((1, right_npts))
        right_sub_matrix[0][0] = 1
        right_matrix = pybamm.Matrix(
            csr_matrix(kron(eye(second_dim_repeats), right_sub_matrix))
        )

        # Finite volume derivative
        # Remove domains to avoid clash
        dx = right_mesh.nodes[0] - left_mesh.nodes[-1]
        dy_r = (right_matrix / dx) @ right_symbol_disc
        dy_r.clear_domains()
        dy_l = (left_matrix / dx) @ left_symbol_disc
        dy_l.clear_domains()

        return dy_r - dy_l

    def add_ghost_nodes(self, symbol, discretised_symbol, bcs):
        """
        Add ghost nodes to a symbol.

        For Dirichlet bcs, for a boundary condition "y = a at the left-hand boundary",
        we concatenate a ghost node to the start of the vector y with value "2*a - y1"
        where y1 is the value of the first node.
        Similarly for the right-hand boundary condition.

        For Neumann bcs no ghost nodes are added. Instead, the exact value provided
        by the boundary condition is used at the cell edge when calculating the
        gradient (see :meth:`pybamm.FiniteVolume.add_neumann_values`).

        Parameters
        ----------
        symbol : :class:`pybamm.SpatialVariable`
            The variable to be discretised
        discretised_symbol : :class:`pybamm.Vector`
            Contains the discretised variable
        bcs : dict of tuples (:class:`pybamm.Scalar`, str)
            Dictionary (with keys "left" and "right") of boundary conditions. Each
            boundary condition consists of a value and a flag indicating its type
            (e.g. "Dirichlet")

        Returns
        -------
        :class:`pybamm.Symbol`
            `Matrix @ discretised_symbol + bcs_vector`. When evaluated, this gives the
            discretised_symbol, with appropriate ghost nodes concatenated at each end.

        """
        # get relevant grid points
        domain = symbol.domain
        submesh = self.mesh[domain]

        # Prepare sizes and empty bcs_vector
        n = submesh.npts
        second_dim_repeats = self._get_auxiliary_domain_repeats(symbol.domains)

        # Catch if no boundary conditions are defined
        if "left" not in bcs.keys() and "right" not in bcs.keys():
            raise ValueError(f"No boundary conditions have been provided for {symbol}")

        # Allow to only pass one boundary condition (for upwind/downwind)
        lbc_value, lbc_type = bcs.get("left", (None, None))
        rbc_value, rbc_type = bcs.get("right", (None, None))

        # Add ghost node(s) to domain where necessary and count number of
        # Dirichlet boundary conditions
        n_bcs = 0
        if lbc_type == "Dirichlet":
            domain = [domain[0] + "_left ghost cell", *domain]
            n_bcs += 1
        if rbc_type == "Dirichlet":
            domain = [*domain, domain[-1] + "_right ghost cell"]
            n_bcs += 1

        # Calculate values for ghost nodes for any Dirichlet boundary conditions
        if lbc_type == "Dirichlet":
            lbc_sub_matrix = coo_matrix(([1], ([0], [0])), shape=(n + n_bcs, 1))
            lbc_matrix = csr_matrix(kron(eye(second_dim_repeats), lbc_sub_matrix))
            if lbc_value.evaluates_to_number():
                left_ghost_constant = (
                    2 * lbc_value * pybamm.Vector(np.ones(second_dim_repeats))
                )
            else:
                left_ghost_constant = 2 * lbc_value
            lbc_vector = pybamm.Matrix(lbc_matrix) @ left_ghost_constant
        elif lbc_type in ["Neumann", None]:
            lbc_vector = pybamm.Vector(np.zeros((n + n_bcs) * second_dim_repeats))
        else:
            raise ValueError(
                f"boundary condition must be Dirichlet or Neumann, not '{lbc_type}'"
            )

        if rbc_type == "Dirichlet":
            rbc_sub_matrix = coo_matrix(
                ([1], ([n + n_bcs - 1], [0])), shape=(n + n_bcs, 1)
            )
            rbc_matrix = csr_matrix(kron(eye(second_dim_repeats), rbc_sub_matrix))
            if rbc_value.evaluates_to_number():
                right_ghost_constant = (
                    2 * rbc_value * pybamm.Vector(np.ones(second_dim_repeats))
                )
            else:
                right_ghost_constant = 2 * rbc_value
            rbc_vector = pybamm.Matrix(rbc_matrix) @ right_ghost_constant
        elif rbc_type in ["Neumann", None]:
            rbc_vector = pybamm.Vector(np.zeros((n + n_bcs) * second_dim_repeats))
        else:
            raise ValueError(
                f"boundary condition must be Dirichlet or Neumann, not '{rbc_type}'"
            )

        bcs_vector = lbc_vector + rbc_vector
        # Need to match the domain. E.g. in the case of the boundary condition
        # on the particle, the gradient has domain particle but the bcs_vector
        # has domain electrode, since it is a function of the macroscopic variables
        bcs_vector.copy_domains(discretised_symbol)

        # Make matrix to calculate ghost nodes
        # coo_matrix takes inputs (data, (row, col)) and puts data[i] at the point
        # (row[i], col[i]) for each index of data.
        if lbc_type == "Dirichlet":
            left_ghost_vector = coo_matrix(([-1], ([0], [0])), shape=(1, n))
        else:
            left_ghost_vector = None
        if rbc_type == "Dirichlet":
            right_ghost_vector = coo_matrix(([-1], ([0], [n - 1])), shape=(1, n))
        else:
            right_ghost_vector = None
        sub_matrix = vstack([left_ghost_vector, eye(n), right_ghost_vector])

        # repeat matrix for secondary dimensions
        # Convert to csr_matrix so that we can take the index (row-slicing), which is
        # not supported by the default kron format
        # Note that this makes column-slicing inefficient, but this should not be an
        # issue
        matrix = csr_matrix(kron(eye(second_dim_repeats), sub_matrix))

        new_symbol = pybamm.Matrix(matrix) @ discretised_symbol + bcs_vector

        return new_symbol, domain

    def add_neumann_values(self, symbol, discretised_gradient, bcs, domain):
        """
        Add the known values of the gradient from Neumann boundary conditions to
        the discretised gradient.

        Dirichlet bcs are implemented using ghost nodes, see
        :meth:`pybamm.FiniteVolume.add_ghost_nodes`.

        Parameters
        ----------
        symbol : :class:`pybamm.SpatialVariable`
            The variable to be discretised
        discretised_gradient : :class:`pybamm.Vector`
            Contains the discretised gradient of symbol
        bcs : dict of tuples (:class:`pybamm.Scalar`, str)
            Dictionary (with keys "left" and "right") of boundary conditions. Each
            boundary condition consists of a value and a flag indicating its type
            (e.g. "Dirichlet")
        domain : list of strings
            The domain of the gradient of the symbol (may include ghost nodes)

        Returns
        -------
        :class:`pybamm.Symbol`
            `Matrix @ discretised_gradient + bcs_vector`. When evaluated, this gives the
            discretised_gradient, with the values of the Neumann boundary conditions
            concatenated at each end (if given).

        """
        # get relevant grid points
        submesh = self.mesh[domain]

        # Prepare sizes and empty bcs_vector
        n = submesh.npts - 1
        second_dim_repeats = self._get_auxiliary_domain_repeats(symbol.domains)

        lbc_value, lbc_type = bcs["left"]
        rbc_value, rbc_type = bcs["right"]

        # Count number of Neumann boundary conditions
        n_bcs = 0
        if lbc_type == "Neumann":
            n_bcs += 1
        if rbc_type == "Neumann":
            n_bcs += 1

        # Add any values from Neumann boundary conditions to the bcs vector
        if lbc_type == "Neumann" and lbc_value != 0:
            lbc_sub_matrix = coo_matrix(([1], ([0], [0])), shape=(n + n_bcs, 1))
            lbc_matrix = csr_matrix(kron(eye(second_dim_repeats), lbc_sub_matrix))
            if lbc_value.evaluates_to_number():
                left_bc = lbc_value * pybamm.Vector(np.ones(second_dim_repeats))
            else:
                left_bc = lbc_value
            lbc_vector = pybamm.Matrix(lbc_matrix) @ left_bc
        elif lbc_type == "Dirichlet" or (lbc_type == "Neumann" and lbc_value == 0):
            lbc_vector = pybamm.Vector(np.zeros((n + n_bcs) * second_dim_repeats))
        else:
            raise ValueError(
                f"boundary condition must be Dirichlet or Neumann, not '{rbc_type}'"
            )
        if rbc_type == "Neumann" and rbc_value != 0:
            rbc_sub_matrix = coo_matrix(
                ([1], ([n + n_bcs - 1], [0])), shape=(n + n_bcs, 1)
            )
            rbc_matrix = csr_matrix(kron(eye(second_dim_repeats), rbc_sub_matrix))
            if rbc_value.evaluates_to_number():
                right_bc = rbc_value * pybamm.Vector(np.ones(second_dim_repeats))
            else:
                right_bc = rbc_value
            rbc_vector = pybamm.Matrix(rbc_matrix) @ right_bc
        elif rbc_type == "Dirichlet" or (rbc_type == "Neumann" and rbc_value == 0):
            rbc_vector = pybamm.Vector(np.zeros((n + n_bcs) * second_dim_repeats))
        else:
            raise ValueError(
                f"boundary condition must be Dirichlet or Neumann, not '{rbc_type}'"
            )

        bcs_vector = lbc_vector + rbc_vector
        # Need to match the domain. E.g. in the case of the boundary condition
        # on the particle, the gradient has domain particle but the bcs_vector
        # has domain electrode, since it is a function of the macroscopic variables
        bcs_vector.copy_domains(discretised_gradient)

        # Make matrix which makes "gaps" in the the discretised gradient into
        # which the known Neumann values will be added. E.g. in 1D if the left
        # boundary condition is Dirichlet and the right Neumann, this matrix will
        # act to append a zero to the end of the discretised gradient
        if lbc_type == "Neumann":
            left_vector = csr_matrix((1, n))
        else:
            left_vector = None
        if rbc_type == "Neumann":
            right_vector = csr_matrix((1, n))
        else:
            right_vector = None
        sub_matrix = vstack([left_vector, eye(n), right_vector])

        # repeat matrix for secondary dimensions
        # Convert to csr_matrix so that we can take the index (row-slicing), which is
        # not supported by the default kron format
        # Note that this makes column-slicing inefficient, but this should not be an
        # issue
        matrix = csr_matrix(kron(eye(second_dim_repeats), sub_matrix))

        new_gradient = pybamm.Matrix(matrix) @ discretised_gradient + bcs_vector

        return new_gradient

    def boundary_value_or_flux(self, symbol, discretised_child, bcs=None):
        """
        Uses extrapolation to get the boundary value or flux of a variable in the
        Finite Volume Method.

        See :meth:`pybamm.SpatialMethod.boundary_value`
        """

        # Find the number of submeshes
        submesh = self.mesh[discretised_child.domain]

        prim_pts = submesh.npts
        repeats = self._get_auxiliary_domain_repeats(discretised_child.domains)

        if bcs is None:
            bcs = {}

        extrap_order_gradient = self.options["extrapolation"]["order"]["gradient"]
        extrap_order_value = self.options["extrapolation"]["order"]["value"]
        use_bcs = self.options["extrapolation"]["use bcs"]

        nodes = submesh.nodes
        edges = submesh.edges

        dx0 = nodes[0] - edges[0]
        dx1 = submesh.d_nodes[0]
        dx2 = submesh.d_nodes[1]

        dxN = edges[-1] - nodes[-1]
        dxNm1 = submesh.d_nodes[-1]
        dxNm2 = submesh.d_nodes[-2]

        child = symbol.child

        # Create submatrix to compute boundary values or fluxes
        # Derivation of extrapolation formula can be found at:
        # https://github.com/Scottmar93/extrapolation-coefficents/tree/master
        if isinstance(symbol, pybamm.BoundaryValue):
            if use_bcs and pybamm.has_bc_of_form(child, symbol.side, bcs, "Dirichlet"):
                # just use the value from the bc: f(x*)
                sub_matrix = csr_matrix((1, prim_pts))
                additive = bcs[child][symbol.side][0]

            elif symbol.side == "left":
                if extrap_order_value == "linear":
                    # to find value at x* use formula:
                    # f(x*) = f_1 - (dx0 / dx1) (f_2 - f_1)

                    if use_bcs and pybamm.has_bc_of_form(
                        child, symbol.side, bcs, "Neumann"
                    ):
                        sub_matrix = csr_matrix(([1], ([0], [0])), shape=(1, prim_pts))

                        additive = -dx0 * bcs[child][symbol.side][0]

                    else:
                        sub_matrix = csr_matrix(
                            ([1 + (dx0 / dx1), -(dx0 / dx1)], ([0, 0], [0, 1])),
                            shape=(1, prim_pts),
                        )
                        additive = pybamm.Scalar(0)

                elif extrap_order_value == "quadratic":
                    if use_bcs and pybamm.has_bc_of_form(
                        child, symbol.side, bcs, "Neumann"
                    ):
                        a = (dx0 + dx1) ** 2 / (dx1 * (2 * dx0 + dx1))
                        b = -(dx0**2) / (2 * dx0 * dx1 + dx1**2)
                        alpha = -(dx0 * (dx0 + dx1)) / (2 * dx0 + dx1)

                        sub_matrix = csr_matrix(
                            ([a, b], ([0, 0], [0, 1])), shape=(1, prim_pts)
                        )
                        additive = alpha * bcs[child][symbol.side][0]

                    else:
                        a = (dx0 + dx1) * (dx0 + dx1 + dx2) / (dx1 * (dx1 + dx2))
                        b = -dx0 * (dx0 + dx1 + dx2) / (dx1 * dx2)
                        c = dx0 * (dx0 + dx1) / (dx2 * (dx1 + dx2))

                        sub_matrix = csr_matrix(
                            ([a, b, c], ([0, 0, 0], [0, 1, 2])), shape=(1, prim_pts)
                        )

                        additive = pybamm.Scalar(0)
                else:
                    raise NotImplementedError

            elif symbol.side == "right":
                if extrap_order_value == "linear":
                    if use_bcs and pybamm.has_bc_of_form(
                        child, symbol.side, bcs, "Neumann"
                    ):
                        # use formula:
                        # f(x*) = fN + dxN * f'(x*)
                        sub_matrix = csr_matrix(
                            ([1], ([0], [prim_pts - 1])), shape=(1, prim_pts)
                        )
                        additive = dxN * bcs[child][symbol.side][0]

                    else:
                        # to find value at x* use formula:
                        # f(x*) = f_N - (dxN / dxNm1) (f_N - f_Nm1)
                        sub_matrix = csr_matrix(
                            (
                                [-(dxN / dxNm1), 1 + (dxN / dxNm1)],
                                ([0, 0], [prim_pts - 2, prim_pts - 1]),
                            ),
                            shape=(1, prim_pts),
                        )
                        additive = pybamm.Scalar(0)
                elif extrap_order_value == "quadratic":
                    if use_bcs and pybamm.has_bc_of_form(
                        child, symbol.side, bcs, "Neumann"
                    ):
                        a = (dxN + dxNm1) ** 2 / (dxNm1 * (2 * dxN + dxNm1))
                        b = -(dxN**2) / (2 * dxN * dxNm1 + dxNm1**2)
                        alpha = dxN * (dxN + dxNm1) / (2 * dxN + dxNm1)
                        sub_matrix = csr_matrix(
                            ([b, a], ([0, 0], [prim_pts - 2, prim_pts - 1])),
                            shape=(1, prim_pts),
                        )

                        additive = alpha * bcs[child][symbol.side][0]

                    else:
                        a = (
                            (dxN + dxNm1)
                            * (dxN + dxNm1 + dxNm2)
                            / (dxNm1 * (dxNm1 + dxNm2))
                        )
                        b = -dxN * (dxN + dxNm1 + dxNm2) / (dxNm1 * dxNm2)
                        c = dxN * (dxN + dxNm1) / (dxNm2 * (dxNm1 + dxNm2))

                        sub_matrix = csr_matrix(
                            (
                                [c, b, a],
                                ([0, 0, 0], [prim_pts - 3, prim_pts - 2, prim_pts - 1]),
                            ),
                            shape=(1, prim_pts),
                        )
                        additive = pybamm.Scalar(0)
                else:
                    raise NotImplementedError

        elif isinstance(symbol, pybamm.BoundaryGradient):
            if use_bcs and pybamm.has_bc_of_form(child, symbol.side, bcs, "Neumann"):
                # just use the value from the bc: f'(x*)
                sub_matrix = csr_matrix((1, prim_pts))
                additive = bcs[child][symbol.side][0]

            elif symbol.side == "left":
                if extrap_order_gradient == "linear":
                    # f'(x*) = (f_2 - f_1) / dx1
                    sub_matrix = (1 / dx1) * csr_matrix(
                        ([-1, 1], ([0, 0], [0, 1])), shape=(1, prim_pts)
                    )
                    additive = pybamm.Scalar(0)

                elif extrap_order_gradient == "quadratic":
                    a = -(2 * dx0 + 2 * dx1 + dx2) / (dx1**2 + dx1 * dx2)
                    b = (2 * dx0 + dx1 + dx2) / (dx1 * dx2)
                    c = -(2 * dx0 + dx1) / (dx1 * dx2 + dx2**2)

                    sub_matrix = csr_matrix(
                        ([a, b, c], ([0, 0, 0], [0, 1, 2])), shape=(1, prim_pts)
                    )
                    additive = pybamm.Scalar(0)
                else:
                    raise NotImplementedError

            elif symbol.side == "right":
                if extrap_order_gradient == "linear":
                    # use formula:
                    # f'(x*) = (f_N - f_Nm1) / dxNm1
                    sub_matrix = (1 / dxNm1) * csr_matrix(
                        ([-1, 1], ([0, 0], [prim_pts - 2, prim_pts - 1])),
                        shape=(1, prim_pts),
                    )
                    additive = pybamm.Scalar(0)

                elif extrap_order_gradient == "quadratic":
                    a = (2 * dxN + 2 * dxNm1 + dxNm2) / (dxNm1**2 + dxNm1 * dxNm2)
                    b = -(2 * dxN + dxNm1 + dxNm2) / (dxNm1 * dxNm2)
                    c = (2 * dxN + dxNm1) / (dxNm1 * dxNm2 + dxNm2**2)

                    sub_matrix = csr_matrix(
                        (
                            [c, b, a],
                            ([0, 0, 0], [prim_pts - 3, prim_pts - 2, prim_pts - 1]),
                        ),
                        shape=(1, prim_pts),
                    )
                    additive = pybamm.Scalar(0)

                else:
                    raise NotImplementedError

        # Generate full matrix from the submatrix
        # Convert to csr_matrix so that we can take the index (row-slicing), which is
        # not supported by the default kron format
        # Note that this makes column-slicing inefficient, but this should not be an
        # issue
        matrix = csr_matrix(kron(eye(repeats), sub_matrix))

        # Return boundary value with domain given by symbol
        boundary_value = pybamm.Matrix(matrix) @ discretised_child
        boundary_value.copy_domains(symbol)

        additive.copy_domains(symbol)
        boundary_value += additive

        return boundary_value

    def evaluate_at(self, symbol, discretised_child, position):
        """
        Returns the symbol evaluated at a given position in space.

        Parameters
        ----------
        symbol: :class:`pybamm.Symbol`
            The boundary value or flux symbol
        discretised_child : :class:`pybamm.StateVector`
            The discretised variable from which to calculate the boundary value
        position : :class:`pybamm.Scalar`
            The point in one-dimensional space at which to evaluate the symbol.

        Returns
        -------
        :class:`pybamm.MatrixMultiplication`
            The variable representing the value at the given point.
        """
        # Get mesh nodes
        domain = discretised_child.domain
        mesh = self.mesh[domain]
        nodes = mesh.nodes
        repeats = self._get_auxiliary_domain_repeats(discretised_child.domains)

        # Find the index of the node closest to the value
        index = np.argmin(np.abs(nodes - position.value))

        # Create a sparse matrix with a 1 at the index
        sub_matrix = csr_matrix(([1], ([0], [index])), shape=(1, mesh.npts))
        # repeat across auxiliary domains
        matrix = csr_matrix(kron(eye(repeats), sub_matrix))

        # Index into the discretised child
        out = pybamm.Matrix(matrix) @ discretised_child

        # `EvaluateAt` removes domain
        out.clear_domains()

        return out

    def process_binary_operators(self, bin_op, left, right, disc_left, disc_right):
        """Discretise binary operators in model equations.  Performs appropriate
        averaging of diffusivities if one of the children is a gradient operator, so
        that discretised sizes match up. For this averaging we use the harmonic
        mean [1].

        [1] Recktenwald, Gerald. "The control-volume finite-difference approximation to
        the diffusion equation." (2012).

        Parameters
        ----------
        bin_op : :class:`pybamm.BinaryOperator`
            Binary operator to discretise
        left : :class:`pybamm.Symbol`
            The left child of `bin_op`
        right : :class:`pybamm.Symbol`
            The right child of `bin_op`
        disc_left : :class:`pybamm.Symbol`
            The discretised left child of `bin_op`
        disc_right : :class:`pybamm.Symbol`
            The discretised right child of `bin_op`
        Returns
        -------
        :class:`pybamm.BinaryOperator`
            Discretised binary operator

        """
        # Post-processing to make sure discretised dimensions match
        left_evaluates_on_edges = left.evaluates_on_edges("primary")
        right_evaluates_on_edges = right.evaluates_on_edges("primary")

        # inner product takes fluxes from edges to nodes
        if isinstance(bin_op, pybamm.Inner):
            if left_evaluates_on_edges:
                disc_left = self.edge_to_node(disc_left)
            if right_evaluates_on_edges:
                disc_right = self.edge_to_node(disc_right)

        # If neither child evaluates on edges, or both children have gradients,
        # no need to do any averaging
        elif left_evaluates_on_edges == right_evaluates_on_edges:
            pass
        # If only left child evaluates on edges, map right child onto edges
        # using the harmonic mean if the left child is a gradient (i.e. this
        # binary operator represents a flux)
        elif left_evaluates_on_edges and not right_evaluates_on_edges:
            if isinstance(left, pybamm.Gradient):
                method = "harmonic"
            else:
                method = "arithmetic"
            disc_right = self.node_to_edge(disc_right, method=method)
        # If only right child evaluates on edges, map left child onto edges
        # using the harmonic mean if the right child is a gradient (i.e. this
        # binary operator represents a flux)
        elif right_evaluates_on_edges and not left_evaluates_on_edges:
            if isinstance(right, pybamm.Gradient):
                method = "harmonic"
            else:
                method = "arithmetic"
            disc_left = self.node_to_edge(disc_left, method=method)
        # Return new binary operator with appropriate class
        out = pybamm.simplify_if_constant(bin_op.create_copy([disc_left, disc_right]))

        return out

    def concatenation(self, disc_children):
        """Discrete concatenation, taking `edge_to_node` for children that evaluate on
        edges.
        See :meth:`pybamm.SpatialMethod.concatenation`
        """
        for idx, child in enumerate(disc_children):
            submesh = self.mesh[child.domain]
            repeats = self._get_auxiliary_domain_repeats(child.domains)
            n_nodes = len(submesh.nodes) * repeats
            n_edges = len(submesh.edges) * repeats
            child_size = child.size
            if child_size != n_nodes:
                # Average any children that evaluate on the edges (size n_edges) to
                # evaluate on nodes instead, so that concatenation works properly
                if child_size == n_edges:
                    disc_children[idx] = self.edge_to_node(child)
                else:
                    raise pybamm.ShapeError(
                        "child must have size n_nodes (number of nodes in the mesh) "
                        "or n_edges (number of edges in the mesh)"
                    )
        return pybamm.domain_concatenation(disc_children, self.mesh)

    def edge_to_node(self, discretised_symbol, method="arithmetic"):
        """
        Convert a discretised symbol evaluated on the cell edges to a discretised symbol
        evaluated on the cell nodes.
        See :meth:`pybamm.FiniteVolume.shift`
        """
        return self.shift(discretised_symbol, "edge to node", method)

    def node_to_edge(self, discretised_symbol, method="arithmetic"):
        """
        Convert a discretised symbol evaluated on the cell nodes to a discretised symbol
        evaluated on the cell edges.
        See :meth:`pybamm.FiniteVolume.shift`
        """
        return self.shift(discretised_symbol, "node to edge", method)

    def shift(self, discretised_symbol, shift_key, method):
        """
        Convert a discretised symbol evaluated at edges/nodes, to a discretised symbol
        evaluated at nodes/edges. Can be the arithmetic mean or the harmonic mean.

        Note: when computing fluxes at cell edges it is better to take the
        harmonic mean based on [1].

        [1] Recktenwald, Gerald. "The control-volume finite-difference approximation to
        the diffusion equation." (2012).

        Parameters
        ----------
        discretised_symbol : :class:`pybamm.Symbol`
            Symbol to be averaged. When evaluated, this symbol returns either a scalar
            or an array of shape (n,) or (n+1,), where n is the number of points in the
            mesh for the symbol's domain (n = self.mesh[symbol.domain].npts)
        shift_key : str
            Whether to shift from nodes to edges ("node to edge"), or from edges to
            nodes ("edge to node")
        method : str
            Whether to use the "arithmetic" or "harmonic" mean

        Returns
        -------
        :class:`pybamm.Symbol`
            Averaged symbol. When evaluated, this returns either a scalar or an array of
            shape (n+1,) (if `shift_key = "node to edge"`) or (n,) (if
            `shift_key = "edge to node"`)
        """

        def arithmetic_mean(array):
            """Calculate the arithmetic mean of an array using matrix multiplication"""
            # Create appropriate submesh by combining submeshes in domain
            submesh = self.mesh[array.domain]

            # Create 1D matrix using submesh
            n = submesh.npts

            if shift_key == "node to edge":
                sub_matrix_left = csr_matrix(
                    ([1.5, -0.5], ([0, 0], [0, 1])), shape=(1, n)
                )
                sub_matrix_center = diags([0.5, 0.5], [0, 1], shape=(n - 1, n))
                sub_matrix_right = csr_matrix(
                    ([-0.5, 1.5], ([0, 0], [n - 2, n - 1])), shape=(1, n)
                )
                sub_matrix = vstack(
                    [sub_matrix_left, sub_matrix_center, sub_matrix_right]
                )
            elif shift_key == "edge to node":
                sub_matrix = diags([0.5, 0.5], [0, 1], shape=(n, n + 1))
            else:
                raise ValueError(f"shift key '{shift_key}' not recognised")
            # Second dimension length
            second_dim_repeats = self._get_auxiliary_domain_repeats(
                discretised_symbol.domains
            )

            # Generate full matrix from the submatrix
            # Convert to csr_matrix so that we can take the index (row-slicing), which
            # is not supported by the default kron format
            # Note that this makes column-slicing inefficient, but this should not be an
            # issue
            matrix = csr_matrix(kron(eye(second_dim_repeats), sub_matrix))

            return pybamm.Matrix(matrix) @ array

        def harmonic_mean(array):
            """
            Calculate the harmonic mean of an array using matrix multiplication.
            The harmonic mean is computed as

            .. math::
                D_{eff} = \\frac{D_1  D_2}{\\beta D_2 + (1 - \\beta) D_1},

            where

            .. math::
                \\beta = \\frac{\\Delta x_1}{\\Delta x_2 + \\Delta x_1}

            accounts for the difference in the control volume widths. This is the
            definiton from [1], which is the same as that in [2] but with slightly
            different notation.

            [1] Torchio, M et al. "LIONSIMBA: A Matlab Framework Based on a Finite
            Volume Model Suitable for Li-Ion Battery Design, Simulation, and Control."
            (2016).
            [2] Recktenwald, Gerald. "The control-volume finite-difference
            approximation to the diffusion equation." (2012).
            """
            # Create appropriate submesh by combining submeshes in domain
            submesh = self.mesh[array.domain]

            # Get second dimension length for use later
            second_dim_repeats = self._get_auxiliary_domain_repeats(
                discretised_symbol.domains
            )

            # Create 1D matrix using submesh
            n = submesh.npts

            if shift_key == "node to edge":
                # Matrix to compute values at the exterior edges
                edges_sub_matrix_left = csr_matrix(
                    ([1.5, -0.5], ([0, 0], [0, 1])), shape=(1, n)
                )
                edges_sub_matrix_center = csr_matrix((n - 1, n))
                edges_sub_matrix_right = csr_matrix(
                    ([-0.5, 1.5], ([0, 0], [n - 2, n - 1])), shape=(1, n)
                )
                edges_sub_matrix = vstack(
                    [
                        edges_sub_matrix_left,
                        edges_sub_matrix_center,
                        edges_sub_matrix_right,
                    ]
                )

                # Generate full matrix from the submatrix
                # Convert to csr_matrix so that we can take the index (row-slicing),
                # which is not supported by the default kron format
                # Note that this makes column-slicing inefficient, but this should
                # not be an issue
                edges_matrix = csr_matrix(
                    kron(eye(second_dim_repeats), edges_sub_matrix)
                )

                # Matrix to extract the node values running from the first node
                # to the penultimate node in the primary dimension (D_1 in the
                # definiton of the harmonic mean)
                sub_matrix_D1 = hstack([eye(n - 1), csr_matrix((n - 1, 1))])
                matrix_D1 = csr_matrix(kron(eye(second_dim_repeats), sub_matrix_D1))
                D1 = pybamm.Matrix(matrix_D1) @ array

                # Matrix to extract the node values running from the second node
                # to the final node in the primary dimension  (D_2 in the
                # definiton of the harmonic mean)
                sub_matrix_D2 = hstack([csr_matrix((n - 1, 1)), eye(n - 1)])
                matrix_D2 = csr_matrix(kron(eye(second_dim_repeats), sub_matrix_D2))
                D2 = pybamm.Matrix(matrix_D2) @ array

                # Compute weight beta
                dx = submesh.d_edges
                sub_beta = (dx[:-1] / (dx[1:] + dx[:-1]))[:, np.newaxis]
                beta = pybamm.Array(np.kron(np.ones((second_dim_repeats, 1)), sub_beta))

                # Compute harmonic mean on internal edges
                # Note: add small number to denominator to regularise D_eff
                D_eff = D1 * D2 / (D2 * beta + D1 * (1 - beta) + 1e-16)

                # Matrix to pad zeros at the beginning and end of the array where
                # the exterior edge values will be added
                sub_matrix = vstack(
                    [csr_matrix((1, n - 1)), eye(n - 1), csr_matrix((1, n - 1))]
                )

                # Generate full matrix from the submatrix
                # Convert to csr_matrix so that we can take the index (row-slicing),
                # which is not supported by the default kron format
                # Note that this makes column-slicing inefficient, but this should
                # not be an issue
                matrix = csr_matrix(kron(eye(second_dim_repeats), sub_matrix))

                return (
                    pybamm.Matrix(edges_matrix) @ array + pybamm.Matrix(matrix) @ D_eff
                )

            elif shift_key == "edge to node":
                # Matrix to extract the edge values running from the first edge
                # to the penultimate edge in the primary dimension (D_1 in the
                # definiton of the harmonic mean)
                sub_matrix_D1 = hstack([eye(n), csr_matrix((n, 1))])
                matrix_D1 = csr_matrix(kron(eye(second_dim_repeats), sub_matrix_D1))
                D1 = pybamm.Matrix(matrix_D1) @ array

                # Matrix to extract the edge values running from the second edge
                # to the final edge in the primary dimension  (D_2 in the
                # definiton of the harmonic mean)
                sub_matrix_D2 = hstack([csr_matrix((n, 1)), eye(n)])
                matrix_D2 = csr_matrix(kron(eye(second_dim_repeats), sub_matrix_D2))
                D2 = pybamm.Matrix(matrix_D2) @ array

                # Compute weight beta
                dx0 = submesh.nodes[0] - submesh.edges[0]  # first edge to node
                dxN = submesh.edges[-1] - submesh.nodes[-1]  # last node to edge
                dx = np.concatenate(([dx0], submesh.d_nodes, [dxN]))
                sub_beta = (dx[:-1] / (dx[1:] + dx[:-1]))[:, np.newaxis]
                beta = pybamm.Array(np.kron(np.ones((second_dim_repeats, 1)), sub_beta))

                # Compute harmonic mean on nodes
                # Note: add small number to denominator to regularise D_eff
                D_eff = D1 * D2 / (D2 * beta + D1 * (1 - beta) + 1e-16)

                return D_eff

            else:
                raise ValueError(f"shift key '{shift_key}' not recognised")

        # If discretised_symbol evaluates to number there is no need to average
        if discretised_symbol.size == 1:
            out = discretised_symbol
        elif method == "arithmetic":
            out = arithmetic_mean(discretised_symbol)
        elif method == "harmonic":
            out = harmonic_mean(discretised_symbol)
        else:
            raise ValueError(f"method '{method}' not recognised")
        return out

    def upwind_or_downwind(self, symbol, discretised_symbol, bcs, direction):
        """
        Implement an upwinding operator. Currently, this requires the symbol to have
        a Dirichlet boundary condition on the left side (for upwinding) or right side
        (for downwinding).

        Parameters
        ----------
        symbol : :class:`pybamm.SpatialVariable`
            The variable to be discretised
        discretised_gradient : :class:`pybamm.Vector`
            Contains the discretised gradient of symbol
        bcs : dict of tuples (:class:`pybamm.Scalar`, str)
            Dictionary (with keys "left" and "right") of boundary conditions. Each
            boundary condition consists of a value and a flag indicating its type
            (e.g. "Dirichlet")
        direction : str
            Direction in which to apply the operator (upwind or downwind)
        """

        if symbol not in bcs:
            raise pybamm.ModelError(
                "Boundary conditions must be provided for " f"{direction}ing '{symbol}'"
            )

        if direction == "upwind":
            bc_side = "left"
        elif direction == "downwind":
            bc_side = "right"

        if bcs[symbol][bc_side][1] != "Dirichlet":
            raise pybamm.ModelError(
                "Dirichlet boundary conditions must be provided for "
                f"{direction}ing '{symbol}'"
            )

        # Extract only the relevant boundary condition as the model might have both
        bc_subset = {bc_side: bcs[symbol][bc_side]}
        symbol_out, _ = self.add_ghost_nodes(symbol, discretised_symbol, bc_subset)
        return symbol_out<|MERGE_RESOLUTION|>--- conflicted
+++ resolved
@@ -300,17 +300,8 @@
             # Higher dimensions should be tiled, so repeat the matrix for each higher dimension.
             higher_repeats = self._get_auxiliary_domain_repeats(
                 {k: v for k, v in domains.items() if (k in higher_dimensions)}
-<<<<<<< HEAD
             )
             matrix = kron(eye(higher_repeats), int_matrix)
-        else:
-            raise ValueError(
-                f"Invalid integration dimension: {integration_dimension}. Only {possible_dimensions} are supported."
-            )
-=======
-            )
-            matrix = kron(eye(higher_repeats), int_matrix)
->>>>>>> bccb13eb
         return pybamm.Matrix(csr_matrix(matrix))
 
     def indefinite_integral(self, child, discretised_child, direction):
