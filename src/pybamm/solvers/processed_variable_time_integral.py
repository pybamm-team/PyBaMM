--- conflicted
+++ resolved
@@ -7,13 +7,8 @@
 @dataclass
 class ProcessedVariableTimeIntegral:
     method: Literal["discrete", "continuous"]
-<<<<<<< HEAD
-    initial_condition: Union[np.ndarray, float]
-    discrete_times: Optional[np.ndarray]
-=======
-    initial_condition: npt.NDArray
+    initial_condition: Union[npt.NDArraynp, float]
     discrete_times: Optional[npt.NDArray]
->>>>>>> 8f91615c
 
     @staticmethod
     def from_pybamm_var(
