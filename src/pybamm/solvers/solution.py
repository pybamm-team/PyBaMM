--- conflicted
+++ resolved
@@ -444,15 +444,9 @@
                     "solve. Please re-run the solve with `output_variables` set to "
                     "include this variable."
                 )
-<<<<<<< HEAD
-            elif isinstance(
-                var_pybamm, pybamm.ExplicitTimeIntegral | pybamm.DiscreteTimeSum
-            ):
-=======
             elif variable in model._variables_casadi:
                 var_casadi = model._variables_casadi[variable]
             else:
->>>>>>> f7db4c7a
                 time_integral = pybamm.ProcessedVariableTimeIntegral.from_pybamm_var(
                     var_pybamm, self.all_ys[i].shape[0]
                 )
