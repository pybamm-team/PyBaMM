#
# Solution class
#
import json
import numbers
import pickle
from functools import cached_property

import casadi
import numpy as np
import pandas as pd
from scipy.io import savemat

import pybamm


class NumpyEncoder(json.JSONEncoder):
    """
    Numpy serialiser helper class that converts numpy arrays to a list.
    Numpy arrays cannot be directly converted to JSON, so the arrays are
    converted to python list objects before encoding.
    """

    def default(self, obj):
        if isinstance(obj, np.ndarray):
            return obj.tolist()
        # won't be called since we only need to convert numpy arrays
        return json.JSONEncoder.default(self, obj)  # pragma: no cover


class Solution:
    """
    Class containing the solution of, and various attributes associated with, a PyBaMM
    model.

    Parameters
    ----------
    all_ts : :class:`numpy.array`, size (n,) (or list of these)
        A one-dimensional array containing the times at which the solution is evaluated.
        A list of times can be provided instead to initialize a solution with
        sub-solutions.
    all_ys : :class:`numpy.array`, size (m, n) (or list of these)
        A two-dimensional array containing the values of the solution. y[i, :] is the
        vector of solutions at time t[i].
        A list of ys can be provided instead to initialize a solution with
        sub-solutions.
    all_models : :class:`pybamm.BaseModel`
        The model that was used to calculate the solution.
        A list of models can be provided instead to initialize a solution with
        sub-solutions that have been calculated using those models.
    all_inputs : dict (or list of these)
        The inputs that were used to calculate the solution
        A list of inputs can be provided instead to initialize a solution with
        sub-solutions.
    t_event : :class:`numpy.array`, size (1,)
        A zero-dimensional array containing the time at which the event happens.
    y_event : :class:`numpy.array`, size (m,)
        A one-dimensional array containing the value of the solution at the time when
        the event happens.
    termination : str
        String to indicate why the solution terminated
    all_sensitivities: dict of lists
        sensitivities are provided as a dict of {parameter: [sensitivities]} pairs.
    variables_returned: bool
        Bool to indicate if `all_ys` contains the full state vector, or is empty because
        only requested variables have been returned. True if `output_variables` is used
        with a solver, otherwise False.

    """

    def __init__(
        self,
        all_ts,
        all_ys,
        all_models,
        all_inputs,
        t_event=None,
        y_event=None,
        termination="final time",
        all_sensitivities=None,
        all_yps=None,
        variables_returned=False,
        check_solution=True,
    ):
        if not isinstance(all_ts, list):
            all_ts = [all_ts]
        if not isinstance(all_ys, list):
            all_ys = [all_ys]
        if not isinstance(all_models, list):
            all_models = [all_models]
        self._all_ts = all_ts
        self._all_ys = all_ys
        self._all_ys_and_sens = all_ys
        self._all_models = all_models

        if (all_yps is not None) and not isinstance(all_yps, list):
            all_yps = [all_yps]
        self._all_yps = all_yps

        self.variables_returned = variables_returned

        # Set up inputs
        if not isinstance(all_inputs, list):
            all_inputs_copy = dict(all_inputs)
            for key, value in all_inputs_copy.items():
                if isinstance(value, numbers.Number):
                    all_inputs_copy[key] = np.array([value])
            self.all_inputs = [all_inputs_copy]
        else:
            self.all_inputs = all_inputs

        if all_sensitivities is None:
            all_sensitivities = {}
        if not isinstance(all_sensitivities, dict):
            raise TypeError(
                "sensitivities arg needs to be a dict of {parameter: [sensitivities]} "
            )
        self._all_sensitivities = {}
        for key, value in all_sensitivities.items():
            if isinstance(value, list):
                self._all_sensitivities[key] = value
            else:
                self._all_sensitivities[key] = [value]

        # Check no ys are too large
        if check_solution:
            self.check_ys_are_not_too_large()

        # Events
        self._t_event = t_event
        self._y_event = y_event
        self._termination = termination
        self.closest_event_idx = None

        # Initialize times
        self.set_up_time = None
        self.solve_time = None
        self.integration_time = None

        # initialize empty variables and data
        self._variables = pybamm.FuzzyDict()
        self._data = pybamm.FuzzyDict()

        # Add self as sub-solution for compatibility with ProcessedVariable
        self._sub_solutions = [self]

        # initialize empty cycles
        self._cycles = []

        # Initialize empty summary variables
        self._summary_variables = None

        # Initialise initial start time
        self.initial_start_time = None

        # Solution now uses CasADi
        pybamm.citations.register("Andersson2019")

    def has_sensitivities(self) -> bool:
        return len(self._all_sensitivities) > 0

    @property
    def t(self):
        """Times at which the solution is evaluated"""
        try:
            return self._t
        except AttributeError:
            self.set_t()
            return self._t

    def set_t(self):
        self._t = np.concatenate(self.all_ts)
        if any(np.diff(self._t) <= 0):
            raise ValueError("Solution time vector must be strictly increasing")

    @property
    def y(self):
        """Values of the solution"""
        try:
            return self._y
        except AttributeError:
            self.set_y()

            return self._y

    @property
    def data(self):
        for k, v in self._variables.items():
            if k not in self._data:
                self._data[k] = v.data
        return self._data

    @property
    def sensitivities(self):
        """Values of the sensitivities. Returns a dict of param_name: np_array"""
        try:
            return self._sensitivities
        except AttributeError:
            self.set_sensitivities()
        return self._sensitivities

    def set_sensitivities(self):
        if not self.has_sensitivities():
            self._sensitivities = {}
            return

        self._sensitivities = {}
        for key, sens in self._all_sensitivities.items():
            self._sensitivities[key] = np.vstack(sens)

    def set_y(self):
        try:
            if isinstance(self.all_ys[0], (casadi.DM, casadi.MX)):
                self._y = casadi.horzcat(*self.all_ys)
            else:
                self._y = np.hstack(self.all_ys)
        except ValueError as error:
            raise pybamm.SolverError(
                "The solution is made up from different models, so `y` cannot be "
                "computed explicitly."
            ) from error

    def check_ys_are_not_too_large(self):
        # Only check last one so that it doesn't take too long
        # We only care about the cases where y is growing too large without any
        # restraint, so if y gets large in the middle then comes back down that is ok
        y, model = self.all_ys[-1], self.all_models[-1]
        y = y[:, -1]
        if np.any(y > pybamm.settings.max_y_value):
            for var in [*model.rhs.keys(), *model.algebraic.keys()]:
                var = model.variables[var.name]
                # find the statevector corresponding to this variable
                statevector = None
                for node in var.pre_order():
                    if isinstance(node, pybamm.StateVector):
                        statevector = node

                # there will always be a statevector, but just in case
                if statevector is None:  # pragma: no cover
                    raise RuntimeError(
                        f"Cannot find statevector corresponding to variable {var.name}"
                    )
                y_var = y[statevector.y_slices[0]]
                if np.any(y_var > pybamm.settings.max_y_value):
                    pybamm.logger.error(
                        f"Solution for '{var}' exceeds the maximum allowed value "
                        f"of `{pybamm.settings.max_y_value}. This could be due to "
                        "incorrect scaling, model formulation, or "
                        "parameter values. The maximum allowed value is set by "
                        "'pybammm.settings.max_y_value'."
                    )

    @property
    def all_ts(self):
        return self._all_ts

    @property
    def all_ys(self):
        return self._all_ys

    @property
    def all_models(self):
        """Model(s) used for solution"""
        return self._all_models

    @cached_property
    def all_inputs_casadi(self):
        return [casadi.vertcat(*inp.values()) for inp in self.all_inputs]

    @property
    def all_yps(self):
        return self._all_yps

    @property
    def hermite_interpolation(self):
        return self.all_yps is not None

    @property
    def t_event(self):
        """Time at which the event happens"""
        return self._t_event

    @property
    def y_event(self):
        """Value of the solution at the time of the event"""
        return self._y_event

    @property
    def termination(self):
        """Reason for termination"""
        return self._termination

    @termination.setter
    def termination(self, value):
        """Updates the reason for termination"""
        self._termination = value

    @cached_property
    def first_state(self):
        """
        A Solution object that only contains the first state. This is faster to evaluate
        than the full solution when only the first state is needed (e.g. to initialize
        a model with the solution)
        """
        sensitivities = {}
        n_states = self.all_models[0].len_rhs_and_alg
        for key in self._all_sensitivities:
            sensitivities[key] = self._all_sensitivities[key][0][-n_states:, :]

        if self.all_yps is None:
            all_yps = None
        else:
            all_yps = self.all_yps[0][:, :1]

        if not self.variables_returned:
            all_ys = self.all_ys[0][:, :1]
        else:
            # Get first state from initial conditions as all_ys is empty
            all_ys = self.all_models[0].y0full.reshape(-1, 1)

        new_sol = Solution(
            self.all_ts[0][:1],
            all_ys,
            self.all_models[:1],
            self.all_inputs[:1],
            None,
            None,
            "final time",
            all_sensitivities=sensitivities,
            all_yps=all_yps,
        )
        new_sol._all_inputs_casadi = self.all_inputs_casadi[:1]
        new_sol._sub_solutions = self.sub_solutions[:1]

        new_sol.solve_time = 0
        new_sol.integration_time = 0
        new_sol.set_up_time = 0

        return new_sol

    @cached_property
    def last_state(self):
        """
        A Solution object that only contains the final state. This is faster to evaluate
        than the full solution when only the final state is needed (e.g. to initialize
        a model with the solution)
        """
        sensitivities = {}
        n_states = self.all_models[-1].len_rhs_and_alg
        for key in self._all_sensitivities:
            sensitivities[key] = self._all_sensitivities[key][-1][-n_states:, :]

        if self.all_yps is None:
            all_yps = None
        else:
            all_yps = self.all_yps[-1][:, -1:]

        if not self.variables_returned:
            all_ys = self.all_ys[-1][:, -1:]
        else:
            # Get last state from y_event as all_ys is empty
            all_ys = self.y_event.reshape(len(self.y_event), 1)

        new_sol = Solution(
            self.all_ts[-1][-1:],
            all_ys,
            self.all_models[-1:],
            self.all_inputs[-1:],
            self.t_event,
            self.y_event,
            self.termination,
            all_sensitivities=sensitivities,
            all_yps=all_yps,
        )
        new_sol._all_inputs_casadi = self.all_inputs_casadi[-1:]
        new_sol._sub_solutions = self.sub_solutions[-1:]
        new_sol.solve_time = 0
        new_sol.integration_time = 0
        new_sol.set_up_time = 0

        return new_sol

    @property
    def total_time(self):
        return self.set_up_time + self.solve_time

    @property
    def cycles(self):
        return self._cycles

    @cycles.setter
    def cycles(self, cycles):
        self._cycles = cycles

    @property
    def summary_variables(self):
        return self._summary_variables

    @property
    def initial_start_time(self):
        return self._initial_start_time

    @initial_start_time.setter
    def initial_start_time(self, value):
        """Updates the initial start time of the experiment"""
        self._initial_start_time = value

    def update_summary_variables(self, all_summary_variables):
        self.all_summary_variables = all_summary_variables
        self._summary_variables = pybamm.SummaryVariables(
            self, cycle_summary_variables=all_summary_variables
        )

    def update(self, variables):
        """Add ProcessedVariables to the dictionary of variables in the solution"""
        # Single variable
        if isinstance(variables, str):
            variables = [variables]

        # Process
        for variable in variables:
            self._update_variable(variable)

    def _update_variable(self, variable):
        time_integral = None
        pybamm.logger.debug(f"Post-processing {variable}")
        vars_pybamm = [
            model.variables_and_events[variable] for model in self.all_models
        ]

        # Iterate through all models, some may be in the list several times and
        # therefore only get set up once
        vars_casadi = []
        for i, (model, ys, inputs, var_pybamm) in enumerate(
            zip(self.all_models, self.all_ys, self.all_inputs, vars_pybamm)
        ):
            if self.variables_returned and var_pybamm.has_symbol_of_classes(
                pybamm.expression_tree.state_vector.StateVector
            ):
                raise KeyError(
                    f"Cannot process variable '{variable}' as it was not part of the "
                    "solve. Please re-run the solve with `output_variables` set to "
                    "include this variable."
                )
            elif variable in model._variables_casadi:
                var_casadi = model._variables_casadi[variable]
            else:
                time_integral = pybamm.ProcessedVariableTimeIntegral.from_pybamm_var(
                    var_pybamm, self.all_ys[i].shape[0]
                )
                if time_integral is not None:
                    vars_pybamm[i] = time_integral.sum_node.child
                    var_casadi = self.process_casadi_var(
                        time_integral.sum_node.child,
                        inputs,
                        ys.shape,
                    )
                    if time_integral.post_sum_node is not None:
                        time_integral.post_sum = self.process_casadi_var(
                            time_integral.post_sum_node,
                            inputs,
                            ys.shape,
                        )
                else:
                    var_casadi = self.process_casadi_var(
                        var_pybamm,
                        inputs,
                        ys.shape,
                    )
                    model._variables_casadi[variable] = var_casadi
<<<<<<< HEAD
                vars_pybamm[i] = var_pybamm
            elif variable in model._variables_casadi:
                var_casadi = model._variables_casadi[variable]
            elif isinstance(var_pybamm, pybamm.VectorField):
                var_casadi_lr = self.process_casadi_var(
                    var_pybamm.lr_field,
                    inputs,
                    ys.shape,
                )
                var_casadi_tb = self.process_casadi_var(
                    var_pybamm.tb_field,
                    inputs,
                    ys.shape,
                )
                var_casadi = {
                    "lr": var_casadi_lr,
                    "tb": var_casadi_tb,
                }
            else:
                var_casadi = self.process_casadi_var(
                    var_pybamm,
                    inputs,
                    ys.shape,
                )
                model._variables_casadi[variable] = var_casadi
=======
>>>>>>> e7ccfe00
            vars_casadi.append(var_casadi)
        var = pybamm.process_variable(
            variable, vars_pybamm, vars_casadi, self, time_integral=time_integral
        )

        self._variables[variable] = var

    def process_casadi_var(self, var_pybamm, inputs, ys_shape):
        t_MX = casadi.MX.sym("t")
        y_MX = casadi.MX.sym("y", ys_shape[0])
        inputs_MX_dict = {
            key: casadi.MX.sym("input", value.shape[0]) for key, value in inputs.items()
        }
        inputs_MX = casadi.vertcat(*[p for p in inputs_MX_dict.values()])
        var_sym = var_pybamm.to_casadi(t_MX, y_MX, inputs=inputs_MX_dict)

        opts = {
            "cse": True,
            "inputs_check": False,
            "is_diff_in": [False, False, False],
            "is_diff_out": [False],
            "regularity_check": False,
            "error_on_fail": False,
            "enable_jacobian": False,
        }

        # Casadi has a bug where it does not correctly handle arrays with
        # zeros padded at the beginning or end. To avoid this, we add and
        # subtract the same number to the variable to reinforce the
        # variable bounds. This does not affect the answer
        epsilon = 1.0
        var_sym = (var_sym - epsilon) + epsilon

        var_casadi = casadi.Function(
            "variable",
            [t_MX, y_MX, inputs_MX],
            [var_sym],
            opts,
        )

        # Some variables, like interpolants, cannot be expanded
        try:
            var_casadi_out = var_casadi.expand()
        except RuntimeError as error:
            if "'eval_sx' not defined for" not in str(error):
                raise error  # pragma: no cover
            var_casadi_out = var_casadi

        return var_casadi_out

    def __getitem__(self, key):
        """Read a variable from the solution. Variables are created 'just in time', i.e.
        only when they are called.

        Parameters
        ----------
        key : str
            The name of the variable

        Returns
        -------
        :class:`pybamm.ProcessedVariable` or :class:`pybamm.ProcessedVariableComputed`
            A variable that can be evaluated at any time or spatial point. The
            underlying data for this variable is available in its attribute ".data"
        """

        # return it if it exists
        if key in self._variables:
            return self._variables[key]
        else:
            # otherwise create it, save it and then return it
            self.update(key)
            return self._variables[key]

    def plot(self, output_variables=None, **kwargs):
        """
        A method to quickly plot the outputs of the solution. Creates a
        :class:`pybamm.QuickPlot` object (with keyword arguments 'kwargs') and
        then calls :meth:`pybamm.QuickPlot.dynamic_plot`.

        Parameters
        ----------
        output_variables: list, optional
            A list of the variables to plot.
        **kwargs
            Additional keyword arguments passed to
            :meth:`pybamm.QuickPlot.dynamic_plot`.
            For a list of all possible keyword arguments see :class:`pybamm.QuickPlot`.
        """
        return pybamm.dynamic_plot(self, output_variables=output_variables, **kwargs)

    def save(self, filename):
        """Save the whole solution using pickle"""
        # No warning here if len(self.data)==0 as solution can be loaded
        # and used to process new variables

        with open(filename, "wb") as f:
            pickle.dump(self, f, pickle.HIGHEST_PROTOCOL)

    def get_data_dict(self, variables=None, short_names=None, cycles_and_steps=True):
        """
        Construct a (standard python) dictionary of the solution data containing the
        variables in `variables`. If `variables` is None then all variables are
        returned. Any variable names in short_names are replaced with the corresponding
        short name.

        If the solution has cycles, then the cycle numbers and step numbers are also
        returned in the dictionary.

        Parameters
        ----------
        variables : list, optional
            List of variables to return. If None, returns all variables in solution.data
        short_names : dict, optional
            Dictionary of shortened names to use when saving.
        cycles_and_steps : bool, optional
            Whether to include the cycle numbers and step numbers in the dictionary

        Returns
        -------
        dict
            A dictionary of the solution data
        """
        if variables is None:
            # variables not explicitly provided -> save all variables that have been
            # computed
            data_long_names = self.data
        else:
            if isinstance(variables, str):
                variables = [variables]
            # otherwise, save only the variables specified
            data_long_names = {}
            for name in variables:
                data_long_names[name] = self[name].data
        if len(data_long_names) == 0:
            raise ValueError(
                """
                Solution does not have any data. Please provide a list of variables
                to save.
                """
            )

        # Use any short names if provided
        data_short_names = {}
        short_names = short_names or {}
        for name, var in data_long_names.items():
            name = short_names.get(name, name)  # return name if no short name
            data_short_names[name] = var

        # Save cycle number and step number if the solution has them
        if cycles_and_steps and len(self.cycles) > 0:
            data_short_names["Cycle"] = np.array([])
            data_short_names["Step"] = np.array([])
            for i, cycle in enumerate(self.cycles):
                data_short_names["Cycle"] = np.concatenate(
                    [data_short_names["Cycle"], i * np.ones_like(cycle.t)]
                )
                for j, step in enumerate(cycle.steps):
                    data_short_names["Step"] = np.concatenate(
                        [data_short_names["Step"], j * np.ones_like(step.t)]
                    )

        return data_short_names

    def save_data(
        self, filename=None, variables=None, to_format="pickle", short_names=None
    ):
        """
        Save solution data only (raw arrays)

        Parameters
        ----------
        filename : str, optional
            The name of the file to save data to. If None, then a str is returned
        variables : list, optional
            List of variables to save. If None, saves all of the variables that have
            been created so far
        to_format : str, optional
            The format to save to. Options are:

            - 'pickle' (default): creates a pickle file with the data dictionary
            - 'matlab': creates a .mat file, for loading in matlab
            - 'csv': creates a csv file (0D variables only)
            - 'json': creates a json file
        short_names : dict, optional
            Dictionary of shortened names to use when saving. This may be necessary when
            saving to MATLAB, since no spaces or special characters are allowed in
            MATLAB variable names. Note that not all the variables need to be given
            a short name.

        Returns
        -------
        data : str, optional
            str if 'csv' or 'json' is chosen and filename is None, otherwise None
        """
        data = self.get_data_dict(variables=variables, short_names=short_names)

        if to_format == "pickle":
            if filename is None:
                raise ValueError("pickle format must be written to a file")
            with open(filename, "wb") as f:
                pickle.dump(data, f, pickle.HIGHEST_PROTOCOL)
        elif to_format == "matlab":
            if filename is None:
                raise ValueError("matlab format must be written to a file")
            # Check all the variable names only contain a-z, A-Z or _ or numbers
            for name in data.keys():
                # Check the string only contains the following ASCII:
                # a-z (97-122)
                # A-Z (65-90)
                # _ (95)
                # 0-9 (48-57) but not in the first position
                for i, s in enumerate(name):
                    if not (
                        97 <= ord(s) <= 122
                        or 65 <= ord(s) <= 90
                        or ord(s) == 95
                        or (i > 0 and 48 <= ord(s) <= 57)
                    ):
                        raise ValueError(
                            f"Invalid character '{s}' found in '{name}'. "
                            + "MATLAB variable names must only contain a-z, A-Z, _, "
                            "or 0-9 (except the first position). "
                            "Use the 'short_names' argument to pass an alternative "
                            "variable name, e.g. \n\n"
                            "\tsolution.save_data(filename, "
                            "['Electrolyte concentration'], to_format='matlab, "
                            "short_names={'Electrolyte concentration': 'c_e'})"
                        )
            savemat(filename, data)
        elif to_format == "csv":
            for name, var in data.items():
                if var.ndim >= 2:
                    raise ValueError(
                        f"only 0D variables can be saved to csv, but '{name}' is {var.ndim - 1}D"
                    )
            df = pd.DataFrame(data)
            return df.to_csv(filename, index=False)
        elif to_format == "json":
            if filename is None:
                return json.dumps(data, cls=NumpyEncoder)
            else:
                with open(filename, "w") as outfile:
                    json.dump(data, outfile, cls=NumpyEncoder)
        else:
            raise ValueError(f"format '{to_format}' not recognised")

    @property
    def sub_solutions(self):
        """List of sub solutions that have been
        concatenated to form the full solution"""

        return self._sub_solutions

    def __add__(self, other):
        """Adds two solutions together, e.g. when stepping"""
        if other is None or isinstance(other, EmptySolution):
            return self.copy()
        if not isinstance(other, Solution):
            raise pybamm.SolverError(
                "Only a Solution or None can be added to a Solution"
            )
        # Special case: new solution only has one timestep and it is already in the
        # existing solution. In this case, return a copy of the existing solution
        if (
            len(other.all_ts) == 1
            and len(other.all_ts[0]) == 1
            and other.all_ts[0][0] == self.all_ts[-1][-1]
        ):
            new_sol = self.copy()
            # Update termination using the latter solution
            new_sol._termination = other.termination
            new_sol._t_event = other._t_event
            new_sol._y_event = other._y_event
            return new_sol

        # Update list of sub-solutions
        hermite_interpolation = (
            other.hermite_interpolation and self.hermite_interpolation
        )
        if other.all_ts[0][0] == self.all_ts[-1][-1]:
            # Skip first time step if it is repeated
            all_ts = self.all_ts + [other.all_ts[0][1:]] + other.all_ts[1:]
            all_ys = self.all_ys + [other.all_ys[0][:, 1:]] + other.all_ys[1:]
            if hermite_interpolation:
                all_yps = self.all_yps + [other.all_yps[0][:, 1:]] + other.all_yps[1:]
        else:
            all_ts = self.all_ts + other.all_ts
            all_ys = self.all_ys + other.all_ys
            if hermite_interpolation:
                all_yps = self.all_yps + other.all_yps

        if not hermite_interpolation:
            all_yps = None

        # sensitivities are a dict of {parameter: [sensitivities]}
        # we can assume that the keys are the same for both solutions
        all_sensitivities = self._all_sensitivities
        for key in other._all_sensitivities:
            all_sensitivities[key] = (
                all_sensitivities[key] + other._all_sensitivities[key]
            )

        new_sol = Solution(
            all_ts,
            all_ys,
            self.all_models + other.all_models,
            self.all_inputs + other.all_inputs,
            other.t_event,
            other.y_event,
            other.termination,
            all_sensitivities=all_sensitivities,
            all_yps=all_yps,
            variables_returned=other.variables_returned,
        )

        new_sol.closest_event_idx = other.closest_event_idx
        new_sol._all_inputs_casadi = self.all_inputs_casadi + other.all_inputs_casadi

        # Add timers (if available)
        for attr in ["solve_time", "integration_time", "set_up_time"]:
            if (
                getattr(self, attr, None) is not None
                and getattr(other, attr, None) is not None
            ):
                setattr(new_sol, attr, getattr(self, attr) + getattr(other, attr))

        # Set sub_solutions
        new_sol._sub_solutions = self.sub_solutions + other.sub_solutions

        # update variables which were derived at the solver stage
        if other._variables and all(
            isinstance(v, pybamm.ProcessedVariableComputed)
            for v in other._variables.values()
        ):
            if not self._variables:
                new_sol._variables = other._variables.copy()
            else:
                new_sol._variables = {
                    v: self._variables[v]._update(other._variables[v], new_sol)
                    for v in self._variables.keys()
                }

        return new_sol

    def __radd__(self, other):
        return self.__add__(other)

    def copy(self):
        new_sol = self.__class__(
            self.all_ts,
            self.all_ys,
            self.all_models,
            self.all_inputs,
            self.t_event,
            self.y_event,
            self.termination,
            self._all_sensitivities,
            self.all_yps,
            self.variables_returned,
        )
        new_sol._all_inputs_casadi = self.all_inputs_casadi
        new_sol._sub_solutions = self.sub_solutions
        new_sol.closest_event_idx = self.closest_event_idx

        new_sol.solve_time = self.solve_time
        new_sol.integration_time = self.integration_time
        new_sol.set_up_time = self.set_up_time

        # copy over variables which were derived at the solver stage
        if self._variables and all(
            isinstance(v, pybamm.ProcessedVariableComputed)
            for v in self._variables.values()
        ):
            new_sol._variables = self._variables.copy()

        return new_sol

    def plot_voltage_components(
        self,
        ax=None,
        show_legend=True,
        split_by_electrode=False,
        show_plot=True,
        **kwargs_fill,
    ):
        """
        Generate a plot showing the component overpotentials that make up the voltage

        Parameters
        ----------
        ax : matplotlib Axis, optional
            The axis on which to put the plot. If None, a new figure and axis is created.
        show_legend : bool, optional
            Whether to display the legend. Default is True.
        split_by_electrode : bool, optional
            Whether to show the overpotentials for the negative and positive electrodes
            separately. Default is False.
        show_plot : bool, optional
            Whether to show the plots. Default is True. Set to False if you want to
            only display the plot after plt.show() has been called.
        kwargs_fill
            Keyword arguments, passed to ax.fill_between.

        """
        return pybamm.plot_voltage_components(
            self,
            ax=ax,
            show_legend=show_legend,
            split_by_electrode=split_by_electrode,
            show_plot=show_plot,
            **kwargs_fill,
        )


class EmptySolution:
    def __init__(self, termination=None, t=None):
        self.termination = termination
        if t is None:
            t = np.array([0])
        elif isinstance(t, numbers.Number):
            t = np.array([t])

        self.t = t

    def __add__(self, other):
        if isinstance(other, (EmptySolution, Solution)):
            return other.copy()

    def __radd__(self, other):
        if other is None:
            return self.copy()

    def copy(self):
        return EmptySolution(termination=self.termination, t=self.t)


def make_cycle_solution(
    step_solutions, esoh_solver=None, save_this_cycle=True, inputs=None
):
    """
    Function to create a Solution for an entire cycle, and associated summary variables

    Parameters
    ----------
    step_solutions : list of :class:`Solution`
        Step solutions that form the entire cycle
    esoh_solver : :class:`pybamm.lithium_ion.ElectrodeSOHSolver`
        Solver to calculate electrode SOH (eSOH) variables. If `None` (default)
        then only summary variables that do not require the eSOH calculation
        are calculated. See :footcite:t:`Mohtat2019` for more details on eSOH variables.
    save_this_cycle : bool, optional
        Whether to save the entire cycle variables or just the summary variables.
        Default True
    inputs : dict
        User inputs for the summary variables.

    Returns
    -------
    cycle_solution : :class:`pybamm.Solution` or None
        The Solution object for this cycle, or None (if save_this_cycle is False)
    cycle_summary_variables : dict
        Dictionary of summary variables for this cycle
    cycle_first_state : Solution
        First state of the cycle.

    """
    sum_sols = step_solutions[0].copy()
    for step_solution in step_solutions[1:]:
        sum_sols = sum_sols + step_solution

    cycle_solution = Solution(
        sum_sols.all_ts,
        sum_sols.all_ys,
        sum_sols.all_models,
        sum_sols.all_inputs,
        sum_sols.t_event,
        sum_sols.y_event,
        sum_sols.termination,
        sum_sols._all_sensitivities,
        sum_sols.all_yps,
        sum_sols.variables_returned,
    )

    if sum_sols.variables_returned:
        cycle_solution._variables = sum_sols._variables

    cycle_solution._all_inputs_casadi = sum_sols.all_inputs_casadi
    cycle_solution._sub_solutions = sum_sols.sub_solutions

    cycle_solution.solve_time = sum_sols.solve_time
    cycle_solution.integration_time = sum_sols.integration_time
    cycle_solution.set_up_time = sum_sols.set_up_time

    cycle_solution.steps = step_solutions

    cycle_summary_variables = pybamm.SummaryVariables(
        cycle_solution, esoh_solver=esoh_solver, user_inputs=inputs
    )

    cycle_first_state = cycle_solution.first_state

    if save_this_cycle:
        cycle_solution.cycle_summary_variables = cycle_summary_variables
    else:
        cycle_solution = None

    return cycle_solution, cycle_summary_variables, cycle_first_state<|MERGE_RESOLUTION|>--- conflicted
+++ resolved
@@ -468,7 +468,6 @@
                         ys.shape,
                     )
                     model._variables_casadi[variable] = var_casadi
-<<<<<<< HEAD
                 vars_pybamm[i] = var_pybamm
             elif variable in model._variables_casadi:
                 var_casadi = model._variables_casadi[variable]
@@ -494,8 +493,7 @@
                     ys.shape,
                 )
                 model._variables_casadi[variable] = var_casadi
-=======
->>>>>>> e7ccfe00
+
             vars_casadi.append(var_casadi)
         var = pybamm.process_variable(
             variable, vars_pybamm, vars_casadi, self, time_integral=time_integral
