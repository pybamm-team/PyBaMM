# mypy: ignore-errors
import casadi
import pybamm
import numpy as np
import numbers
<<<<<<< HEAD
=======
import scipy.sparse as sparse
from scipy.linalg import bandwidth
import pybammsolvers.idaklu as idaklu
>>>>>>> 2de780d5

import warnings


<<<<<<< HEAD
idaklu_spec = importlib.util.find_spec("pybamm.solvers.idaklu")
if idaklu_spec is not None:
    try:
        idaklu = importlib.util.module_from_spec(idaklu_spec)
        if idaklu_spec.loader:
            idaklu_spec.loader.exec_module(idaklu)
    except ImportError as e:  # pragma: no cover
        idaklu = None
        print(f"Error loading idaklu: {e}")
        idaklu_spec = None


def has_idaklu():
    return idaklu_spec is not None
=======
if pybamm.has_jax():
    import jax
    from jax import numpy as jnp

    try:
        import iree.compiler
    except ImportError:  # pragma: no cover
        pass
>>>>>>> 2de780d5


class IDAKLUSolver(pybamm.BaseSolver):
    """
    Solve a discretised model, using sundials with the KLU sparse linear solver.

    Parameters
    ----------
    rtol : float, optional
        The relative tolerance for the solver (default is 1e-4).
    atol : float, optional
        The absolute tolerance for the solver (default is 1e-6).
    root_method : str or pybamm algebraic solver class, optional
        The method to use to find initial conditions (for DAE solvers).
        If a solver class, must be an algebraic solver class.
        If "casadi",
        the solver uses casadi's Newton rootfinding algorithm to find initial
        conditions. Otherwise, the solver uses 'scipy.optimize.root' with method
        specified by 'root_method' (e.g. "lm", "hybr", ...)
    root_tol : float, optional
        The tolerance for the initial-condition solver (default is 1e-6).
    extrap_tol : float, optional
        The tolerance to assert whether extrapolation occurs or not (default is 0).
    output_variables : list[str], optional
        List of variables to calculate and return. If none are specified then
        the complete state vector is returned (can be very large) (default is [])
    options: dict, optional
        Addititional options to pass to the solver, by default:

        .. code-block:: python

            options = {
                # Print statistics of the solver after every solve
                "print_stats": False,
                # Number of threads available for OpenMP (must be greater than or equal to `num_solvers`)
                "num_threads": 1,
                # Number of solvers to use in parallel (for solving multiple sets of input parameters in parallel)
                "num_solvers": num_threads,
                ## Linear solver interface
                # name of sundials linear solver to use options are: "SUNLinSol_KLU",
                # "SUNLinSol_Dense", "SUNLinSol_Band", "SUNLinSol_SPBCGS",
                # "SUNLinSol_SPFGMR", "SUNLinSol_SPGMR", "SUNLinSol_SPTFQMR",
                "linear_solver": "SUNLinSol_KLU",
                # Jacobian form, can be "none", "dense",
                # "banded", "sparse", "matrix-free"
                "jacobian": "sparse",
                # Preconditioner for iterative solvers, can be "none", "BBDP"
                "preconditioner": "BBDP",
                # For iterative linear solver preconditioner, bandwidth of
                # approximate jacobian
                "precon_half_bandwidth": 5,
                # For iterative linear solver preconditioner, bandwidth of
                # approximate jacobian that is kept
                "precon_half_bandwidth_keep": 5,
                # For iterative linear solvers, max number of iterations
                "linsol_max_iterations": 5,
                # Ratio between linear and nonlinear tolerances
                "epsilon_linear_tolerance": 0.05,
                # Increment factor used in DQ Jacobian-vector product approximation
                "increment_factor": 1.0,
                # Enable or disable linear solution scaling
                "linear_solution_scaling": True,
                ## Main solver
                # Maximum order of the linear multistep method
                "max_order_bdf": 5,
                # Maximum number of steps to be taken by the solver in its attempt to
                # reach the next output time.
                # Note: this value differs from the IDA default of 500
                "max_num_steps": 100000,
                # Initial step size. The solver default is used if this is left at 0.0
                "dt_init": 0.0,
                # Minimum absolute step size. The solver default is used if this is
                # left at 0.0
                "dt_min": 0.0,
                # Maximum absolute step size. The solver default is used if this is
                # left at 0.0
                "dt_max": 0.0,
                # Maximum number of error test failures in attempting one step
                "max_error_test_failures": 10,
                # Maximum number of nonlinear solver iterations at one step
                # Note: this value differs from the IDA default of 4
                "max_nonlinear_iterations": 40,
                # Maximum number of nonlinear solver convergence failures at one step
                # Note: this value differs from the IDA default of 10
                "max_convergence_failures": 100,
                # Safety factor in the nonlinear convergence test
                "nonlinear_convergence_coefficient": 0.33,
                # Suppress algebraic variables from error test
                "suppress_algebraic_error": False,
                # Store Hermite interpolation data for the solution.
                # Note: this option is always disabled if output_variables are given
                # or if t_interp values are specified
                "hermite_interpolation": True,
                ## Initial conditions calculation
                # Positive constant in the Newton iteration convergence test within the
                # initial condition calculation
                "nonlinear_convergence_coefficient_ic": 0.0033,
                # Maximum number of steps allowed when `init_all_y_ic = False`
                # Note: this value differs from the IDA default of 5
                "max_num_steps_ic": 50,
                # Maximum number of the approximate Jacobian or preconditioner evaluations
                # allowed when the Newton iteration appears to be slowly converging
                # Note: this value differs from the IDA default of 4
                "max_num_jacobians_ic": 40,
                # Maximum number of Newton iterations allowed in any one attempt to solve
                # the initial conditions calculation problem
                # Note: this value differs from the IDA default of 10
                "max_num_iterations_ic": 100,
                # Maximum number of linesearch backtracks allowed in any Newton iteration,
                # when solving the initial conditions calculation problem
                "max_linesearch_backtracks_ic": 100,
                # Turn off linesearch
                "linesearch_off_ic": False,
                # How to calculate the initial conditions.
                # "True": calculate all y0 given ydot0
                # "False": calculate y_alg0 and ydot_diff0 given y_diff0
                "init_all_y_ic": False,
                # Calculate consistent initial conditions
                "calc_ic": True,
            }

        Note: These options only have an effect if model.convert_to_format == 'casadi'


    """

    def __init__(
        self,
        rtol=1e-4,
        atol=1e-6,
        root_method="casadi",
        root_tol=1e-6,
        extrap_tol=None,
        output_variables=None,
        options=None,
    ):
        # set default options,
        # (only if user does not supply)
        default_options = {
            "print_stats": False,
            "jacobian": "sparse",
            "preconditioner": "BBDP",
            "precon_half_bandwidth": 5,
            "precon_half_bandwidth_keep": 5,
            "num_threads": 1,
            "num_solvers": 1,
            "linear_solver": "SUNLinSol_KLU",
            "linsol_max_iterations": 5,
            "epsilon_linear_tolerance": 0.05,
            "increment_factor": 1.0,
            "linear_solution_scaling": True,
            "max_order_bdf": 5,
            "max_num_steps": 100000,
            "dt_init": 0.0,
            "dt_min": 0.0,
            "dt_max": 0.0,
            "max_error_test_failures": 10,
            "max_nonlinear_iterations": 40,
            "max_convergence_failures": 100,
            "nonlinear_convergence_coefficient": 0.33,
            "suppress_algebraic_error": False,
            "hermite_interpolation": True,
            "nonlinear_convergence_coefficient_ic": 0.0033,
            "max_num_steps_ic": 50,
            "max_num_jacobians_ic": 40,
            "max_num_iterations_ic": 100,
            "max_linesearch_backtracks_ic": 100,
            "linesearch_off_ic": False,
            "init_all_y_ic": False,
            "calc_ic": True,
        }
        if options is None:
            options = default_options
        else:
            if "num_threads" in options and "num_solvers" not in options:
                options["num_solvers"] = options["num_threads"]
            for key, value in default_options.items():
                if key not in options:
                    options[key] = value
        self._options = options

        self.output_variables = [] if output_variables is None else output_variables

        super().__init__(
            "ida",
            rtol,
            atol,
            root_method,
            root_tol,
            extrap_tol,
            output_variables,
        )
        self.name = "IDA KLU solver"
        self._supports_interp = True

        pybamm.citations.register("Hindmarsh2000")
        pybamm.citations.register("Hindmarsh2005")

    def _check_atol_type(self, atol, size):
        """
        This method checks that the atol vector is of the right shape and
        type.

        Parameters
        ----------
        atol: double or np.array or list
            Absolute tolerances. If this is a vector then each entry corresponds to
            the absolute tolerance of one entry in the state vector.
        size: int
            The length of the atol vector
        """

        if isinstance(atol, float):
            atol = atol * np.ones(size)
        elif not isinstance(atol, np.ndarray):
            raise pybamm.SolverError(
                "Absolute tolerances must be a numpy array or float"
            )

        return atol

    def set_up(self, model, inputs=None, t_eval=None, ics_only=False):
        base_set_up_return = super().set_up(model, inputs, t_eval, ics_only)

        inputs_dict = inputs or {}
        # stack inputs
        if inputs_dict:
            arrays_to_stack = [np.array(x).reshape(-1, 1) for x in inputs_dict.values()]
            inputs = np.vstack(arrays_to_stack)
        else:
            inputs = np.array([[]])

        y0 = model.y0
        if isinstance(y0, casadi.DM):
            y0 = y0.full()
        y0 = y0.flatten()

        if ics_only:
            return base_set_up_return

        if model.convert_to_format not in ["casadi", "jax"]:
            msg = (
                "The python-idaklu and IREE solvers have been deprecated. "
                "To use the IDAKLU solver set `convert_to_format = 'casadi'` or `jax`"
            )
            warnings.warn(msg, DeprecationWarning, stacklevel=2)

        if model.convert_to_format == "casadi":
            if self._options["jacobian"] == "dense":
                mass_matrix = casadi.DM(model.mass_matrix.entries.toarray())
            else:
                mass_matrix = casadi.DM(model.mass_matrix.entries)
        else:
            raise pybamm.SolverError(
                "Unsupported option for convert_to_format="
                f"{model.convert_to_format} "
            )

        # construct residuals function by binding inputs
        if model.convert_to_format == "casadi":
            # TODO: do we need densify here?
            rhs_algebraic = model.rhs_algebraic_eval

        if not model.use_jacobian:
            raise pybamm.SolverError("KLU requires the Jacobian")

        # need to provide jacobian_rhs_alg - cj * mass_matrix
        if model.convert_to_format == "casadi":
            t_casadi = casadi.MX.sym("t")
            y_casadi = casadi.MX.sym("y", model.len_rhs_and_alg)
            cj_casadi = casadi.MX.sym("cj")
            p_casadi = {}
            for name, value in inputs_dict.items():
                if isinstance(value, numbers.Number):
                    p_casadi[name] = casadi.MX.sym(name)
                else:
                    p_casadi[name] = casadi.MX.sym(name, value.shape[0])
            p_casadi_stacked = casadi.vertcat(*[p for p in p_casadi.values()])

            jac_times_cjmass = casadi.Function(
                "jac_times_cjmass",
                [t_casadi, y_casadi, p_casadi_stacked, cj_casadi],
                [
                    model.jac_rhs_algebraic_eval(t_casadi, y_casadi, p_casadi_stacked)
                    - cj_casadi * mass_matrix
                ],
            )

            jac_times_cjmass_sparsity = jac_times_cjmass.sparsity_out(0)
            jac_bw_lower = jac_times_cjmass_sparsity.bw_lower()
            jac_bw_upper = jac_times_cjmass_sparsity.bw_upper()
            jac_times_cjmass_nnz = jac_times_cjmass_sparsity.nnz()
            jac_times_cjmass_colptrs = np.array(
                jac_times_cjmass_sparsity.colind(), dtype=np.int64
            )
            jac_times_cjmass_rowvals = np.array(
                jac_times_cjmass_sparsity.row(), dtype=np.int64
            )

            v_casadi = casadi.MX.sym("v", model.len_rhs_and_alg)

            jac_rhs_algebraic_action = model.jac_rhs_algebraic_action_eval

            # also need the action of the mass matrix on a vector
            mass_action = casadi.Function(
                "mass_action", [v_casadi], [casadi.densify(mass_matrix @ v_casadi)]
            )

            # if output_variables specified then convert 'variable' casadi
            # function expressions to idaklu-compatible functions
            self.var_idaklu_fcns = []
            self.dvar_dy_idaklu_fcns = []
            self.dvar_dp_idaklu_fcns = []
            for key in self.output_variables:
                # ExplicitTimeIntegral's are not computed as part of the solver and
                # do not need to be converted
                if isinstance(
                    model.variables_and_events[key], pybamm.ExplicitTimeIntegral
                ):
                    continue
                self.var_idaklu_fcns.append(
                    idaklu.generate_function(self.computed_var_fcns[key].serialize())
                )
                # Convert derivative functions for sensitivities
                if (len(inputs) > 0) and (model.calculate_sensitivities):
                    self.dvar_dy_idaklu_fcns.append(
                        idaklu.generate_function(
                            self.computed_dvar_dy_fcns[key].serialize()
                        )
                    )
                    self.dvar_dp_idaklu_fcns.append(
                        idaklu.generate_function(
                            self.computed_dvar_dp_fcns[key].serialize()
                        )
                    )

        num_of_events = len(model.terminate_events_eval)

        # rootfn needs to return an array of length num_of_events
        if model.convert_to_format == "casadi":
            rootfn = casadi.Function(
                "rootfn",
                [t_casadi, y_casadi, p_casadi_stacked],
                [
                    casadi.vertcat(
                        *[
                            event(t_casadi, y_casadi, p_casadi_stacked)
                            for event in model.terminate_events_eval
                        ]
                    )
                ],
            )

        # get ids of rhs and algebraic variables
        if model.convert_to_format == "casadi":
            rhs_ids = np.ones(model.rhs_eval(0, y0, inputs).shape[0])
        else:
            rhs_ids = np.ones(model.rhs_eval(0, y0, inputs_dict).shape[0])
        alg_ids = np.zeros(len(y0) - len(rhs_ids))
        ids = np.concatenate((rhs_ids, alg_ids))

        number_of_sensitivity_parameters = 0
        if model.jacp_rhs_algebraic_eval is not None:
            sensitivity_names = model.calculate_sensitivities
            if model.convert_to_format == "casadi":
                number_of_sensitivity_parameters = model.jacp_rhs_algebraic_eval.n_out()
            else:
                number_of_sensitivity_parameters = len(sensitivity_names)
        else:
            sensitivity_names = []

        if model.convert_to_format == "casadi":
            # for the casadi solver we just give it dFdp_i
            if model.jacp_rhs_algebraic_eval is None:
                sensfn = casadi.Function("sensfn", [], [])
            else:
                sensfn = model.jacp_rhs_algebraic_eval

        atol = getattr(model, "atol", self.atol)
        atol = self._check_atol_type(atol, y0.size)

        rtol = self.rtol

        if model.convert_to_format == "casadi":
            # Serialize casadi functions
            idaklu_solver_fcn = idaklu.create_casadi_solver_group
            rhs_algebraic = idaklu.generate_function(rhs_algebraic.serialize())
            jac_times_cjmass = idaklu.generate_function(jac_times_cjmass.serialize())
            jac_rhs_algebraic_action = idaklu.generate_function(
                jac_rhs_algebraic_action.serialize()
            )
            rootfn = idaklu.generate_function(rootfn.serialize())
            mass_action = idaklu.generate_function(mass_action.serialize())
            sensfn = idaklu.generate_function(sensfn.serialize())
        else:  # pragma: no cover
            raise pybamm.SolverError(
                "Unsupported evaluation engine for convert_to_format='jax'"
            )

        self._setup = {
            "solver_function": idaklu_solver_fcn,  # callable
            "jac_bandwidth_upper": jac_bw_upper,  # int
            "jac_bandwidth_lower": jac_bw_lower,  # int
            "rhs_algebraic": rhs_algebraic,  # function
            "jac_times_cjmass": jac_times_cjmass,  # function
            "jac_times_cjmass_colptrs": jac_times_cjmass_colptrs,  # array
            "jac_times_cjmass_rowvals": jac_times_cjmass_rowvals,  # array
            "jac_times_cjmass_nnz": jac_times_cjmass_nnz,  # int
            "jac_rhs_algebraic_action": jac_rhs_algebraic_action,  # function
            "mass_action": mass_action,  # function
            "sensfn": sensfn,  # function
            "rootfn": rootfn,  # function
            "num_of_events": num_of_events,  # int
            "ids": ids,  # array
            "sensitivity_names": sensitivity_names,
            "number_of_sensitivity_parameters": number_of_sensitivity_parameters,
            "output_variables": self.output_variables,
            "var_fcns": self.computed_var_fcns,
            "var_idaklu_fcns": self.var_idaklu_fcns,
            "dvar_dy_idaklu_fcns": self.dvar_dy_idaklu_fcns,
            "dvar_dp_idaklu_fcns": self.dvar_dp_idaklu_fcns,
        }

        solver = self._setup["solver_function"](
            number_of_states=len(y0),
            number_of_parameters=self._setup["number_of_sensitivity_parameters"],
            rhs_alg=self._setup["rhs_algebraic"],
            jac_times_cjmass=self._setup["jac_times_cjmass"],
            jac_times_cjmass_colptrs=self._setup["jac_times_cjmass_colptrs"],
            jac_times_cjmass_rowvals=self._setup["jac_times_cjmass_rowvals"],
            jac_times_cjmass_nnz=self._setup["jac_times_cjmass_nnz"],
            jac_bandwidth_lower=jac_bw_lower,
            jac_bandwidth_upper=jac_bw_upper,
            jac_action=self._setup["jac_rhs_algebraic_action"],
            mass_action=self._setup["mass_action"],
            sens=self._setup["sensfn"],
            events=self._setup["rootfn"],
            number_of_events=self._setup["num_of_events"],
            rhs_alg_id=self._setup["ids"],
            atol=atol,
            rtol=rtol,
            inputs=len(inputs),
            var_fcns=self._setup["var_idaklu_fcns"],
            dvar_dy_fcns=self._setup["dvar_dy_idaklu_fcns"],
            dvar_dp_fcns=self._setup["dvar_dp_idaklu_fcns"],
            options=self._options,
        )

        self._setup["solver"] = solver

        return base_set_up_return

    @property
    def supports_parallel_solve(self):
        return True

    @property
    def requires_explicit_sensitivities(self):
        return False

    def _integrate(self, model, t_eval, inputs_list=None, t_interp=None):
        """
        Solve a DAE model defined by residuals with initial conditions y0.

        Parameters
        ----------
        model : :class:`pybamm.BaseModel`
            The model whose solution to calculate.
        t_eval : numeric type
            The times at which to stop the integration due to a discontinuity in time.
        inputs_list: list of dict, optional
            Any input parameters to pass to the model when solving.
        t_interp : None, list or ndarray, optional
            The times (in seconds) at which to interpolate the solution. Defaults to `None`,
            which returns the adaptive time-stepping times.
        """
        if not (model.convert_to_format == "casadi"):  # pragma: no cover
            # Shouldn't ever reach this point
            raise pybamm.SolverError("Unsupported IDAKLU solver configuration.")

        inputs_list = inputs_list or [{}]

        # stack inputs so that they are a 2D array of shape (number_of_inputs, number_of_parameters)
        if inputs_list and inputs_list[0]:
            inputs = np.vstack(
                [
                    np.hstack([np.array(x).reshape(-1) for x in inputs_dict.values()])
                    for inputs_dict in inputs_list
                ]
            )
        else:
            inputs = np.array([[]])

        # stack y0full and ydot0full so they are a 2D array of shape (number_of_inputs, number_of_states + number_of_parameters * number_of_states)
        # note that y0full and ydot0full are currently 1D arrays (i.e. independent of inputs), but in the future we will support
        # different initial conditions for different inputs (see https://github.com/pybamm-team/PyBaMM/pull/4260). For now we just repeat the same initial conditions for each input
        y0full = np.vstack([model.y0full] * len(inputs_list))
        ydot0full = np.vstack([model.ydot0full] * len(inputs_list))

        atol = getattr(model, "atol", self.atol)
        atol = self._check_atol_type(atol, y0full.size)

        timer = pybamm.Timer()
        solns = self._setup["solver"].solve(
            t_eval,
            t_interp,
            y0full,
            ydot0full,
            inputs,
        )
        integration_time = timer.time()

        return [
            self._post_process_solution(soln, model, integration_time, inputs_dict)
            for soln, inputs_dict in zip(solns, inputs_list)
        ]

    def _post_process_solution(self, sol, model, integration_time, inputs_dict):
        number_of_sensitivity_parameters = self._setup[
            "number_of_sensitivity_parameters"
        ]
        sensitivity_names = self._setup["sensitivity_names"]
        number_of_timesteps = sol.t.size
        number_of_states = model.len_rhs_and_alg
        save_outputs_only = self.output_variables
        if save_outputs_only:
            # Substitute empty vectors for state vector 'y'
            y_out = np.zeros((number_of_timesteps * number_of_states, 0))
            y_event = sol.y_term
        else:
            y_out = sol.y.reshape((number_of_timesteps, number_of_states))
            y_event = y_out[-1]

        # return sensitivity solution, we need to flatten yS to
        # (#timesteps * #states (where t is changing the quickest),)
        # to match format used by Solution
        # note that yS is (n_p, n_t, n_y)
        if number_of_sensitivity_parameters != 0:
            yS_out = {
                name: sol.yS[i].reshape(-1, 1)
                for i, name in enumerate(sensitivity_names)
            }
            # add "all" stacked sensitivities ((#timesteps * #states,#sens_params))
            yS_out["all"] = np.hstack([yS_out[name] for name in sensitivity_names])
        else:
            yS_out = False

        # 0 = solved for all t_eval
        # 2 = found root(s)
        if sol.flag == 2:
            termination = "event"
        elif sol.flag >= 0:
            termination = "final time"
        else:
            raise pybamm.SolverError(f"FAILURE {self._solver_flag(sol.flag)}")

        if sol.yp.size > 0:
            yp = sol.yp.reshape((number_of_timesteps, number_of_states)).T
        else:
            yp = None

        newsol = pybamm.Solution(
            sol.t,
            np.transpose(y_out),
            model,
            inputs_dict,
            np.array([sol.t[-1]]),
            np.transpose(y_event)[:, np.newaxis],
            termination,
            all_sensitivities=yS_out,
            all_yps=yp,
            variables_returned=bool(save_outputs_only),
        )

        newsol.integration_time = integration_time
        if not save_outputs_only:
            return newsol

        # Populate variables and sensititivies dictionaries directly
        number_of_samples = sol.y.shape[0] // number_of_timesteps
        sol.y = sol.y.reshape((number_of_timesteps, number_of_samples))
        startk = 0
        for var in self.output_variables:
            # ExplicitTimeIntegral's are not computed as part of the solver and
            # do not need to be converted
            if isinstance(model.variables_and_events[var], pybamm.ExplicitTimeIntegral):
                continue
            if model.convert_to_format == "casadi":
                len_of_var = (
                    self._setup["var_fcns"][var](0.0, 0.0, 0.0).sparsity().nnz()
                )
                base_variables = [self._setup["var_fcns"][var]]
            else:  # pragma: no cover
                raise pybamm.SolverError(
                    "Unsupported evaluation engine for convert_to_format="
                    + f"{model.convert_to_format}"
                )
            newsol._variables[var] = pybamm.ProcessedVariableComputed(
                [model.variables_and_events[var]],
                base_variables,
                [sol.y[:, startk : (startk + len_of_var)]],
                newsol,
            )
            # Add sensitivities
            newsol[var]._sensitivities = {}
            if model.calculate_sensitivities:
                for paramk, param in enumerate(inputs_dict.keys()):
                    newsol[var].add_sensitivity(
                        param,
                        [sol.yS[:, startk : (startk + len_of_var), paramk]],
                    )
            startk += len_of_var
        return newsol

    def _set_consistent_initialization(self, model, time, inputs_dict):
        """
        Initialize y0 and ydot0 for the solver. In addition to calculating
        y0 from BaseSolver, we also calculate ydot0 for semi-explicit DAEs

        Parameters
        ----------
        model : :class:`pybamm.BaseModel`
            The model for which to calculate initial conditions.
        time : numeric type
            The time at which to calculate the initial conditions.
        inputs_dict : dict
            Any input parameters to pass to the model when solving.
        """

        # set model.y0
        super()._set_consistent_initialization(model, time, inputs_dict)

        casadi_format = model.convert_to_format == "casadi"

        y0 = model.y0
        if isinstance(y0, casadi.DM):
            y0 = y0.full()
        y0 = y0.flatten()

        # calculate the time derivatives of the differential equations
        # for semi-explicit DAEs
        if model.len_rhs > 0:
            ydot0 = self._rhs_dot_consistent_initialization(
                y0, model, time, inputs_dict
            )
        else:
            ydot0 = np.zeros_like(y0)

        sensitivity = (model.y0S is not None) and casadi_format
        if sensitivity:
            y0full, ydot0full = self._sensitivity_consistent_initialization(
                y0, ydot0, model, time, inputs_dict
            )
        else:
            y0full = y0
            ydot0full = ydot0

        model.y0full = y0full
        model.ydot0full = ydot0full

    def _rhs_dot_consistent_initialization(self, y0, model, time, inputs_dict):
        """
        Compute the consistent initialization of ydot0 for the differential terms
        for the solver. If we have a semi-explicit DAE, we can explicitly solve
        for this value using the consistently initialized y0 vector.

        Parameters
        ----------
        y0 : :class:`numpy.array`
            The initial values of the state vector.
        model : :class:`pybamm.BaseModel`
            The model for which to calculate initial conditions.
        time : numeric type
            The time at which to calculate the initial conditions.
        inputs_dict : dict
            Any input parameters to pass to the model when solving.

        """
        casadi_format = model.convert_to_format == "casadi"

        inputs_dict = inputs_dict or {}
        # stack inputs
        if inputs_dict:
            arrays_to_stack = [np.array(x).reshape(-1, 1) for x in inputs_dict.values()]
            inputs = np.vstack(arrays_to_stack)
        else:
            inputs = np.array([[]])

        ydot0 = np.zeros_like(y0)
        # calculate the time derivatives of the differential equations
        input_eval = inputs if casadi_format else inputs_dict

        rhs_alg0 = model.rhs_algebraic_eval(time, y0, input_eval)
        if isinstance(rhs_alg0, casadi.DM):
            rhs_alg0 = rhs_alg0.full()
        rhs_alg0 = rhs_alg0.flatten()

        rhs0 = rhs_alg0[: model.len_rhs]

        # for the differential terms, ydot = M^-1 * (rhs)
        ydot0[: model.len_rhs] = model.mass_matrix_inv.entries @ rhs0

        return ydot0

    def _sensitivity_consistent_initialization(
        self, y0, ydot0, model, time, inputs_dict
    ):
        """
        Extend the consistent initialization to include the sensitivty equations

        Parameters
        ----------
        y0 : :class:`numpy.array`
            The initial values of the state vector.
        ydot0 : :class:`numpy.array`
            The initial values of the time derivatives of the state vector.
        time : numeric type
            The time at which to calculate the initial conditions.
        model : :class:`pybamm.BaseModel`
            The model for which to calculate initial conditions.
        inputs_dict : dict
            Any input parameters to pass to the model when solving.

        """
        y0S = model.y0S

        if isinstance(y0S, casadi.DM):
            y0S = (y0S,)

        if isinstance(y0S[0], casadi.DM):
            y0S = (x.full() for x in y0S)
        y0S = [x.flatten() for x in y0S]

        y0full = np.concatenate([y0, *y0S])

        ydot0S = [np.zeros_like(y0S_i) for y0S_i in y0S]
        ydot0full = np.concatenate([ydot0, *ydot0S])

        return y0full, ydot0full

    def jaxify(
        self,
        model,
        t_eval,
        *,
        output_variables=None,
        calculate_sensitivities=True,
        t_interp=None,
    ):
        """JAXify the solver object

        Creates a JAX expression representing the IDAKLU-wrapped solver
        object.

        Parameters
        ----------
        model : :class:`pybamm.BaseModel`
            The model to be solved
        t_eval : numeric type, optional
            The times at which to stop the integration due to a discontinuity in time.
        output_variables : list of str, optional
            The variables to be returned. If None, all variables in the model are used.
        calculate_sensitivities : bool, optional
            Whether to calculate sensitivities. Default is True.
        t_interp : None, list or ndarray, optional
            The times (in seconds) at which to interpolate the solution. Defaults to `None`,
            which returns the adaptive time-stepping times.
        """
        obj = pybamm.IDAKLUJax(
            self,  # IDAKLU solver instance
            model,
            t_eval,
            output_variables=output_variables,
            calculate_sensitivities=calculate_sensitivities,
            t_interp=t_interp,
        )
        return obj

    @staticmethod
    def _solver_flag(flag):
        flags = {
            99: "IDA_WARNING: IDASolve succeeded but an unusual situation occurred.",
            2: "IDA_ROOT_RETURN: IDASolve succeeded and found one or more roots.",
            1: "IDA_TSTOP_RETURN: IDASolve succeeded by reaching the specified stopping point.",
            0: "IDA_SUCCESS: Successful function return.",
            -1: "IDA_TOO_MUCH_WORK: The solver took mxstep internal steps but could not reach tout.",
            -2: "IDA_TOO_MUCH_ACC: The solver could not satisfy the accuracy demanded by the user for some internal step.",
            -3: "IDA_ERR_FAIL: Error test failures occurred too many times during one internal time step or minimum step size was reached.",
            -4: "IDA_CONV_FAIL: Convergence test failures occurred too many times during one internal time step or minimum step size was reached.",
            -5: "IDA_LINIT_FAIL: The linear solver's initialization function failed.",
            -6: "IDA_LSETUP_FAIL: The linear solver's setup function failed in an unrecoverable manner.",
            -7: "IDA_LSOLVE_FAIL: The linear solver's solve function failed in an unrecoverable manner.",
            -8: "IDA_RES_FAIL: The user-provided residual function failed in an unrecoverable manner.",
            -9: "IDA_REP_RES_FAIL: The user-provided residual function repeatedly returned a recoverable error flag, but the solver was unable to recover.",
            -10: "IDA_RTFUNC_FAIL: The rootfinding function failed in an unrecoverable manner.",
            -11: "IDA_CONSTR_FAIL: The inequality constraints were violated and the solver was unable to recover.",
            -12: "IDA_FIRST_RES_FAIL: The user-provided residual function failed recoverably on the first call.",
            -13: "IDA_LINESEARCH_FAIL: The line search failed.",
            -14: "IDA_NO_RECOVERY: The residual function, linear solver setup function, or linear solver solve function had a recoverable failure, but IDACalcIC could not recover.",
            -15: "IDA_NLS_INIT_FAIL: The nonlinear solver's init routine failed.",
            -16: "IDA_NLS_SETUP_FAIL: The nonlinear solver's setup routine failed.",
            -20: "IDA_MEM_NULL: The ida mem argument was NULL.",
            -21: "IDA_MEM_FAIL: A memory allocation failed.",
            -22: "IDA_ILL_INPUT: One of the function inputs is illegal.",
            -23: "IDA_NO_MALLOC: The ida memory was not allocated by a call to IDAInit.",
            -24: "IDA_BAD_EWT: Zero value of some error weight component.",
            -25: "IDA_BAD_K: The k-th derivative is not available.",
            -26: "IDA_BAD_T: The time t is outside the last step taken.",
            -27: "IDA_BAD_DKY: The vector argument where derivative should be stored is NULL.",
        }

        flag_unknown = "Unknown IDA flag."

        return flags.get(flag, flag_unknown)<|MERGE_RESOLUTION|>--- conflicted
+++ resolved
@@ -3,41 +3,9 @@
 import pybamm
 import numpy as np
 import numbers
-<<<<<<< HEAD
-=======
-import scipy.sparse as sparse
-from scipy.linalg import bandwidth
 import pybammsolvers.idaklu as idaklu
->>>>>>> 2de780d5
 
 import warnings
-
-
-<<<<<<< HEAD
-idaklu_spec = importlib.util.find_spec("pybamm.solvers.idaklu")
-if idaklu_spec is not None:
-    try:
-        idaklu = importlib.util.module_from_spec(idaklu_spec)
-        if idaklu_spec.loader:
-            idaklu_spec.loader.exec_module(idaklu)
-    except ImportError as e:  # pragma: no cover
-        idaklu = None
-        print(f"Error loading idaklu: {e}")
-        idaklu_spec = None
-
-
-def has_idaklu():
-    return idaklu_spec is not None
-=======
-if pybamm.has_jax():
-    import jax
-    from jax import numpy as jnp
-
-    try:
-        import iree.compiler
-    except ImportError:  # pragma: no cover
-        pass
->>>>>>> 2de780d5
 
 
 class IDAKLUSolver(pybamm.BaseSolver):
