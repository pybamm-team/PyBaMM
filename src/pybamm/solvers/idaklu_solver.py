--- conflicted
+++ resolved
@@ -823,7 +823,6 @@
     def supports_parallel_solve(self):
         return True
 
-<<<<<<< HEAD
     @property
     def requires_explicit_sensitivities(self):
         return False
@@ -866,9 +865,6 @@
     def _integrate(
         self, model, t_eval, inputs_list=None, t_interp=None, initial_conditions=None
     ):
-=======
-    def _integrate(self, model, t_eval, inputs_list=None, t_interp=None):
->>>>>>> 2e9f4310
         """
         Solve a DAE model defined by residuals with initial conditions y0.
 
