--- conflicted
+++ resolved
@@ -1,6 +1,3 @@
-#
-# Solver class using sundials with the KLU sparse linear solver
-#
 # mypy: ignore-errors
 import os
 import casadi
@@ -22,26 +19,14 @@
     except ImportError:  # pragma: no cover
         pass
 
-<<<<<<< HEAD
 try:
     import pybammsolvers.idaklu as idaklu
 
     idaklu_imported = True
 except ImportError as e:  # pragma: no cover
+    idaklu = None
     print(f"Error loading idaklu: {e}")
     idaklu_imported = False
-=======
-idaklu_spec = importlib.util.find_spec("pybamm.solvers.idaklu")
-if idaklu_spec is not None:
-    try:
-        idaklu = importlib.util.module_from_spec(idaklu_spec)
-        if idaklu_spec.loader:
-            idaklu_spec.loader.exec_module(idaklu)
-    except ImportError as e:  # pragma: no cover
-        idaklu = None
-        print(f"Error loading idaklu: {e}")
-        idaklu_spec = None
->>>>>>> 444ecc13
 
 
 def has_idaklu():
