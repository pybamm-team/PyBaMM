# mypy: ignore-errors
import math
import numbers
import warnings

import casadi
import numpy as np
import pybammsolvers.idaklu as idaklu

import pybamm


class IDAKLUSolver(pybamm.BaseSolver):
    """
    Solve a discretised model, using sundials with the KLU sparse linear solver.

    Parameters
    ----------
    rtol : float, optional
        The relative tolerance for the solver (default is 1e-4).
    atol : float, optional
        The absolute tolerance for the solver (default is 1e-6).
    root_method : str or pybamm algebraic solver class, optional
        The method to use to find initial conditions (for DAE solvers).
        If a solver class, must be an algebraic solver class.
        If "casadi",
        the solver uses casadi's Newton rootfinding algorithm to find initial
        conditions. Otherwise, the solver uses 'scipy.optimize.root' with method
        specified by 'root_method' (e.g. "lm", "hybr", ...)
    root_tol : float, optional
        The tolerance for the initial-condition solver (default is 1e-6).
    extrap_tol : float, optional
        The tolerance to assert whether extrapolation occurs or not (default is 0).
    on_extrapolation : str, optional
        What to do if the solver is extrapolating. Options are "warn", "error", or "ignore".
        Default is "warn".
    on_failure : str, optional
        What to do if a solver error flag occurs. Options are "warn", "error", or "ignore".
        Default is "raise".
    output_variables : list[str], optional
        List of variables to calculate and return. If none are specified then
        the complete state vector is returned (can be very large) (default is [])
    options: dict, optional
        Addititional options to pass to the solver, by default:

        .. code-block:: python

            options = {
                # Print statistics of the solver after every solve
                "print_stats": False,
                # Number of threads available for OpenMP (must be greater than or equal to `num_solvers`)
                "num_threads": 1,
                # Number of solvers to use in parallel (for solving multiple sets of input parameters in parallel)
                "num_solvers": num_threads,
                ## Linear solver interface
                # name of sundials linear solver to use options are: "SUNLinSol_KLU",
                # "SUNLinSol_Dense", "SUNLinSol_Band", "SUNLinSol_SPBCGS",
                # "SUNLinSol_SPFGMR", "SUNLinSol_SPGMR", "SUNLinSol_SPTFQMR",
                "linear_solver": "SUNLinSol_KLU",
                # Jacobian form, can be "none", "dense",
                # "banded", "sparse", "matrix-free"
                "jacobian": "sparse",
                # Preconditioner for iterative solvers, can be "none", "BBDP"
                "preconditioner": "BBDP",
                # For iterative linear solver preconditioner, bandwidth of
                # approximate jacobian
                "precon_half_bandwidth": 5,
                # For iterative linear solver preconditioner, bandwidth of
                # approximate jacobian that is kept
                "precon_half_bandwidth_keep": 5,
                # For iterative linear solvers, max number of iterations
                "linsol_max_iterations": 5,
                # Ratio between linear and nonlinear tolerances
                "epsilon_linear_tolerance": 0.05,
                # Increment factor used in DQ Jacobian-vector product approximation
                "increment_factor": 1.0,
                # Enable or disable linear solution scaling
                "linear_solution_scaling": True,
                ## Main solver
                # Maximum order of the linear multistep method
                "max_order_bdf": 5,
                # Maximum number of steps to be taken by the solver in its attempt to
                # reach the next output time.
                # Note: this value differs from the IDA default of 500
                "max_num_steps": 100000,
                # Initial step size. The solver default is used if this is left at 0.0
                "dt_init": 0.0,
                # Minimum absolute step size. The solver default is used if this is
                # left at 0.0
                "dt_min": 0.0,
                # Maximum absolute step size. The solver default is used if this is
                # left at 0.0
                "dt_max": 0.0,
                # Maximum number of error test failures in attempting one step
                "max_error_test_failures": 10,
                # Maximum number of nonlinear solver iterations at one step
                # Note: this value differs from the IDA default of 4
                "max_nonlinear_iterations": 40,
                # Maximum number of nonlinear solver convergence failures at one step
                # Note: this value differs from the IDA default of 10
                "max_convergence_failures": 100,
                # Safety factor in the nonlinear convergence test
                "nonlinear_convergence_coefficient": 0.33,
                # Suppress algebraic variables from error test
                "suppress_algebraic_error": False,
                # Store Hermite interpolation data for the solution.
                # Note: this option is always disabled if output_variables are given
                # or if t_interp values are specified
                "hermite_interpolation": True,
                ## Initial conditions calculation
                # Positive constant in the Newton iteration convergence test within the
                # initial condition calculation
                "nonlinear_convergence_coefficient_ic": 0.0033,
                # Maximum number of steps allowed when `init_all_y_ic = False`
                # Note: this value differs from the IDA default of 5
                "max_num_steps_ic": 50,
                # Maximum number of the approximate Jacobian or preconditioner evaluations
                # allowed when the Newton iteration appears to be slowly converging
                # Note: this value differs from the IDA default of 4
                "max_num_jacobians_ic": 40,
                # Maximum number of Newton iterations allowed in any one attempt to solve
                # the initial conditions calculation problem
                # Note: this value differs from the IDA default of 10
                "max_num_iterations_ic": 100,
                # Maximum number of linesearch backtracks allowed in any Newton iteration,
                # when solving the initial conditions calculation problem
                "max_linesearch_backtracks_ic": 100,
                # Turn off linesearch
                "linesearch_off_ic": False,
                # How to calculate the initial conditions.
                # "True": calculate all y0 given ydot0
                # "False": calculate y_alg0 and ydot_diff0 given y_diff0
                "init_all_y_ic": False,
                # Calculate consistent initial conditions
                "calc_ic": True,
                ## Early termination
                # Maximum number of consecutive steps allowed without advancing
                # the solution time by at least `t_no_progress` seconds.
                # If set to 0, this feature is disabled.
                "num_steps_no_progress": 0,
                # Minimum required time advancement (in seconds) after
                # `num_steps_no_progress` consecutive steps.
                # If set to 0.0, this feature is disabled.
                "t_no_progress": 0.0,
            }

        Note: These options only have an effect if model.convert_to_format == 'casadi'


    """

    def __init__(
        self,
        rtol=1e-4,
        atol=1e-6,
        root_method="casadi",
        root_tol=1e-6,
        extrap_tol=None,
        on_extrapolation=None,
        output_variables=None,
        on_failure=None,
        options=None,
    ):
        # set default options,
        # (only if user does not supply)
        default_options = {
            "print_stats": False,
            "jacobian": "sparse",
            "preconditioner": "BBDP",
            "precon_half_bandwidth": 5,
            "precon_half_bandwidth_keep": 5,
            "num_threads": 1,
            "num_solvers": 1,
            "linear_solver": "SUNLinSol_KLU",
            "linsol_max_iterations": 5,
            "epsilon_linear_tolerance": 0.05,
            "increment_factor": 1.0,
            "linear_solution_scaling": True,
            "max_order_bdf": 5,
            "max_num_steps": 100000,
            "dt_init": 0.0,
            "dt_min": 0.0,
            "dt_max": 0.0,
            "max_error_test_failures": 10,
            "max_nonlinear_iterations": 40,
            "max_convergence_failures": 100,
            "nonlinear_convergence_coefficient": 0.33,
            "suppress_algebraic_error": False,
            "hermite_interpolation": True,
            "nonlinear_convergence_coefficient_ic": 0.0033,
            "max_num_steps_ic": 50,
            "max_num_jacobians_ic": 40,
            "max_num_iterations_ic": 100,
            "max_linesearch_backtracks_ic": 100,
            "linesearch_off_ic": False,
            "init_all_y_ic": False,
            "calc_ic": True,
            "num_steps_no_progress": 0,
            "t_no_progress": 0.0,
        }
        if options is None:
            options = default_options
        else:
            if "num_threads" in options and "num_solvers" not in options:
                options["num_solvers"] = options["num_threads"]
            for key, value in default_options.items():
                if key not in options:
                    options[key] = value
        self._options = options

        self.output_variables = [] if output_variables is None else output_variables

        super().__init__(
            method="ida",
            rtol=rtol,
            atol=atol,
            root_method=root_method,
            root_tol=root_tol,
            extrap_tol=extrap_tol,
            output_variables=output_variables,
            on_extrapolation=on_extrapolation,
            on_failure=on_failure,
        )
        self.name = "IDA KLU solver"
        self._supports_interp = True
        self._supports_t_eval_discontinuities = True

        pybamm.citations.register("Hindmarsh2000")
        pybamm.citations.register("Hindmarsh2005")

    def _check_atol_type(self, atol, size):
        """
        This method checks that the atol vector is of the right shape and
        type.

        Parameters
        ----------
        atol: double or np.array or list
            Absolute tolerances. If this is a vector then each entry corresponds to
            the absolute tolerance of one entry in the state vector.
        size: int
            The length of the atol vector
        """

        if isinstance(atol, float):
            atol = atol * np.ones(size)
        elif not isinstance(atol, np.ndarray):
            raise pybamm.SolverError(
                "Absolute tolerances must be a numpy array or float"
            )

        return atol

    def set_up(self, model, inputs=None, t_eval=None, ics_only=False):
        base_set_up_return = super().set_up(model, inputs, t_eval, ics_only)

        if isinstance(inputs, dict):
            inputs_list = [inputs]
        else:
            inputs_list = inputs or [{}]

        # stack inputs
        if inputs_list and inputs_list[0]:
            arrays_to_stack = [
                np.array(x).reshape(-1, 1) for x in inputs_list[0].values()
            ]
            inputs = np.vstack(arrays_to_stack)
        else:
            inputs = np.array([[]])

        y0 = model.y0_list[0]

        if isinstance(y0, casadi.DM):
            y0 = y0.full()
        y0 = y0.flatten()

        if ics_only:
            return base_set_up_return

        if model.convert_to_format != "casadi":
            msg = "The python-idaklu solver has been deprecated."
            warnings.warn(msg, DeprecationWarning, stacklevel=2)
            raise pybamm.SolverError(
                f"Unsupported option for convert_to_format={model.convert_to_format}"
            )

        if self._options["jacobian"] == "dense":
            mass_matrix = casadi.DM(model.mass_matrix.entries.toarray())
        else:
            mass_matrix = casadi.DM(model.mass_matrix.entries)

        # construct residuals function by binding inputs
        # TODO: do we need densify here?
        rhs_algebraic = model.rhs_algebraic_eval

        if not model.use_jacobian:
            raise pybamm.SolverError("KLU requires the Jacobian")

        # need to provide jacobian_rhs_alg - cj * mass_matrix
        t_casadi = casadi.MX.sym("t")
        y_casadi = casadi.MX.sym("y", model.len_rhs_and_alg)
        cj_casadi = casadi.MX.sym("cj")
        p_casadi = {}
        for name, value in inputs_list[0].items():
            if isinstance(value, numbers.Number):
                p_casadi[name] = casadi.MX.sym(name)
            else:
                p_casadi[name] = casadi.MX.sym(name, value.shape[0])
        p_casadi_stacked = casadi.vertcat(*[p for p in p_casadi.values()])

        jac_times_cjmass = casadi.Function(
            "jac_times_cjmass",
            [t_casadi, y_casadi, p_casadi_stacked, cj_casadi],
            [
                model.jac_rhs_algebraic_eval(t_casadi, y_casadi, p_casadi_stacked)
                - cj_casadi * mass_matrix
            ],
        )

        jac_times_cjmass_sparsity = jac_times_cjmass.sparsity_out(0)
        jac_bw_lower = jac_times_cjmass_sparsity.bw_lower()
        jac_bw_upper = jac_times_cjmass_sparsity.bw_upper()
        jac_times_cjmass_nnz = jac_times_cjmass_sparsity.nnz()
        jac_times_cjmass_colptrs = np.array(
            jac_times_cjmass_sparsity.colind(), dtype=np.int64
        )
        jac_times_cjmass_rowvals = np.array(
            jac_times_cjmass_sparsity.row(), dtype=np.int64
        )

        v_casadi = casadi.MX.sym("v", model.len_rhs_and_alg)

        jac_rhs_algebraic_action = model.jac_rhs_algebraic_action_eval

        # also need the action of the mass matrix on a vector
        mass_action = casadi.Function(
            "mass_action", [v_casadi], [casadi.densify(mass_matrix @ v_casadi)]
        )

        num_of_events = len(model.terminate_events_eval)

        # rootfn needs to return an array of length num_of_events
        rootfn = casadi.Function(
            "rootfn",
            [t_casadi, y_casadi, p_casadi_stacked],
            [
                casadi.vertcat(
                    *[
                        event(t_casadi, y_casadi, p_casadi_stacked)
                        for event in model.terminate_events_eval
                    ]
                )
            ],
        )

        # get ids of rhs and algebraic variables
        rhs_ids = np.ones(model.rhs_eval(0, y0, inputs).shape[0])
        alg_ids = np.zeros(len(y0) - len(rhs_ids))
        ids = np.concatenate((rhs_ids, alg_ids))

        number_of_sensitivity_parameters = 0
        if model.jacp_rhs_algebraic_eval is not None:
            sensitivity_names = model.calculate_sensitivities
            if model.convert_to_format == "casadi":
                number_of_sensitivity_parameters = model.jacp_rhs_algebraic_eval.n_out()
            else:
                number_of_sensitivity_parameters = len(sensitivity_names)
        else:
            sensitivity_names = []

        # for the casadi solver we just give it dFdp_i
        if model.jacp_rhs_algebraic_eval is None:
            sensfn = casadi.Function("sensfn", [], [])
        else:
            sensfn = model.jacp_rhs_algebraic_eval

        atol = getattr(model, "atol", self.atol)
        atol = self._check_atol_type(atol, y0.size)

        # Serialize casadi functions
        idaklu_solver_fcn = idaklu.create_casadi_solver_group
        rhs_algebraic_pkl = rhs_algebraic.serialize()
        rhs_algebraic = idaklu.generate_function(rhs_algebraic_pkl)
        jac_times_cjmass_pkl = jac_times_cjmass.serialize()
        jac_times_cjmass = idaklu.generate_function(jac_times_cjmass_pkl)
        jac_rhs_algebraic_action_pkl = jac_rhs_algebraic_action.serialize()
        jac_rhs_algebraic_action = idaklu.generate_function(
            jac_rhs_algebraic_action_pkl
        )
        rootfn_pkl = rootfn.serialize()
        rootfn = idaklu.generate_function(rootfn_pkl)
        mass_action_pkl = mass_action.serialize()
        mass_action = idaklu.generate_function(mass_action_pkl)
        sensfn_pkl = sensfn.serialize()
        sensfn = idaklu.generate_function(sensfn_pkl)

        # if output_variables specified then convert 'variable' casadi
        # function expressions to idaklu-compatible functions
        self.var_idaklu_fcns = []
        self.var_idaklu_fcns_pkl = []
        self.dvar_dy_idaklu_fcns = []
        self.dvar_dy_idaklu_fcns_pkl = []
        self.dvar_dp_idaklu_fcns = []
        self.dvar_dp_idaklu_fcns_pkl = []
        for key in self.output_variables:
            self.var_idaklu_fcns_pkl.append(self.computed_var_fcns[key].serialize())
            self.var_idaklu_fcns.append(
                idaklu.generate_function(self.var_idaklu_fcns_pkl[-1])
            )
            # Convert derivative functions for sensitivities
            if (inputs.shape[0] > 0) and (model.calculate_sensitivities):
                self.dvar_dy_idaklu_fcns_pkl.append(
                    self.computed_dvar_dy_fcns[key].serialize()
                )
                self.dvar_dy_idaklu_fcns.append(
                    idaklu.generate_function(self.dvar_dy_idaklu_fcns_pkl[-1])
                )
                self.dvar_dp_idaklu_fcns_pkl.append(
                    self.computed_dvar_dp_fcns[key].serialize()
                )
                self.dvar_dp_idaklu_fcns.append(
                    idaklu.generate_function(self.dvar_dp_idaklu_fcns_pkl[-1])
                )

        self._setup = {
            "number_of_states": len(y0),
            "inputs": len(inputs),
            "solver_function": idaklu_solver_fcn,  # callable
            "jac_bandwidth_upper": jac_bw_upper,  # int
            "jac_bandwidth_lower": jac_bw_lower,  # int
            "atol": atol,
            "rhs_algebraic": rhs_algebraic,  # function
            "rhs_algebraic_pkl": rhs_algebraic_pkl,
            "jac_times_cjmass": jac_times_cjmass,  # function
            "jac_times_cjmass_pkl": jac_times_cjmass_pkl,
            "jac_times_cjmass_colptrs": jac_times_cjmass_colptrs,  # array
            "jac_times_cjmass_rowvals": jac_times_cjmass_rowvals,  # array
            "jac_times_cjmass_nnz": jac_times_cjmass_nnz,  # int
            "jac_rhs_algebraic_action": jac_rhs_algebraic_action,  # function
            "jac_rhs_algebraic_action_pkl": jac_rhs_algebraic_action_pkl,
            "mass_action": mass_action,  # function
            "mass_action_pkl": mass_action_pkl,
            "sensfn": sensfn,  # function
            "sensfn_pkl": sensfn_pkl,
            "rootfn": rootfn,  # function
            "rootfn_pkl": rootfn_pkl,
            "num_of_events": num_of_events,  # int
            "ids": ids,  # array
            "sensitivity_names": sensitivity_names,
            "number_of_sensitivity_parameters": number_of_sensitivity_parameters,
            "standard_form_dae": model.is_standard_form_dae,  # bool
            "output_variables": self.output_variables,
            "var_fcns": self.computed_var_fcns,
            "var_idaklu_fcns": self.var_idaklu_fcns,
            "var_idaklu_fcns_pkl": self.var_idaklu_fcns_pkl,
            "dvar_dy_idaklu_fcns": self.dvar_dy_idaklu_fcns,
            "dvar_dy_idaklu_fcns_pkl": self.dvar_dy_idaklu_fcns_pkl,
            "dvar_dp_idaklu_fcns": self.dvar_dp_idaklu_fcns,
            "dvar_dp_idaklu_fcns_pkl": self.dvar_dp_idaklu_fcns_pkl,
        }

        solver = self._setup["solver_function"](
            number_of_states=self._setup["number_of_states"],
            number_of_parameters=self._setup["number_of_sensitivity_parameters"],
            rhs_alg=self._setup["rhs_algebraic"],
            jac_times_cjmass=self._setup["jac_times_cjmass"],
            jac_times_cjmass_colptrs=self._setup["jac_times_cjmass_colptrs"],
            jac_times_cjmass_rowvals=self._setup["jac_times_cjmass_rowvals"],
            jac_times_cjmass_nnz=self._setup["jac_times_cjmass_nnz"],
            jac_bandwidth_lower=self._setup["jac_bandwidth_lower"],
            jac_bandwidth_upper=self._setup["jac_bandwidth_upper"],
            jac_action=self._setup["jac_rhs_algebraic_action"],
            mass_action=self._setup["mass_action"],
            sens=self._setup["sensfn"],
            events=self._setup["rootfn"],
            number_of_events=self._setup["num_of_events"],
            rhs_alg_id=self._setup["ids"],
            atol=self._setup["atol"],
            rtol=self.rtol,
            inputs=self._setup["inputs"],
            var_fcns=self._setup["var_idaklu_fcns"],
            dvar_dy_fcns=self._setup["dvar_dy_idaklu_fcns"],
            dvar_dp_fcns=self._setup["dvar_dp_idaklu_fcns"],
            options=self._options,
        )

        self._setup["solver"] = solver

        return base_set_up_return

    def __getstate__(self):
        # if _setup is not defined then we haven't called set_up yet
        if not hasattr(self, "_setup"):
            return self.__dict__

        self.var_idaklu_fcns = []

        for key in [
            "solver",
            "solver_function",
            "rhs_algebraic",
            "jac_times_cjmass",
            "jac_rhs_algebraic_action",
            "mass_action",
            "sensfn",
            "rootfn",
            "var_idaklu_fcns",
            "dvar_dy_idaklu_fcns",
            "dvar_dp_idaklu_fcns",
        ]:
            self._setup.pop(key, None)
        return self.__dict__

    def __setstate__(self, d):
        self.__dict__.update(d)

        # if _setup is not defined then we haven't called set_up yet
        if not hasattr(self, "_setup"):
            return

        self.var_idaklu_fcns = [
            idaklu.generate_function(f) for f in self.var_idaklu_fcns_pkl
        ]

        for key in [
            "rhs_algebraic",
            "jac_times_cjmass",
            "jac_rhs_algebraic_action",
            "mass_action",
            "sensfn",
            "rootfn",
        ]:
            self._setup[key] = idaklu.generate_function(self._setup[key + "_pkl"])

        for key in [
            "var_idaklu_fcns",
            "dvar_dy_idaklu_fcns",
            "dvar_dp_idaklu_fcns",
        ]:
            self._setup[key] = [
                idaklu.generate_function(f) for f in self._setup[key + "_pkl"]
            ]

        self._setup["solver_function"] = idaklu.create_casadi_solver_group

        self._setup["solver"] = self._setup["solver_function"](
            number_of_states=self._setup["number_of_states"],
            number_of_parameters=self._setup["number_of_sensitivity_parameters"],
            rhs_alg=self._setup["rhs_algebraic"],
            jac_times_cjmass=self._setup["jac_times_cjmass"],
            jac_times_cjmass_colptrs=self._setup["jac_times_cjmass_colptrs"],
            jac_times_cjmass_rowvals=self._setup["jac_times_cjmass_rowvals"],
            jac_times_cjmass_nnz=self._setup["jac_times_cjmass_nnz"],
            jac_bandwidth_lower=self._setup["jac_bandwidth_lower"],
            jac_bandwidth_upper=self._setup["jac_bandwidth_upper"],
            jac_action=self._setup["jac_rhs_algebraic_action"],
            mass_action=self._setup["mass_action"],
            sens=self._setup["sensfn"],
            events=self._setup["rootfn"],
            number_of_events=self._setup["num_of_events"],
            rhs_alg_id=self._setup["ids"],
            atol=self._setup["atol"],
            rtol=self.rtol,
            inputs=self._setup["inputs"],
            var_fcns=self._setup["var_idaklu_fcns"],
            dvar_dy_fcns=self._setup["dvar_dy_idaklu_fcns"],
            dvar_dp_fcns=self._setup["dvar_dp_idaklu_fcns"],
            options=self._options,
        )

    @property
    def supports_parallel_solve(self):
        return True

<<<<<<< HEAD
    def _integrate(self, model, t_eval, inputs_list=None, t_interp=None, nproc=None):
=======
    @property
    def options(self):
        return self._options

    def _apply_solver_initial_conditions(self, model, initial_conditions):
>>>>>>> 4a19a92d
        """
        Overloads the _integrate method from BaseSolver to use the IDAKLU solver
        """
        if model.convert_to_format != "casadi":  # pragma: no cover
            # Shouldn't ever reach this point
            raise pybamm.SolverError("Unsupported IDAKLU solver configuration.")

        if isinstance(inputs_list, dict):
            inputs_list = [inputs_list]
        inputs_list = inputs_list or [{}]

        # stack inputs so that they are a 2D array of shape (number_of_inputs, number_of_parameters)
        if inputs_list and inputs_list[0]:
            inputs = np.vstack(
                [
                    np.hstack([np.array(x).reshape(-1) for x in inputs_dict.values()])
                    for inputs_dict in inputs_list
                ]
            )
        else:
            inputs = np.array([[]] * len(inputs_list))

        # y0full is now a list with length = number of input sets
        y0full = np.vstack(model.y0full)
        ydot0full = np.vstack(model.ydot0full)

        atol = getattr(model, "atol", self.atol)
        atol = self._check_atol_type(atol, y0full.size)

        timer = pybamm.Timer()
        solns = self._setup["solver"].solve(
            t_eval,
            t_interp,
            y0full,
            ydot0full,
            inputs,
        )
        integration_time = timer.time()

        return [
            self._post_process_solution(soln, model, integration_time, inputs_dict)
            for soln, inputs_dict in zip(solns, inputs_list, strict=False)
        ]

    def _post_process_solution(self, sol, model, integration_time, inputs_dict):
        number_of_sensitivity_parameters = self._setup[
            "number_of_sensitivity_parameters"
        ]
        sensitivity_names = self._setup["sensitivity_names"]
        number_of_timesteps = sol.t.size
        number_of_states = model.len_rhs_and_alg
        save_outputs_only = self.output_variables
        if save_outputs_only:
            # Substitute empty vectors for state vector 'y'
            y_out = np.zeros((number_of_timesteps * number_of_states, 0))
            y_event = sol.y_term
        else:
            y_out = sol.y.reshape((number_of_timesteps, number_of_states))
            y_event = y_out[-1]

        # return sensitivity solution, we need to flatten yS to
        # (#timesteps * #states (where t is changing the quickest),)
        # to match format used by Solution
        # note that yS is (n_p, n_t, n_y)
        if number_of_sensitivity_parameters != 0:
            yS_out = {
                name: sol.yS[i].reshape(-1, 1)
                for i, name in enumerate(sensitivity_names)
            }
            # add "all" stacked sensitivities ((#timesteps * #states,#sens_params))
            yS_out["all"] = np.hstack([yS_out[name] for name in sensitivity_names])
        else:
            yS_out = {}

        # 0 = solved for all t_eval
        # 2 = found root(s)
        # < 0 = solver failure
        if sol.flag == 2:
            termination = "event"
        elif sol.flag >= 0:
            termination = "final time"
        elif sol.flag < 0:
            termination = "failure"
            match self._on_failure:
                case "warn":
                    warnings.warn(
                        f"FAILURE {self._solver_flag(sol.flag)}, returning a partial solution.",
                        stacklevel=2,
                    )
                case "raise":
                    raise pybamm.SolverError(f"FAILURE {self._solver_flag(sol.flag)}")

        if sol.yp.size > 0:
            yp = sol.yp.reshape((number_of_timesteps, number_of_states)).T
        else:
            yp = None

        newsol = pybamm.Solution(
            sol.t,
            np.transpose(y_out),
            model,
            inputs_dict,
            np.array([sol.t[-1]]),
            np.transpose(y_event)[:, np.newaxis],
            termination,
            all_sensitivities=yS_out,
            all_yps=yp,
            variables_returned=bool(save_outputs_only),
        )

        newsol.integration_time = integration_time
        if not save_outputs_only:
            return newsol

        # Populate variables and sensitivities dictionaries directly
        number_of_samples = sol.y.shape[0] // number_of_timesteps
        sol.y = sol.y.reshape((number_of_timesteps, number_of_samples))
        sensitivity_params = (
            list(inputs_dict.keys()) if model.calculate_sensitivities else []
        )

        start_idx = 0
        for var in self.output_variables:
            var_nnz, var_shape, base_variables = self._get_variable_info(model, var)
            end_idx = start_idx + var_nnz
            data = sol.y[:, start_idx:end_idx]
            time_indep = False

            # handle any time integral variables
            if var in self._time_integral_vars:
                # time integral variables should all be 1D
                tiv = self._time_integral_vars[var]
                data = tiv.postfix(data.reshape(-1), sol.t, inputs_dict)
                time_indep = True

            newsol._variables[var] = pybamm.ProcessedVariableComputed(
                [model.variables_and_events[var]],
                base_variables,
                [data],
                newsol,
                time_indep=time_indep,
            )

            # Add sensitivities
            newsol[var]._sensitivities = {}
            if sensitivity_params:
                if var_nnz != math.prod(var_shape):
                    raise pybamm.SolverError(
                        f"Sensitivity of sparse variables not supported. {var} is a sparse variable with number of non-zeros {var_nnz} and shape {var_shape}"
                    )
                sens_data = sol.yS[:, start_idx:end_idx, :]
                sens_data = sens_data.reshape(
                    number_of_timesteps * (end_idx - start_idx),
                    number_of_sensitivity_parameters,
                )
                if var in self._time_integral_vars:
                    tiv = self._time_integral_vars[var]
                    sens_data = tiv.postfix_sensitivities(
                        var, data, sol.t, inputs_dict, sens_data
                    )
                newsol[var]._sensitivities["all"] = sens_data

                # Add the individual sensitivity
                for i, name in enumerate(inputs_dict.keys()):
                    sens = newsol[var]._sensitivities["all"][:, i : i + 1].reshape(-1)
                    newsol[var]._sensitivities[name] = sens

            start_idx += var_nnz
        return newsol

    def _get_variable_info(self, model, var) -> tuple:
        """Get variable length and base variables based on model format."""
        if model.convert_to_format == "casadi":
            base_var = self._setup["var_fcns"][var]
            var_eval = base_var(0.0, 0.0, 0.0)
            var_nnz = var_eval.sparsity().nnz()
            var_shape = var_eval.shape
            return var_nnz, var_shape, [base_var]
        else:  # pragma: no cover
            raise pybamm.SolverError(
                f"Unsupported evaluation engine for convert_to_format="
                f"{model.convert_to_format}"
            )

    def _set_consistent_initialization(self, model, time, inputs_list):
        """
        Initialize y0 and ydot0 for the solver. In addition to calculating
        y0 from BaseSolver, we also calculate ydot0 for semi-explicit DAEs

        Parameters
        ----------
        model : :class:`pybamm.BaseModel`
            The model for which to calculate initial conditions.
        time : numeric type
            The time at which to calculate the initial conditions.
        inputs_dict : dict
            Any input parameters to pass to the model when solving.
        """

        # set model.y0_list
        super()._set_consistent_initialization(model, time, inputs_list)

        casadi_format = model.convert_to_format == "casadi"

        def handle_y0(y0):
            if y0 is None:
                return y0
            if isinstance(y0, casadi.DM):
                y0 = y0.full()
            return y0.flatten()

        y0_list = [handle_y0(y0) for y0 in model.y0_list]
        # inputs_full = [handle_y0(input) for input in inputs_list]

        # calculate the time derivatives of the differential equations
        # for semi-explicit DAEs
        if model.len_rhs > 0:
            ydot0_list = [
                self._rhs_dot_consistent_initialization(y0, model, time, inputs_dict)
                for y0, inputs_dict in zip(y0_list, inputs_list, strict=False)
            ]
        else:
            ydot0_list = [np.zeros_like(y0) for y0 in y0_list]

        sensitivity = model.y0S_list and casadi_format
        if sensitivity:
            y0S_list = model.y0S_list
            y0full = []
            ydot0full = []
            for y0, ydot0, y0S, inputs_dict in zip(
                y0_list, ydot0_list, y0S_list, inputs_list, strict=False
            ):
                y0f, ydot0f = self._sensitivity_consistent_initialization(
                    y0, ydot0, y0S, time, inputs_dict
                )
                y0full.append(y0f)
                ydot0full.append(ydot0f)
        else:
            y0full = y0_list
            ydot0full = ydot0_list

        model.y0full = y0full
        model.ydot0full = ydot0full

    def _rhs_dot_consistent_initialization(self, y0, model, time, inputs_dict):
        """
        Compute the consistent initialization of ydot0 for the differential terms
        for the solver. If we have a semi-explicit DAE, we can explicitly solve
        for this value using the consistently initialized y0 vector.

        Parameters
        ----------
        y0 : :class:`numpy.array`
            The initial values of the state vector.
        model : :class:`pybamm.BaseModel`
            The model for which to calculate initial conditions.
        time : numeric type
            The time at which to calculate the initial conditions.
        inputs_dict : dict
            Any input parameters to pass to the model when solving.

        """
        casadi_format = model.convert_to_format == "casadi"

        inputs_dict = inputs_dict or {}
        # stack inputs
        if inputs_dict:
            arrays_to_stack = [np.array(x).reshape(-1, 1) for x in inputs_dict.values()]
            inputs = np.vstack(arrays_to_stack)
        else:
            inputs = np.array([[]])

        ydot0 = np.zeros_like(y0)
        # calculate the time derivatives of the differential equations
        input_eval = inputs if casadi_format else inputs_dict

        rhs0 = model.rhs_eval(time, y0, input_eval)
        if isinstance(rhs0, casadi.DM):
            rhs0 = rhs0.full()
        rhs0 = rhs0.flatten()

        # for the differential terms, ydot = M^-1 * (rhs)
        if model.is_standard_form_dae:
            # M^-1 is the identity matrix, so we can just use rhs
            ydot0[: model.len_rhs] = rhs0
        else:
            # M^-1 is not the identity matrix, so we need to use the mass matrix
            ydot0[: model.len_rhs] = model.mass_matrix_inv.entries @ rhs0

        return ydot0

    def _sensitivity_consistent_initialization(self, y0, ydot0, y0S, time, inputs_dict):
        """
        Extend the consistent initialization to include the sensitivty equations

        Parameters
        ----------
        y0 : :class:`numpy.array`
            The initial values of the state vector.
        ydot0 : :class:`numpy.array`
            The initial values of the time derivatives of the state vector.
        y0S : :class:`numpy.array`
            The initial values of the sensitivity state vectors.
        time : numeric type
            The time at which to calculate the initial conditions.
        inputs_dict : dict
            Any input parameters to pass to the model when solving.

        """

        if isinstance(y0S, casadi.DM):
            y0S = (y0S,)

        if isinstance(y0S[0], casadi.DM):
            y0S = (x.full() for x in y0S)
        y0S = [x.flatten() for x in y0S]

        y0full = np.concatenate([y0, *y0S])

        ydot0S = [np.zeros_like(y0S_i) for y0S_i in y0S]
        ydot0full = np.concatenate([ydot0, *ydot0S])

        return y0full, ydot0full

    def jaxify(
        self,
        model,
        t_eval,
        *,
        output_variables=None,
        calculate_sensitivities=True,
        t_interp=None,
    ):
        """JAXify the solver object

        Creates a JAX expression representing the IDAKLU-wrapped solver
        object.

        Parameters
        ----------
        model : :class:`pybamm.BaseModel`
            The model to be solved
        t_eval : numeric type, optional
            The times at which to stop the integration due to a discontinuity in time.
        output_variables : list of str, optional
            The variables to be returned. If None, all variables in the model are used.
        calculate_sensitivities : bool, optional
            Whether to calculate sensitivities. Default is True.
        t_interp : None, list or ndarray, optional
            The times (in seconds) at which to interpolate the solution. Defaults to `None`,
            which returns the adaptive time-stepping times.
        """
        obj = pybamm.IDAKLUJax(
            self,  # IDAKLU solver instance
            model,
            t_eval,
            output_variables=output_variables,
            calculate_sensitivities=calculate_sensitivities,
            t_interp=t_interp,
        )
        return obj

    @staticmethod
    def _solver_flag(flag):
        flags = {
            99: "IDA_WARNING: IDASolve succeeded but an unusual situation occurred.",
            2: "IDA_ROOT_RETURN: IDASolve succeeded and found one or more roots.",
            1: "IDA_TSTOP_RETURN: IDASolve succeeded by reaching the specified stopping point.",
            0: "IDA_SUCCESS: Successful function return.",
            -1: "IDA_TOO_MUCH_WORK: The solver took mxstep internal steps but could not reach tout.",
            -2: "IDA_TOO_MUCH_ACC: The solver could not satisfy the accuracy demanded by the user for some internal step.",
            -3: "IDA_ERR_FAIL: Error test failures occurred too many times during one internal time step or minimum step size was reached.",
            -4: "IDA_CONV_FAIL: Convergence test failures occurred too many times during one internal time step or minimum step size was reached.",
            -5: "IDA_LINIT_FAIL: The linear solver's initialization function failed.",
            -6: "IDA_LSETUP_FAIL: The linear solver's setup function failed in an unrecoverable manner.",
            -7: "IDA_LSOLVE_FAIL: The linear solver's solve function failed in an unrecoverable manner.",
            -8: "IDA_RES_FAIL: The user-provided residual function failed in an unrecoverable manner.",
            -9: "IDA_REP_RES_FAIL: The user-provided residual function repeatedly returned a recoverable error flag, but the solver was unable to recover.",
            -10: "IDA_RTFUNC_FAIL: The rootfinding function failed in an unrecoverable manner.",
            -11: "IDA_CONSTR_FAIL: The inequality constraints were violated and the solver was unable to recover.",
            -12: "IDA_FIRST_RES_FAIL: The user-provided residual function failed recoverably on the first call.",
            -13: "IDA_LINESEARCH_FAIL: The line search failed.",
            -14: "IDA_NO_RECOVERY: The residual function, linear solver setup function, or linear solver solve function had a recoverable failure, but IDACalcIC could not recover.",
            -15: "IDA_NLS_INIT_FAIL: The nonlinear solver's init routine failed.",
            -16: "IDA_NLS_SETUP_FAIL: The nonlinear solver's setup routine failed.",
            -20: "IDA_MEM_NULL: The ida mem argument was NULL.",
            -21: "IDA_MEM_FAIL: A memory allocation failed.",
            -22: "IDA_ILL_INPUT: One of the function inputs is illegal.",
            -23: "IDA_NO_MALLOC: The ida memory was not allocated by a call to IDAInit.",
            -24: "IDA_BAD_EWT: Zero value of some error weight component.",
            -25: "IDA_BAD_K: The k-th derivative is not available.",
            -26: "IDA_BAD_T: The time t is outside the last step taken.",
            -27: "IDA_BAD_DKY: The vector argument where derivative should be stored is NULL.",
        }

        flag_unknown = "Unknown IDA flag."

        return flags.get(flag, flag_unknown)<|MERGE_RESOLUTION|>--- conflicted
+++ resolved
@@ -572,15 +572,11 @@
     def supports_parallel_solve(self):
         return True
 
-<<<<<<< HEAD
-    def _integrate(self, model, t_eval, inputs_list=None, t_interp=None, nproc=None):
-=======
     @property
     def options(self):
         return self._options
 
-    def _apply_solver_initial_conditions(self, model, initial_conditions):
->>>>>>> 4a19a92d
+    def _integrate(self, model, t_eval, inputs_list=None, t_interp=None, nproc=None):
         """
         Overloads the _integrate method from BaseSolver to use the IDAKLU solver
         """
