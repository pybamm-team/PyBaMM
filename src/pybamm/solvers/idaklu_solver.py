--- conflicted
+++ resolved
@@ -378,10 +378,6 @@
         self.dvar_dp_idaklu_fcns = []
         self.dvar_dp_idaklu_fcns_pkl = []
         for key in self.output_variables:
-            # ExplicitTimeIntegral's are not computed as part of the solver and
-            # do not need to be converted
-            if isinstance(model.variables_and_events[key], pybamm.ExplicitTimeIntegral):
-                continue
             self.var_idaklu_fcns_pkl.append(self.computed_var_fcns[key].serialize())
             self.var_idaklu_fcns.append(
                 idaklu.generate_function(self.var_idaklu_fcns_pkl[-1])
@@ -657,54 +653,41 @@
 
         start_idx = 0
         for var in self.output_variables:
-<<<<<<< HEAD
-            if model.convert_to_format == "casadi":
-                len_of_var = (
-                    self._setup["var_fcns"][var](0.0, 0.0, 0.0).sparsity().nnz()
+            var_length, base_variables = self._get_variable_info(model, var)
+            end_idx = start_idx + var_length
+            data = sol.y[:, start_idx:end_idx]
+            time_indep = False
+
+            # handle any time integral variables
+            if var in self._time_integral_vars:
+                tiv = self._time_integral_vars[var]
+                print(
+                    f"Post-processing time integral variable {var}, data shape = {data.shape}"
                 )
-                base_variables = [self._setup["var_fcns"][var]]
-            elif (
-                model.convert_to_format == "jax"
-                and self._options["jax_evaluator"] == "iree"
-            ):
-                idx = self.output_variables.index(var)
-                len_of_var = self._setup["var_idaklu_fcns"][idx].nnz
-                base_variables = [self._setup["var_idaklu_fcns"][idx]]
-            else:  # pragma: no cover
-                raise pybamm.SolverError(
-                    "Unsupported evaluation engine for convert_to_format="
-                    + f"{model.convert_to_format} "
-                    + f"(jax_evaluator={self._options['jax_evaluator']})"
-                )
-            data = sol.y[:, startk : (startk + len_of_var)]
+                data = tiv.postfix(data, sol.t, inputs_dict)
+                time_indep = True
+
             newsol._variables[var] = pybamm.ProcessedVariableComputed(
                 [model.variables_and_events[var]],
                 base_variables,
                 [data],
-=======
-            # ExplicitTimeIntegral's are not computed as part of the solver and
-            # do not need to be converted
-            if isinstance(model.variables_and_events[var], pybamm.ExplicitTimeIntegral):
-                continue
-
-            var_length, base_variables = self._get_variable_info(model, var)
-            end_idx = start_idx + var_length
-
-            newsol._variables[var] = pybamm.ProcessedVariableComputed(
-                [model.variables_and_events[var]],
-                base_variables,
-                [sol.y[:, start_idx:end_idx]],
->>>>>>> 09c6cc06
                 newsol,
+                time_indep=time_indep,
             )
 
             # Add sensitivities
             newsol[var]._sensitivities = {}
             if sensitivity_params:
                 for param_idx, param in enumerate(sensitivity_params):
+                    sens_data = sol.yS[:, start_idx:end_idx, param_idx]
+                    if var in self._time_integral_vars:
+                        tiv = self._time_integral_vars[var]
+                        sens_data = tiv.postfix_sensitivities(
+                            var, data, sol.t, inputs_dict, sens_data
+                        )
                     newsol[var].add_sensitivity(
                         param,
-                        [sol.yS[:, start_idx:end_idx, param_idx]],
+                        [sens_data],
                     )
 
                 # Stack individual sensitivities for `all` entry
