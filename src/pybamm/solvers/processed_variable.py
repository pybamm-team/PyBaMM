<<<<<<< HEAD
=======
#
# Processed Variable class
#
from typing import Optional
>>>>>>> fb81f216
import casadi
import numpy as np
import pybamm
from scipy.integrate import cumulative_trapezoid
import xarray as xr
import bisect


class ProcessedVariable:
    """
    An object that can be evaluated at arbitrary (scalars or vectors) t and x, and
    returns the (interpolated) value of the base variable at that t and x.

    Parameters
    ----------
    base_variables : list of :class:`pybamm.Symbol`
        A list of base variables with a method `evaluate(t,y)`, each entry of which
        returns the value of that variable for that particular sub-solution.
        A Solution can be comprised of sub-solutions which are the solutions of
        different models.
        Note that this can be any kind of node in the expression tree, not
        just a :class:`pybamm.Variable`.
        When evaluated, returns an array of size (m,n)
    base_variables_casadi : list of :class:`casadi.Function`
        A list of casadi functions. When evaluated, returns the same thing as
        `base_Variable.evaluate` (but more efficiently).
    solution : :class:`pybamm.Solution`
        The solution object to be used to create the processed variables
    time_integral : :class:`pybamm.ProcessedVariableTimeIntegral`, optional
        Not none if the variable is to be time-integrated (default is None)
    """

    def __init__(
        self,
        base_variables,
        base_variables_casadi,
        solution,
        time_integral: Optional[pybamm.ProcessedVariableTimeIntegral] = None,
    ):
        self.base_variables = base_variables
        self.base_variables_casadi = base_variables_casadi

        self.all_ts = solution.all_ts
        self.all_ys = solution.all_ys
        self.all_yps = solution.all_yps
        self.all_inputs = solution.all_inputs
        self.all_inputs_casadi = solution.all_inputs_casadi

        self.mesh = base_variables[0].mesh
        self.domain = base_variables[0].domain
        self.domains = base_variables[0].domains
        self.time_integral = time_integral

        # Process spatial variables
        geometry = solution.all_models[0].geometry
        self.spatial_variables = {}
        for domain_level, domain_names in self.domains.items():
            variables = []
            for domain in domain_names:
                variables += list(geometry[domain].keys())
            self.spatial_variables[domain_level] = variables

        # Sensitivity starts off uninitialized, only set when called
        self._sensitivities = None
        self.all_solution_sensitivities = solution._all_sensitivities

        # Store time
        self.t_pts = solution.t

        # Evaluate base variable at initial time
        self.base_eval_shape = self.base_variables[0].shape
        self.base_eval_size = self.base_variables[0].size

        self._xr_array_raw = None
        self._entries_raw = None
        self._entries_for_interp_raw = None
        self._coords_raw = None

    def initialise(self):
        if self.entries_raw_initialized:
            return

        entries = self.observe_raw()

        t = self.t_pts
        entries_for_interp, coords = self._interp_setup(entries, t)

        self._entries_raw = entries
        self._entries_for_interp_raw = entries_for_interp
        self._coords_raw = coords

    def observe_and_interp(self, t, fill_value):
        """
        Interpolate the variable at the given time points and y values.
        t must be a sorted array of time points.
        """

        entries = self._observe_hermite_cpp(t)
        processed_entries = self._observe_postfix(entries, t)

        tf = self.t_pts[-1]
        if t[-1] > tf and fill_value != "extrapolate":
            # fill the rest
            idx = np.searchsorted(t, tf, side="right")
            processed_entries[..., idx:] = fill_value

        return processed_entries

    def observe_raw(self):
        """
        Evaluate the base variable at the given time points and y values.
        """
        t = self.t_pts

        # For small number of points, use Python
        if pybamm.has_idaklu():
            entries = self._observe_raw_cpp()
        else:
            # Fallback method for when IDAKLU is not available. To be removed
            # when the C++ code is migrated to a new repo
            entries = self._observe_raw_python()  # pragma: no cover

        return self._observe_postfix(entries, t)

    def _setup_cpp_inputs(self, t, full_range):
        pybamm.logger.debug("Setting up C++ interpolation inputs")

        ts = self.all_ts
        ys = self.all_ys
        yps = self.all_yps
        inputs = self.all_inputs_casadi
        # Find the indices of the time points to observe
        if full_range:
            idxs = range(len(ts))
        else:
            idxs = _find_ts_indices(ts, t)

        if isinstance(idxs, list):
            # Extract the time points and inputs
            ts = [ts[idx] for idx in idxs]
            ys = [ys[idx] for idx in idxs]
            if self.hermite_interpolation:
                yps = [yps[idx] for idx in idxs]
            inputs = [self.all_inputs_casadi[idx] for idx in idxs]

        is_f_contiguous = _is_f_contiguous(ys)

        ts = pybamm.solvers.idaklu_solver.idaklu.VectorRealtypeNdArray(ts)
        ys = pybamm.solvers.idaklu_solver.idaklu.VectorRealtypeNdArray(ys)
        if self.hermite_interpolation:
            yps = pybamm.solvers.idaklu_solver.idaklu.VectorRealtypeNdArray(yps)
        else:
            yps = None
        inputs = pybamm.solvers.idaklu_solver.idaklu.VectorRealtypeNdArray(inputs)

        # Generate the serialized C++ functions only once
        funcs_unique = {}
        funcs = [None] * len(idxs)
        for i in range(len(idxs)):
            vars = self.base_variables_casadi[idxs[i]]
            if vars not in funcs_unique:
                funcs_unique[vars] = vars.serialize()
            funcs[i] = funcs_unique[vars]

        return ts, ys, yps, funcs, inputs, is_f_contiguous

    def _observe_hermite_cpp(self, t):
        pybamm.logger.debug("Observing and Hermite interpolating the variable in C++")

        ts, ys, yps, funcs, inputs, _ = self._setup_cpp_inputs(t, full_range=False)
        shapes = self._shape(t)
        return pybamm.solvers.idaklu_solver.idaklu.observe_hermite_interp(
            t, ts, ys, yps, inputs, funcs, shapes
        )

    def _observe_raw_cpp(self):
        pybamm.logger.debug("Observing the variable raw data in C++")
        t = self.t_pts
        ts, ys, _, funcs, inputs, is_f_contiguous = self._setup_cpp_inputs(
            t, full_range=True
        )
        shapes = self._shape(self.t_pts)

        return pybamm.solvers.idaklu_solver.idaklu.observe(
            ts, ys, inputs, funcs, is_f_contiguous, shapes
        )

    def _observe_raw_python(self):
        raise NotImplementedError  # pragma: no cover

    def _observe_postfix(self, entries, t):
        return entries

    def _interp_setup(self, entries, t):
        raise NotImplementedError  # pragma: no cover

    def _shape(self, t):
        raise NotImplementedError  # pragma: no cover

    def _process_spatial_variable_names(self, spatial_variable):
        if len(spatial_variable) == 0:
            return None

        # Extract names
        raw_names = []
        for var in spatial_variable:
            # Ignore tabs in domain names
            if var == "tabs":
                continue
            if isinstance(var, str):
                raw_names.append(var)
            else:
                raw_names.append(var.name)

        # Rename battery variables to match PyBaMM convention
        if all([var.startswith("r") for var in raw_names]):
            return "r"
        elif all([var.startswith("x") for var in raw_names]):
            return "x"
        elif all([var.startswith("R") for var in raw_names]):
            return "R"
        elif len(raw_names) == 1:
            return raw_names[0]
        else:
            raise NotImplementedError(
                f"Spatial variable name not recognized for {spatial_variable}"
            )

    def __call__(
        self,
        t=None,
        x=None,
        r=None,
        y=None,
        z=None,
        R=None,
        fill_value=np.nan,
    ):
        # Check to see if we are interpolating exactly onto the raw solution time points
        t_observe, observe_raw = self._check_observe_raw(t)

        # Check if the time points are sorted and unique
        is_sorted = observe_raw or _is_sorted(t_observe)

        # Sort them if not
        if not is_sorted:
            idxs_sort = np.argsort(t_observe)
            t_observe = t_observe[idxs_sort]

        hermite_time_interp = (
            pybamm.has_idaklu() and self.hermite_interpolation and not observe_raw
        )

        if hermite_time_interp:
            entries = self.observe_and_interp(t_observe, fill_value)

        spatial_interp = any(a is not None for a in [x, r, y, z, R])

        xr_interp = spatial_interp or not hermite_time_interp

        if xr_interp:
            if hermite_time_interp:
                # Already interpolated in time
                t = None
                entries_for_interp, coords = self._interp_setup(entries, t_observe)
            else:
                self.initialise()
                entries_for_interp, coords = (
                    self._entries_for_interp_raw,
                    self._coords_raw,
                )

            if self.time_integral is None:
                processed_entries = self._xr_interpolate(
                    entries_for_interp,
                    coords,
                    observe_raw,
                    t,
                    x,
                    r,
                    y,
                    z,
                    R,
                    fill_value,
                )
            else:
                processed_entries = entries_for_interp
        else:
            processed_entries = entries

        if not is_sorted:
            idxs_unsort = np.zeros_like(idxs_sort)
            idxs_unsort[idxs_sort] = np.arange(len(t_observe))

            processed_entries = processed_entries[..., idxs_unsort]

        # Remove a singleton time dimension if we interpolate in time with hermite
        if hermite_time_interp and t_observe.size == 1:
            processed_entries = np.squeeze(processed_entries, axis=-1)

        return processed_entries

    def _xr_interpolate(
        self,
        entries_for_interp,
        coords,
        observe_raw,
        t=None,
        x=None,
        r=None,
        y=None,
        z=None,
        R=None,
        fill_value=None,
    ):
        """
        Evaluate the variable at arbitrary *dimensional* t (and x, r, y, z and/or R),
        using interpolation
        """
        if observe_raw:
            if not self.xr_array_raw_initialized:
                self._xr_array_raw = xr.DataArray(entries_for_interp, coords=coords)
            xr_data_array = self._xr_array_raw
        else:
            xr_data_array = xr.DataArray(entries_for_interp, coords=coords)

        kwargs = {"t": t, "x": x, "r": r, "y": y, "z": z, "R": R}

        # Remove any None arguments
        kwargs = {key: value for key, value in kwargs.items() if value is not None}

        # Use xarray interpolation, return numpy array
        out = xr_data_array.interp(**kwargs, kwargs={"fill_value": fill_value}).values

        return out

    def _check_observe_raw(self, t):
        """
        Checks if the raw data should be observed exactly at the solution time points

        Args:
            t (np.ndarray, list, None): time points to observe

        Returns:
            t_observe (np.ndarray): time points to observe
            observe_raw (bool): True if observing the raw data
        """
        # if this is a time integral variable, t must be None and we observe either the
        # data times (for a discrete sum) or the solution times (for a continuous sum)
        if self.time_integral is not None:
            if self.time_integral.method == "discrete":
                # discrete sum should be observed at the discrete times
                t = self.time_integral.discrete_times
            else:
                # assume we can do a sufficiently accurate trapezoidal integration at t_pts
                t = self.t_pts

        observe_raw = (t is None) or (
            np.asarray(t).size == len(self.t_pts) and np.all(t == self.t_pts)
        )

        if observe_raw:
            t_observe = self.t_pts
        elif not isinstance(t, np.ndarray):
            if not isinstance(t, list):
                t = [t]
            t_observe = np.array(t)
        else:
            t_observe = t

        if t_observe[0] < self.t_pts[0]:
            raise ValueError(
                "The interpolation points must be greater than or equal to the initial solution time"
            )

        return t_observe, observe_raw

    @property
    def entries(self):
        """
        Returns the raw data entries of the processed variable. If the processed
        variable has not been initialized (i.e. the entries have not been
        calculated), then the processed variable is initialized first.
        """
        self.initialise()
        return self._entries_raw

    @property
    def data(self):
        """Same as entries, but different name"""
        return self.entries

    @property
    def entries_raw_initialized(self):
        return self._entries_raw is not None

    @property
    def xr_array_raw_initialized(self):
        return self._xr_array_raw is not None

    @property
    def sensitivities(self):
        """
        Returns a dictionary of sensitivities for each input parameter.
        The keys are the input parameters, and the value is a matrix of size
        (n_x * n_t, n_p), where n_x is the number of states, n_t is the number of time
        points, and n_p is the size of the input parameter
        """
        # No sensitivities if there are no inputs
        if len(self.all_inputs[0]) == 0:
            return {}
        # Otherwise initialise and return sensitivities
        if self._sensitivities is None:
            if self.all_solution_sensitivities:
                self.initialise_sensitivity_explicit_forward()
            else:
                raise ValueError(
                    "Cannot compute sensitivities. The 'calculate_sensitivities' "
                    "argument of the solver.solve should be changed from 'None' to "
                    "allow sensitivities calculations. Check solver documentation for "
                    "details."
                )
        return self._sensitivities

    def initialise_sensitivity_explicit_forward(self):
        "Set up the sensitivity dictionary"

        all_S_var = []
        for ts, ys, inputs_stacked, inputs, base_variable, dy_dp in zip(
            self.all_ts,
            self.all_ys,
            self.all_inputs_casadi,
            self.all_inputs,
            self.base_variables,
            self.all_solution_sensitivities["all"],
        ):
            # Set up symbolic variables
            t_casadi = casadi.MX.sym("t")
            y_casadi = casadi.MX.sym("y", ys.shape[0])
            p_casadi = {
                name: casadi.MX.sym(name, value.shape[0])
                for name, value in inputs.items()
            }

            p_casadi_stacked = casadi.vertcat(*[p for p in p_casadi.values()])

            # Convert variable to casadi format for differentiating
            var_casadi = base_variable.to_casadi(t_casadi, y_casadi, inputs=p_casadi)
            dvar_dy = casadi.jacobian(var_casadi, y_casadi)
            dvar_dp = casadi.jacobian(var_casadi, p_casadi_stacked)

            # Convert to functions and evaluate index-by-index
            dvar_dy_func = casadi.Function(
                "dvar_dy", [t_casadi, y_casadi, p_casadi_stacked], [dvar_dy]
            )
            dvar_dp_func = casadi.Function(
                "dvar_dp", [t_casadi, y_casadi, p_casadi_stacked], [dvar_dp]
            )
            for idx, t in enumerate(ts):
                u = ys[:, idx]
                next_dvar_dy_eval = dvar_dy_func(t, u, inputs_stacked)
                next_dvar_dp_eval = dvar_dp_func(t, u, inputs_stacked)
                if idx == 0:
                    dvar_dy_eval = next_dvar_dy_eval
                    dvar_dp_eval = next_dvar_dp_eval
                else:
                    dvar_dy_eval = casadi.diagcat(dvar_dy_eval, next_dvar_dy_eval)
                    dvar_dp_eval = casadi.vertcat(dvar_dp_eval, next_dvar_dp_eval)

            # Compute sensitivity
            S_var = dvar_dy_eval @ dy_dp + dvar_dp_eval
            all_S_var.append(S_var)

        S_var = casadi.vertcat(*all_S_var)
        sensitivities = {"all": S_var}

        # Add the individual sensitivity
        start = 0
        for name, inp in self.all_inputs[0].items():
            end = start + inp.shape[0]
            sensitivities[name] = S_var[:, start:end]
            start = end

        # Save attribute
        self._sensitivities = sensitivities

    @property
    def hermite_interpolation(self):
        return self.all_yps is not None


class ProcessedVariable0D(ProcessedVariable):
    def __init__(
        self,
        base_variables,
        base_variables_casadi,
        solution,
        time_integral: Optional[pybamm.ProcessedVariableTimeIntegral] = None,
    ):
        self.dimensions = 0
        super().__init__(
            base_variables,
            base_variables_casadi,
            solution,
            time_integral=time_integral,
        )

    def _observe_raw_python(self):
        pybamm.logger.debug("Observing the variable raw data in Python")
        # initialise empty array of the correct size
        entries = np.empty(self._shape(self.t_pts))
        idx = 0
        # Evaluate the base_variable index-by-index
        for ts, ys, inputs, base_var_casadi in zip(
            self.all_ts, self.all_ys, self.all_inputs_casadi, self.base_variables_casadi
        ):
            for inner_idx, t in enumerate(ts):
                t = ts[inner_idx]
                y = ys[:, inner_idx]
                entries[idx] = float(base_var_casadi(t, y, inputs))

                idx += 1
        return entries

    def _observe_postfix(self, entries, t):
        if self.time_integral is None:
            return entries
        if self.time_integral.method == "discrete":
            return np.sum(entries, axis=0, initial=self.time_integral.initial_condition)
        elif self.time_integral.method == "continuous":
            return cumulative_trapezoid(
                entries, self.t_pts, initial=float(self.time_integral.initial_condition)
            )
        else:
            raise ValueError(
                "time_integral method must be 'discrete' or 'continuous'"
            )  # pragma: no cover

    def _interp_setup(self, entries, t):
        # save attributes for interpolation
        entries_for_interp = entries
        coords_for_interp = {"t": t}

        return entries_for_interp, coords_for_interp

    def _shape(self, t):
        return [len(t)]


class ProcessedVariable1D(ProcessedVariable):
    """
    An object that can be evaluated at arbitrary (scalars or vectors) t and x, and
    returns the (interpolated) value of the base variable at that t and x.

    Parameters
    ----------
    base_variables : list of :class:`pybamm.Symbol`
        A list of base variables with a method `evaluate(t,y)`, each entry of which
        returns the value of that variable for that particular sub-solution.
        A Solution can be comprised of sub-solutions which are the solutions of
        different models.
        Note that this can be any kind of node in the expression tree, not
        just a :class:`pybamm.Variable`.
        When evaluated, returns an array of size (m,n)
    base_variables_casadi : list of :class:`casadi.Function`
        A list of casadi functions. When evaluated, returns the same thing as
        `base_Variable.evaluate` (but more efficiently).
    solution : :class:`pybamm.Solution`
        The solution object to be used to create the processed variables
    """

    def __init__(
        self,
        base_variables,
        base_variables_casadi,
        solution,
        time_integral: Optional[pybamm.ProcessedVariableTimeIntegral] = None,
    ):
        self.dimensions = 1
        super().__init__(
            base_variables,
            base_variables_casadi,
            solution,
            time_integral=time_integral,
        )

    def _observe_raw_python(self):
        pybamm.logger.debug("Observing the variable raw data in Python")
        entries = np.empty(self._shape(self.t_pts))

        # Evaluate the base_variable index-by-index
        idx = 0
        for ts, ys, inputs, base_var_casadi in zip(
            self.all_ts, self.all_ys, self.all_inputs_casadi, self.base_variables_casadi
        ):
            for inner_idx, t in enumerate(ts):
                t = ts[inner_idx]
                y = ys[:, inner_idx]
                entries[:, idx] = base_var_casadi(t, y, inputs).full()[:, 0]
                idx += 1
        return entries

    def _interp_setup(self, entries, t):
        # Get node and edge values
        nodes = self.mesh.nodes
        edges = self.mesh.edges
        if entries.shape[0] == len(nodes):
            space = nodes
        elif entries.shape[0] == len(edges):
            space = edges

        # add points outside domain for extrapolation to boundaries
        extrap_space_left = np.array([2 * space[0] - space[1]])
        extrap_space_right = np.array([2 * space[-1] - space[-2]])
        space = np.concatenate([extrap_space_left, space, extrap_space_right])
        extrap_entries_left = 2 * entries[0] - entries[1]
        extrap_entries_right = 2 * entries[-1] - entries[-2]
        entries_for_interp = np.vstack(
            [extrap_entries_left, entries, extrap_entries_right]
        )

        # assign attributes for reference (either x_sol or r_sol)
        self.spatial_variable_names = {
            k: self._process_spatial_variable_names(v)
            for k, v in self.spatial_variables.items()
        }
        self.first_dimension = self.spatial_variable_names["primary"]

        # assign attributes for reference
        pts_for_interp = space
        self.internal_boundaries = self.mesh.internal_boundaries

        # Set first_dim_pts to edges for nicer plotting
        self.first_dim_pts = edges

        # save attributes for interpolation
        coords_for_interp = {self.first_dimension: pts_for_interp, "t": t}

        return entries_for_interp, coords_for_interp

    def _shape(self, t):
        t_size = len(t)
        space_size = self.base_eval_shape[0]
        return [space_size, t_size]


class ProcessedVariable2D(ProcessedVariable):
    """
    An object that can be evaluated at arbitrary (scalars or vectors) t and x, and
    returns the (interpolated) value of the base variable at that t and x.

    Parameters
    ----------
    base_variables : list of :class:`pybamm.Symbol`
        A list of base variables with a method `evaluate(t,y)`, each entry of which
        returns the value of that variable for that particular sub-solution.
        A Solution can be comprised of sub-solutions which are the solutions of
        different models.
        Note that this can be any kind of node in the expression tree, not
        just a :class:`pybamm.Variable`.
        When evaluated, returns an array of size (m,n)
    base_variables_casadi : list of :class:`casadi.Function`
        A list of casadi functions. When evaluated, returns the same thing as
        `base_Variable.evaluate` (but more efficiently).
    solution : :class:`pybamm.Solution`
        The solution object to be used to create the processed variables
    """

    def __init__(
        self,
        base_variables,
        base_variables_casadi,
        solution,
        time_integral: Optional[pybamm.ProcessedVariableTimeIntegral] = None,
    ):
        self.dimensions = 2
        super().__init__(
            base_variables,
            base_variables_casadi,
            solution,
            time_integral=time_integral,
        )
        first_dim_nodes = self.mesh.nodes
        first_dim_edges = self.mesh.edges
        second_dim_nodes = self.base_variables[0].secondary_mesh.nodes
        if self.base_eval_size // len(second_dim_nodes) == len(first_dim_nodes):
            first_dim_pts = first_dim_nodes
        elif self.base_eval_size // len(second_dim_nodes) == len(first_dim_edges):
            first_dim_pts = first_dim_edges

        second_dim_pts = second_dim_nodes
        self.first_dim_size = len(first_dim_pts)
        self.second_dim_size = len(second_dim_pts)

    def _observe_raw_python(self):
        """
        Initialise a 2D object that depends on x and r, x and z, x and R, or R and r.
        """
        pybamm.logger.debug("Observing the variable raw data in Python")
        first_dim_size, second_dim_size, t_size = self._shape(self.t_pts)
        entries = np.empty((first_dim_size, second_dim_size, t_size))

        # Evaluate the base_variable index-by-index
        idx = 0
        for ts, ys, inputs, base_var_casadi in zip(
            self.all_ts, self.all_ys, self.all_inputs_casadi, self.base_variables_casadi
        ):
            for inner_idx, t in enumerate(ts):
                t = ts[inner_idx]
                y = ys[:, inner_idx]
                entries[:, :, idx] = np.reshape(
                    base_var_casadi(t, y, inputs).full(),
                    [first_dim_size, second_dim_size],
                    order="F",
                )
                idx += 1
        return entries

    def _interp_setup(self, entries, t):
        """
        Initialise a 2D object that depends on x and r, x and z, x and R, or R and r.
        """
        first_dim_nodes = self.mesh.nodes
        first_dim_edges = self.mesh.edges
        second_dim_nodes = self.base_variables[0].secondary_mesh.nodes
        second_dim_edges = self.base_variables[0].secondary_mesh.edges
        if self.base_eval_size // len(second_dim_nodes) == len(first_dim_nodes):
            first_dim_pts = first_dim_nodes
        elif self.base_eval_size // len(second_dim_nodes) == len(first_dim_edges):
            first_dim_pts = first_dim_edges

        second_dim_pts = second_dim_nodes

        # add points outside first dimension domain for extrapolation to
        # boundaries
        extrap_space_first_dim_left = np.array(
            [2 * first_dim_pts[0] - first_dim_pts[1]]
        )
        extrap_space_first_dim_right = np.array(
            [2 * first_dim_pts[-1] - first_dim_pts[-2]]
        )
        first_dim_pts = np.concatenate(
            [extrap_space_first_dim_left, first_dim_pts, extrap_space_first_dim_right]
        )
        extrap_entries_left = np.expand_dims(2 * entries[0] - entries[1], axis=0)
        extrap_entries_right = np.expand_dims(2 * entries[-1] - entries[-2], axis=0)
        entries_for_interp = np.concatenate(
            [extrap_entries_left, entries, extrap_entries_right], axis=0
        )

        # add points outside second dimension domain for extrapolation to
        # boundaries
        extrap_space_second_dim_left = np.array(
            [2 * second_dim_pts[0] - second_dim_pts[1]]
        )
        extrap_space_second_dim_right = np.array(
            [2 * second_dim_pts[-1] - second_dim_pts[-2]]
        )
        second_dim_pts = np.concatenate(
            [
                extrap_space_second_dim_left,
                second_dim_pts,
                extrap_space_second_dim_right,
            ]
        )
        extrap_entries_second_dim_left = np.expand_dims(
            2 * entries_for_interp[:, 0, :] - entries_for_interp[:, 1, :], axis=1
        )
        extrap_entries_second_dim_right = np.expand_dims(
            2 * entries_for_interp[:, -1, :] - entries_for_interp[:, -2, :], axis=1
        )
        entries_for_interp = np.concatenate(
            [
                extrap_entries_second_dim_left,
                entries_for_interp,
                extrap_entries_second_dim_right,
            ],
            axis=1,
        )

        self.spatial_variable_names = {
            k: self._process_spatial_variable_names(v)
            for k, v in self.spatial_variables.items()
        }

        self.first_dimension = self.spatial_variable_names["primary"]
        self.second_dimension = self.spatial_variable_names["secondary"]

        # assign attributes for reference
        first_dim_pts_for_interp = first_dim_pts
        second_dim_pts_for_interp = second_dim_pts

        # Set pts to edges for nicer plotting
        self.first_dim_pts = first_dim_edges
        self.second_dim_pts = second_dim_edges

        # save attributes for interpolation
        coords_for_interp = {
            self.first_dimension: first_dim_pts_for_interp,
            self.second_dimension: second_dim_pts_for_interp,
            "t": t,
        }

        return entries_for_interp, coords_for_interp

    def _shape(self, t):
        first_dim_size = self.first_dim_size
        second_dim_size = self.second_dim_size
        t_size = len(t)
        return [first_dim_size, second_dim_size, t_size]


class ProcessedVariable2DSciKitFEM(ProcessedVariable2D):
    """
    An object that can be evaluated at arbitrary (scalars or vectors) t and x, and
    returns the (interpolated) value of the base variable at that t and x.

    Parameters
    ----------
    base_variables : list of :class:`pybamm.Symbol`
        A list of base variables with a method `evaluate(t,y)`, each entry of which
        returns the value of that variable for that particular sub-solution.
        A Solution can be comprised of sub-solutions which are the solutions of
        different models.
        Note that this can be any kind of node in the expression tree, not
        just a :class:`pybamm.Variable`.
        When evaluated, returns an array of size (m,n)
    base_variables_casadi : list of :class:`casadi.Function`
        A list of casadi functions. When evaluated, returns the same thing as
        `base_Variable.evaluate` (but more efficiently).
    solution : :class:`pybamm.Solution`
        The solution object to be used to create the processed variables
    """

    def __init__(
        self,
        base_variables,
        base_variables_casadi,
        solution,
        time_integral: Optional[pybamm.ProcessedVariableTimeIntegral] = None,
    ):
        self.dimensions = 2
        super(ProcessedVariable2D, self).__init__(
            base_variables,
            base_variables_casadi,
            solution,
            time_integral=time_integral,
        )
        y_sol = self.mesh.edges["y"]
        z_sol = self.mesh.edges["z"]

        self.first_dim_size = len(y_sol)
        self.second_dim_size = len(z_sol)

    def _interp_setup(self, entries, t):
        y_sol = self.mesh.edges["y"]
        z_sol = self.mesh.edges["z"]

        # assign attributes for reference
        self.y_sol = y_sol
        self.z_sol = z_sol
        self.first_dimension = "y"
        self.second_dimension = "z"
        self.first_dim_pts = y_sol
        self.second_dim_pts = z_sol

        # save attributes for interpolation
        coords_for_interp = {"y": y_sol, "z": z_sol, "t": t}

        return entries, coords_for_interp


def process_variable(base_variables, *args, **kwargs):
    mesh = base_variables[0].mesh
    domain = base_variables[0].domain

    # Evaluate base variable at initial time
    base_eval_shape = base_variables[0].shape
    base_eval_size = base_variables[0].size

    # handle 2D (in space) finite element variables differently
    if (
        mesh
        and "current collector" in domain
        and isinstance(mesh, pybamm.ScikitSubMesh2D)
    ):
        return ProcessedVariable2DSciKitFEM(base_variables, *args, **kwargs)

    # check variable shape
    if len(base_eval_shape) == 0 or base_eval_shape[0] == 1:
        return ProcessedVariable0D(base_variables, *args, **kwargs)

    n = mesh.npts
    base_shape = base_eval_shape[0]
    # Try some shapes that could make the variable a 1D variable
    if base_shape in [n, n + 1]:
        return ProcessedVariable1D(base_variables, *args, **kwargs)

    # Try some shapes that could make the variable a 2D variable
    first_dim_nodes = mesh.nodes
    first_dim_edges = mesh.edges
    second_dim_pts = base_variables[0].secondary_mesh.nodes
    if base_eval_size // len(second_dim_pts) in [
        len(first_dim_nodes),
        len(first_dim_edges),
    ]:
        return ProcessedVariable2D(base_variables, *args, **kwargs)

    # Raise error for 3D variable
    raise NotImplementedError(
        f"Shape not recognized for {base_variables[0]}"
        + "(note processing of 3D variables is not yet implemented)"
    )


def _is_f_contiguous(all_ys):
    """
    Check if all the ys are f-contiguous in memory

    Args:
        all_ys (list of np.ndarray): list of all ys

    Returns:
        bool: True if all ys are f-contiguous
    """

    return all(isinstance(y, np.ndarray) and y.data.f_contiguous for y in all_ys)


def _is_sorted(t):
    """
    Check if an array is sorted

    Args:
        t (np.ndarray): array to check

    Returns:
        bool: True if array is sorted
    """
    return np.all(t[:-1] <= t[1:])


def _find_ts_indices(ts, t):
    """
    Parameters:
    - ts: A list of numpy arrays (each sorted) whose values are successively increasing.
    - t: A sorted list or array of values to find within ts.

    Returns:
    - indices: A list of indices from `ts` such that at least one value of `t` falls within ts[idx].
    """

    indices = []

    # Get the minimum and maximum values of the target values `t`
    t_min, t_max = t[0], t[-1]

    # Step 1: Use binary search to find the range of `ts` arrays where t_min and t_max could lie
    low_idx = bisect.bisect_left([ts_arr[-1] for ts_arr in ts], t_min)
    high_idx = bisect.bisect_right([ts_arr[0] for ts_arr in ts], t_max)

    # Step 2: Iterate over the identified range
    for idx in range(low_idx, high_idx):
        ts_min, ts_max = ts[idx][0], ts[idx][-1]

        # Binary search within `t` to check if any value falls within [ts_min, ts_max]
        i = bisect.bisect_left(t, ts_min)
        if i < len(t) and t[i] <= ts_max:
            # At least one value of t is within ts[idx]
            indices.append(idx)

    # extrapolating
    if (t[-1] > ts[-1][-1]) and (len(indices) == 0 or indices[-1] != len(ts) - 1):
        indices.append(len(ts) - 1)

    if len(indices) == len(ts):
        # All indices are included
        return range(len(ts))

    return indices<|MERGE_RESOLUTION|>--- conflicted
+++ resolved
@@ -1,10 +1,4 @@
-<<<<<<< HEAD
-=======
-#
-# Processed Variable class
-#
 from typing import Optional
->>>>>>> fb81f216
 import casadi
 import numpy as np
 import pybamm
