from typing import Optional
import casadi
import numpy as np
import pybamm
from scipy.integrate import cumulative_trapezoid
import xarray as xr
import bisect
from pybammsolvers import idaklu


class ProcessedVariable:
    """
    An object that can be evaluated at arbitrary (scalars or vectors) t and x, and
    returns the (interpolated) value of the base variable at that t and x.

    Parameters
    ----------
    base_variables : list of :class:`pybamm.Symbol`
        A list of base variables with a method `evaluate(t,y)`, each entry of which
        returns the value of that variable for that particular sub-solution.
        A Solution can be comprised of sub-solutions which are the solutions of
        different models.
        Note that this can be any kind of node in the expression tree, not
        just a :class:`pybamm.Variable`.
        When evaluated, returns an array of size (m,n)
    base_variables_casadi : list of :class:`casadi.Function`
        A list of casadi functions. When evaluated, returns the same thing as
        `base_Variable.evaluate` (but more efficiently).
    solution : :class:`pybamm.Solution`
        The solution object to be used to create the processed variables
    time_integral : :class:`pybamm.ProcessedVariableTimeIntegral`, optional
        Not none if the variable is to be time-integrated (default is None)
    """

    def __init__(
        self,
        base_variables,
        base_variables_casadi,
        solution,
        time_integral: Optional[pybamm.ProcessedVariableTimeIntegral] = None,
    ):
        self.base_variables = base_variables
        self.base_variables_casadi = base_variables_casadi

        self.all_ts = solution.all_ts
        self.all_ys = solution.all_ys
        self.all_yps = solution.all_yps
        self.all_inputs = solution.all_inputs
        self.all_inputs_casadi = solution.all_inputs_casadi

        self.mesh = base_variables[0].mesh
        self.domain = base_variables[0].domain
        self.domains = base_variables[0].domains
        self.time_integral = time_integral

        # Process spatial variables
        geometry = solution.all_models[0].geometry
        self.spatial_variables = {}
        for domain_level, domain_names in self.domains.items():
            variables = []
            for domain in domain_names:
                variables += list(geometry[domain].keys())
            self.spatial_variables[domain_level] = variables

        # Sensitivity starts off uninitialized, only set when called
        self._sensitivities = None
        self.all_solution_sensitivities = solution._all_sensitivities

        # Store time
        self.t_pts = solution.t

        # Evaluate base variable at initial time
        self.base_eval_shape = self.base_variables[0].shape
        self.base_eval_size = self.base_variables[0].size

        self._xr_array_raw = None
        self._entries_raw = None
        self._entries_for_interp_raw = None
        self._coords_raw = None

    def initialise(self):
        if self.entries_raw_initialized:
            return

        entries = self.observe_raw()

        t = self.t_pts
        entries_for_interp, coords = self._interp_setup(entries, t)

        self._entries_raw = entries
        self._entries_for_interp_raw = entries_for_interp
        self._coords_raw = coords

    def observe_and_interp(self, t, fill_value):
        """
        Interpolate the variable at the given time points and y values.
        t must be a sorted array of time points.
        """

        entries = self._observe_hermite(t)
        processed_entries = self._observe_postfix(entries, t)

        tf = self.t_pts[-1]
        if t[-1] > tf and fill_value != "extrapolate":
            # fill the rest
            idx = np.searchsorted(t, tf, side="right")
            processed_entries[..., idx:] = fill_value

        return processed_entries

    def observe_raw(self):
        """
        Evaluate the base variable at the given time points and y values.
        """
        t = self.t_pts
        return self._observe_postfix(self._observe_raw(), t)

    def _setup_inputs(self, t, full_range):
        pybamm.logger.debug("Setting up C++ interpolation inputs")

        ts = self.all_ts
        ys = self.all_ys
        yps = self.all_yps
        inputs = self.all_inputs_casadi

        # Remove all empty ts
        idxs = np.where([ti.size > 0 for ti in ts])[0]

        # Find the indices of the time points to observe
        if not full_range:
            ts_nonempty = [ts[idx] for idx in idxs]
            idxs_subset = _find_ts_indices(ts_nonempty, t)
            idxs = idxs[idxs_subset]

        # Extract the time points and inputs
        ts = [ts[idx] for idx in idxs]
        ys = [ys[idx] for idx in idxs]
        if self.hermite_interpolation:
            yps = [yps[idx] for idx in idxs]
        inputs = [self.all_inputs_casadi[idx] for idx in idxs]

        is_f_contiguous = _is_f_contiguous(ys)

        ts = idaklu.VectorRealtypeNdArray(ts)
        ys = idaklu.VectorRealtypeNdArray(ys)
        if self.hermite_interpolation:
            yps = idaklu.VectorRealtypeNdArray(yps)
        else:
            yps = None
        inputs = idaklu.VectorRealtypeNdArray(inputs)

        # Generate the serialized C++ functions only once
        funcs_unique = {}
        funcs = [None] * len(idxs)
        for i in range(len(idxs)):
            vars = self.base_variables_casadi[idxs[i]]
            if vars not in funcs_unique:
                funcs_unique[vars] = vars.serialize()
            funcs[i] = funcs_unique[vars]

        return ts, ys, yps, funcs, inputs, is_f_contiguous

    def _observe_hermite(self, t):
        pybamm.logger.debug("Observing and Hermite interpolating the variable")

        ts, ys, yps, funcs, inputs, _ = self._setup_inputs(t, full_range=False)
        shapes = self._shape(t)
        return idaklu.observe_hermite_interp(t, ts, ys, yps, inputs, funcs, shapes)

    def _observe_raw(self):
        pybamm.logger.debug("Observing the variable raw data")
        t = self.t_pts
        ts, ys, _, funcs, inputs, is_f_contiguous = self._setup_inputs(
            t, full_range=True
        )
        shapes = self._shape(self.t_pts)

        return idaklu.observe(ts, ys, inputs, funcs, is_f_contiguous, shapes)

    def _observe_postfix(self, entries, t):
        return entries

    def _interp_setup(self, entries, t):
        raise NotImplementedError  # pragma: no cover

    def _shape(self, t):
        raise NotImplementedError  # pragma: no cover

    def _process_spatial_variable_names(self, spatial_variable):
        if len(spatial_variable) == 0:
            return None

        # Extract names
        raw_names = []
        for var in spatial_variable:
            # Ignore tabs in domain names
            if var == "tabs":
                continue
            if isinstance(var, str):
                raw_names.append(var)
            else:
                raw_names.append(var.name)

        # Rename battery variables to match PyBaMM convention
        if all([var.startswith("r") for var in raw_names]):
            return "r"
        elif all([var.startswith("x") for var in raw_names]):
            return "x"
        elif all([var.startswith("R") for var in raw_names]):
            return "R"
        elif len(raw_names) == 1:
            return raw_names[0]
        else:
            raise NotImplementedError(
                f"Spatial variable name not recognized for {spatial_variable}"
            )

    def __call__(
        self,
        t=None,
        x=None,
        r=None,
        y=None,
        z=None,
        R=None,
        fill_value=np.nan,
    ):
        # Check to see if we are interpolating exactly onto the raw solution time points
        t_observe, observe_raw = self._check_observe_raw(t)

        # Check if the time points are sorted and unique
        is_sorted = observe_raw or _is_sorted(t_observe)

        # Sort them if not
        if not is_sorted:
            idxs_sort = np.argsort(t_observe)
            t_observe = t_observe[idxs_sort]

        hermite_time_interp = self.hermite_interpolation and not observe_raw

        if hermite_time_interp:
            entries = self.observe_and_interp(t_observe, fill_value)

        spatial_interp = any(a is not None for a in [x, r, y, z, R])

        xr_interp = spatial_interp or not hermite_time_interp

        if xr_interp:
            if hermite_time_interp:
                # Already interpolated in time
                t = None
                entries_for_interp, coords = self._interp_setup(entries, t_observe)
            else:
                self.initialise()
                entries_for_interp, coords = (
                    self._entries_for_interp_raw,
                    self._coords_raw,
                )

            if self.time_integral is None:
                processed_entries = self._xr_interpolate(
                    entries_for_interp,
                    coords,
                    observe_raw,
                    t,
                    x,
                    r,
                    y,
                    z,
                    R,
                    fill_value,
                )
            else:
                processed_entries = entries_for_interp
        else:
            processed_entries = entries

        if not is_sorted:
            idxs_unsort = np.empty_like(idxs_sort)
            idxs_unsort[idxs_sort] = np.arange(len(t_observe))

            processed_entries = processed_entries[..., idxs_unsort]

        # Remove a singleton time dimension if we interpolate in time with hermite
        if hermite_time_interp and t_observe.size == 1:
            processed_entries = np.squeeze(processed_entries, axis=-1)

        return processed_entries

    def _xr_interpolate(
        self,
        entries_for_interp,
        coords,
        observe_raw,
        t=None,
        x=None,
        r=None,
        y=None,
        z=None,
        R=None,
        fill_value=None,
    ):
        """
        Evaluate the variable at arbitrary *dimensional* t (and x, r, y, z and/or R),
        using interpolation
        """
        if observe_raw:
            if not self.xr_array_raw_initialized:
                self._xr_array_raw = xr.DataArray(entries_for_interp, coords=coords)
            xr_data_array = self._xr_array_raw
        else:
            xr_data_array = xr.DataArray(entries_for_interp, coords=coords)

        kwargs = {"t": t, "x": x, "r": r, "y": y, "z": z, "R": R}

        # Remove any None arguments
        kwargs = {key: value for key, value in kwargs.items() if value is not None}

        # Use xarray interpolation, return numpy array
        out = xr_data_array.interp(**kwargs, kwargs={"fill_value": fill_value}).values

        return out

    def _check_observe_raw(self, t):
        """
        Checks if the raw data should be observed exactly at the solution time points

        Args:
            t (np.ndarray, list, None): time points to observe

        Returns:
            t_observe (np.ndarray): time points to observe
            observe_raw (bool): True if observing the raw data
        """
        # if this is a time integral variable, t must be None and we observe either the
        # data times (for a discrete sum) or the solution times (for a continuous sum)
        if self.time_integral is not None:
            if self.time_integral.method == "discrete":
                # discrete sum should be observed at the discrete times
                t = self.time_integral.discrete_times
            else:
                # assume we can do a sufficiently accurate trapezoidal integration at t_pts
                t = self.t_pts

        observe_raw = (t is None) or (
            np.asarray(t).size == len(self.t_pts) and np.all(t == self.t_pts)
        )

        if observe_raw:
            t_observe = self.t_pts
        elif not isinstance(t, np.ndarray):
            if not isinstance(t, list):
                t = [t]
            t_observe = np.array(t)
        else:
            t_observe = t

        if t_observe[0] < self.t_pts[0]:
            raise ValueError(
                "The interpolation points must be greater than or equal to the initial solution time"
            )

        return t_observe, observe_raw

    @property
    def entries(self):
        """
        Returns the raw data entries of the processed variable. If the processed
        variable has not been initialized (i.e. the entries have not been
        calculated), then the processed variable is initialized first.
        """
        self.initialise()
        return self._entries_raw

    @property
    def data(self):
        """Same as entries, but different name"""
        return self.entries

    @property
    def entries_raw_initialized(self):
        return self._entries_raw is not None

    @property
    def xr_array_raw_initialized(self):
        return self._xr_array_raw is not None

    @property
    def sensitivities(self):
        """
        Returns a dictionary of sensitivities for each input parameter.
        The keys are the input parameters, and the value is a matrix of size
        (n_x * n_t, n_p), where n_x is the number of states, n_t is the number of time
        points, and n_p is the size of the input parameter
        """
        # No sensitivities if there are no inputs
        if len(self.all_inputs[0]) == 0:
            return {}
        # Otherwise initialise and return sensitivities
        if self._sensitivities is None:
            if self.all_solution_sensitivities:
                self.initialise_sensitivity_explicit_forward()
            else:
                raise ValueError(
                    "Cannot compute sensitivities. The 'calculate_sensitivities' "
                    "argument of the solver.solve should be changed from 'None' to "
                    "allow sensitivities calculations. Check solver documentation for "
                    "details."
                )
        return self._sensitivities

    def initialise_sensitivity_explicit_forward(self):
        "Set up the sensitivity dictionary"

        all_S_var = []
        for ts, ys, inputs_stacked, inputs, base_variable, dy_dp in zip(
            self.all_ts,
            self.all_ys,
            self.all_inputs_casadi,
            self.all_inputs,
            self.base_variables,
            self.all_solution_sensitivities["all"],
        ):
            # Set up symbolic variables
            t_casadi = casadi.MX.sym("t")
            y_casadi = casadi.MX.sym("y", ys.shape[0])
            p_casadi = {
                name: casadi.MX.sym(name, value.shape[0])
                for name, value in inputs.items()
            }

            p_casadi_stacked = casadi.vertcat(*[p for p in p_casadi.values()])

            # Convert variable to casadi format for differentiating
            var_casadi = base_variable.to_casadi(t_casadi, y_casadi, inputs=p_casadi)
            dvar_dy = casadi.jacobian(var_casadi, y_casadi)
            dvar_dp = casadi.jacobian(var_casadi, p_casadi_stacked)

            # Convert to functions and evaluate index-by-index
            dvar_dy_func = casadi.Function(
                "dvar_dy", [t_casadi, y_casadi, p_casadi_stacked], [dvar_dy]
            )
            dvar_dp_func = casadi.Function(
                "dvar_dp", [t_casadi, y_casadi, p_casadi_stacked], [dvar_dp]
            )
            dvar_dy_eval = casadi.diagcat(
                *[
                    dvar_dy_func(t, ys[:, idx], inputs_stacked)
                    for idx, t in enumerate(ts)
                ]
            )
            dvar_dp_eval = casadi.vertcat(
                *[
                    dvar_dp_func(t, ys[:, idx], inputs_stacked)
                    for idx, t in enumerate(ts)
                ]
            )

            # Compute sensitivity
            S_var = dvar_dy_eval @ dy_dp + dvar_dp_eval
            all_S_var.append(S_var)

        S_var = casadi.vertcat(*all_S_var)
        sensitivities = {"all": S_var}

        # Add the individual sensitivity
        start = 0
        for name, inp in self.all_inputs[0].items():
            end = start + inp.shape[0]
            sensitivities[name] = S_var[:, start:end]
            start = end

        # Save attribute
        self._sensitivities = sensitivities

    @property
    def hermite_interpolation(self):
        return self.all_yps is not None


class ProcessedVariable0D(ProcessedVariable):
    def __init__(
        self,
        base_variables,
        base_variables_casadi,
        solution,
        time_integral: Optional[pybamm.ProcessedVariableTimeIntegral] = None,
    ):
        self.dimensions = 0
        super().__init__(
            base_variables,
            base_variables_casadi,
            solution,
            time_integral=time_integral,
        )

    def _observe_postfix(self, entries, t):
        if self.time_integral is None:
            return entries
        if self.time_integral.method == "discrete":
            return np.sum(entries, axis=0, initial=self.time_integral.initial_condition)
        elif self.time_integral.method == "continuous":
            return cumulative_trapezoid(
                entries, self.t_pts, initial=float(self.time_integral.initial_condition)
            )
        else:
            raise ValueError(
                "time_integral method must be 'discrete' or 'continuous'"
            )  # pragma: no cover

    def _interp_setup(self, entries, t):
        # save attributes for interpolation
        entries_for_interp = entries
        coords_for_interp = {"t": t}

        return entries_for_interp, coords_for_interp

    def _shape(self, t):
        return [len(t)]


class ProcessedVariable1D(ProcessedVariable):
    """
    An object that can be evaluated at arbitrary (scalars or vectors) t and x, and
    returns the (interpolated) value of the base variable at that t and x.

    Parameters
    ----------
    base_variables : list of :class:`pybamm.Symbol`
        A list of base variables with a method `evaluate(t,y)`, each entry of which
        returns the value of that variable for that particular sub-solution.
        A Solution can be comprised of sub-solutions which are the solutions of
        different models.
        Note that this can be any kind of node in the expression tree, not
        just a :class:`pybamm.Variable`.
        When evaluated, returns an array of size (m,n)
    base_variables_casadi : list of :class:`casadi.Function`
        A list of casadi functions. When evaluated, returns the same thing as
        `base_Variable.evaluate` (but more efficiently).
    solution : :class:`pybamm.Solution`
        The solution object to be used to create the processed variables
    """

    def __init__(
        self,
        base_variables,
        base_variables_casadi,
        solution,
        time_integral: Optional[pybamm.ProcessedVariableTimeIntegral] = None,
    ):
        self.dimensions = 1
        super().__init__(
            base_variables,
            base_variables_casadi,
            solution,
            time_integral=time_integral,
        )

    def _interp_setup(self, entries, t):
        # Get node and edge values
        nodes = self.mesh.nodes
        edges = self.mesh.edges
        if entries.shape[0] == len(nodes):
            space = nodes
        elif entries.shape[0] == len(edges):
            space = edges

        # add points outside domain for extrapolation to boundaries
        extrap_space_left = np.array([2 * space[0] - space[1]])
        extrap_space_right = np.array([2 * space[-1] - space[-2]])
        space = np.concatenate([extrap_space_left, space, extrap_space_right])
        extrap_entries_left = 2 * entries[0] - entries[1]
        extrap_entries_right = 2 * entries[-1] - entries[-2]
        entries_for_interp = np.vstack(
            [extrap_entries_left, entries, extrap_entries_right]
        )

        # assign attributes for reference (either x_sol or r_sol)
        self.spatial_variable_names = {
            k: self._process_spatial_variable_names(v)
            for k, v in self.spatial_variables.items()
        }
        self.first_dimension = self.spatial_variable_names["primary"]

        # assign attributes for reference
        pts_for_interp = space
        self.internal_boundaries = self.mesh.internal_boundaries

        # Set first_dim_pts to edges for nicer plotting
        self.first_dim_pts = edges

        # save attributes for interpolation
        coords_for_interp = {self.first_dimension: pts_for_interp, "t": t}

        return entries_for_interp, coords_for_interp

    def _shape(self, t):
        t_size = len(t)
        space_size = self.base_eval_shape[0]
        return [space_size, t_size]


class ProcessedVariable2D(ProcessedVariable):
    """
    An object that can be evaluated at arbitrary (scalars or vectors) t and x, and
    returns the (interpolated) value of the base variable at that t and x.

    Parameters
    ----------
    base_variables : list of :class:`pybamm.Symbol`
        A list of base variables with a method `evaluate(t,y)`, each entry of which
        returns the value of that variable for that particular sub-solution.
        A Solution can be comprised of sub-solutions which are the solutions of
        different models.
        Note that this can be any kind of node in the expression tree, not
        just a :class:`pybamm.Variable`.
        When evaluated, returns an array of size (m,n)
    base_variables_casadi : list of :class:`casadi.Function`
        A list of casadi functions. When evaluated, returns the same thing as
        `base_Variable.evaluate` (but more efficiently).
    solution : :class:`pybamm.Solution`
        The solution object to be used to create the processed variables
    """

    def __init__(
        self,
        base_variables,
        base_variables_casadi,
        solution,
        time_integral: Optional[pybamm.ProcessedVariableTimeIntegral] = None,
    ):
        self.dimensions = 2
        super().__init__(
            base_variables,
            base_variables_casadi,
            solution,
            time_integral=time_integral,
        )
        first_dim_nodes = self.mesh.nodes
        first_dim_edges = self.mesh.edges
        second_dim_nodes = self.base_variables[0].secondary_mesh.nodes
        if self.base_eval_size // len(second_dim_nodes) == len(first_dim_nodes):
            first_dim_pts = first_dim_nodes
        elif self.base_eval_size // len(second_dim_nodes) == len(first_dim_edges):
            first_dim_pts = first_dim_edges

        second_dim_pts = second_dim_nodes
        self.first_dim_size = len(first_dim_pts)
        self.second_dim_size = len(second_dim_pts)

    def _interp_setup(self, entries, t):
        """
        Initialise a 2D object that depends on x and r, x and z, x and R, or R and r.
        """
        first_dim_nodes = self.mesh.nodes
        first_dim_edges = self.mesh.edges
        second_dim_nodes = self.base_variables[0].secondary_mesh.nodes
        second_dim_edges = self.base_variables[0].secondary_mesh.edges
        if self.base_eval_size // len(second_dim_nodes) == len(first_dim_nodes):
            first_dim_pts = first_dim_nodes
        elif self.base_eval_size // len(second_dim_nodes) == len(first_dim_edges):
            first_dim_pts = first_dim_edges

        second_dim_pts = second_dim_nodes

        # add points outside first dimension domain for extrapolation to
        # boundaries
        extrap_space_first_dim_left = np.array(
            [2 * first_dim_pts[0] - first_dim_pts[1]]
        )
        extrap_space_first_dim_right = np.array(
            [2 * first_dim_pts[-1] - first_dim_pts[-2]]
        )
        first_dim_pts = np.concatenate(
            [extrap_space_first_dim_left, first_dim_pts, extrap_space_first_dim_right]
        )
        extrap_entries_left = np.expand_dims(2 * entries[0] - entries[1], axis=0)
        extrap_entries_right = np.expand_dims(2 * entries[-1] - entries[-2], axis=0)
        entries_for_interp = np.concatenate(
            [extrap_entries_left, entries, extrap_entries_right], axis=0
        )

        # add points outside second dimension domain for extrapolation to
        # boundaries
        extrap_space_second_dim_left = np.array(
            [2 * second_dim_pts[0] - second_dim_pts[1]]
        )
        extrap_space_second_dim_right = np.array(
            [2 * second_dim_pts[-1] - second_dim_pts[-2]]
        )
        second_dim_pts = np.concatenate(
            [
                extrap_space_second_dim_left,
                second_dim_pts,
                extrap_space_second_dim_right,
            ]
        )
        extrap_entries_second_dim_left = np.expand_dims(
            2 * entries_for_interp[:, 0, :] - entries_for_interp[:, 1, :], axis=1
        )
        extrap_entries_second_dim_right = np.expand_dims(
            2 * entries_for_interp[:, -1, :] - entries_for_interp[:, -2, :], axis=1
        )
        entries_for_interp = np.concatenate(
            [
                extrap_entries_second_dim_left,
                entries_for_interp,
                extrap_entries_second_dim_right,
            ],
            axis=1,
        )

        self.spatial_variable_names = {
            k: self._process_spatial_variable_names(v)
            for k, v in self.spatial_variables.items()
        }

        self.first_dimension = self.spatial_variable_names["primary"]
        self.second_dimension = self.spatial_variable_names["secondary"]

        # assign attributes for reference
        first_dim_pts_for_interp = first_dim_pts
        second_dim_pts_for_interp = second_dim_pts

        # Set pts to edges for nicer plotting
        self.first_dim_pts = first_dim_edges
        self.second_dim_pts = second_dim_edges

        # save attributes for interpolation
        coords_for_interp = {
            self.first_dimension: first_dim_pts_for_interp,
            self.second_dimension: second_dim_pts_for_interp,
            "t": t,
        }

        return entries_for_interp, coords_for_interp

    def _shape(self, t):
        first_dim_size = self.first_dim_size
        second_dim_size = self.second_dim_size
        t_size = len(t)
        return [first_dim_size, second_dim_size, t_size]


class ProcessedVariable2DSciKitFEM(ProcessedVariable2D):
    """
    An object that can be evaluated at arbitrary (scalars or vectors) t and x, and
    returns the (interpolated) value of the base variable at that t and x.

    Parameters
    ----------
    base_variables : list of :class:`pybamm.Symbol`
        A list of base variables with a method `evaluate(t,y)`, each entry of which
        returns the value of that variable for that particular sub-solution.
        A Solution can be comprised of sub-solutions which are the solutions of
        different models.
        Note that this can be any kind of node in the expression tree, not
        just a :class:`pybamm.Variable`.
        When evaluated, returns an array of size (m,n)
    base_variables_casadi : list of :class:`casadi.Function`
        A list of casadi functions. When evaluated, returns the same thing as
        `base_Variable.evaluate` (but more efficiently).
    solution : :class:`pybamm.Solution`
        The solution object to be used to create the processed variables
    """

    def __init__(
        self,
        base_variables,
        base_variables_casadi,
        solution,
        time_integral: Optional[pybamm.ProcessedVariableTimeIntegral] = None,
    ):
        self.dimensions = 2
        super(ProcessedVariable2D, self).__init__(
            base_variables,
            base_variables_casadi,
            solution,
            time_integral=time_integral,
        )
        y_sol = self.mesh.edges["y"]
        z_sol = self.mesh.edges["z"]

        self.first_dim_size = len(y_sol)
        self.second_dim_size = len(z_sol)

    def _interp_setup(self, entries, t):
        y_sol = self.mesh.edges["y"]
        z_sol = self.mesh.edges["z"]

        # assign attributes for reference
        self.y_sol = y_sol
        self.z_sol = z_sol
        self.first_dimension = "y"
        self.second_dimension = "z"
        self.first_dim_pts = y_sol
        self.second_dim_pts = z_sol

        # save attributes for interpolation
        coords_for_interp = {"y": y_sol, "z": z_sol, "t": t}

        return entries, coords_for_interp

    def _observe_postfix(self, entries, t):
        shape = entries.shape
        entries = entries.transpose(1, 0, 2).reshape(shape)
        return entries


<<<<<<< HEAD
class ProcessedVariable2DReal(ProcessedVariable):
    def _shape(self, t):
        return [self.mesh.npts, len(t)]

    def initialise(self):
        if self.entries_raw_initialized:
            return

        entries = self.observe_raw()

        # entries_for_interp, coords = self._interp_setup(entries, t)

        self._entries_raw = entries
        # self._entries_for_interp_raw = entries_for_interp
        # self._coords_raw = coords
=======
class ProcessedVariable3D(ProcessedVariable):
    """
    An object that can be evaluated at arbitrary (scalars or vectors) t and x, and
    returns the (interpolated) value of the base variable at that t and x.

    Parameters
    ----------
    base_variables : list of :class:`pybamm.Symbol`
        A list of base variables with a method `evaluate(t,y)`, each entry of which
        returns the value of that variable for that particular sub-solution.
        A Solution can be comprised of sub-solutions which are the solutions of
        different models.
        Note that this can be any kind of node in the expression tree, not
        just a :class:`pybamm.Variable`.
        When evaluated, returns an array of size (m,n)
    base_variables_casadi : list of :class:`casadi.Function`
        A list of casadi functions. When evaluated, returns the same thing as
        `base_Variable.evaluate` (but more efficiently).
    solution : :class:`pybamm.Solution`
        The solution object to be used to create the processed variables
    """

    def __init__(
        self,
        base_variables,
        base_variables_casadi,
        solution,
        time_integral: Optional[pybamm.ProcessedVariableTimeIntegral] = None,
    ):
        self.dimensions = 3
        super().__init__(
            base_variables,
            base_variables_casadi,
            solution,
            time_integral=time_integral,
        )
        first_dim_nodes = self.mesh.nodes
        first_dim_edges = self.mesh.edges
        second_dim_nodes = self.base_variables[0].secondary_mesh.nodes
        third_dim_nodes = self.base_variables[0].tertiary_mesh.nodes
        if self.base_eval_size // (len(second_dim_nodes) * len(third_dim_nodes)) == len(
            first_dim_nodes
        ):
            first_dim_pts = first_dim_nodes
        elif self.base_eval_size // (
            len(second_dim_nodes) * len(third_dim_nodes)
        ) == len(first_dim_edges):
            first_dim_pts = first_dim_edges

        second_dim_pts = second_dim_nodes
        third_dim_pts = third_dim_nodes
        self.first_dim_size = len(first_dim_pts)
        self.second_dim_size = len(second_dim_pts)
        self.third_dim_size = len(third_dim_pts)

    def _interp_setup(self, entries, t):
        """
        Initialise a 3D object that depends on x, y, and z, or x, r, and R.
        """
        first_dim_nodes = self.mesh.nodes
        first_dim_edges = self.mesh.edges
        second_dim_nodes = self.base_variables[0].secondary_mesh.nodes
        second_dim_edges = self.base_variables[0].secondary_mesh.edges
        third_dim_nodes = self.base_variables[0].tertiary_mesh.nodes
        third_dim_edges = self.base_variables[0].tertiary_mesh.edges
        if self.base_eval_size // (len(second_dim_nodes) * len(third_dim_nodes)) == len(
            first_dim_nodes
        ):
            first_dim_pts = first_dim_nodes
        elif self.base_eval_size // (
            len(second_dim_nodes) * len(third_dim_nodes)
        ) == len(first_dim_edges):
            first_dim_pts = first_dim_edges

        second_dim_pts = second_dim_nodes
        third_dim_pts = third_dim_nodes

        # add points outside first dimension domain for extrapolation to
        # boundaries
        extrap_space_first_dim_left = np.array(
            [2 * first_dim_pts[0] - first_dim_pts[1]]
        )
        extrap_space_first_dim_right = np.array(
            [2 * first_dim_pts[-1] - first_dim_pts[-2]]
        )
        first_dim_pts = np.concatenate(
            [extrap_space_first_dim_left, first_dim_pts, extrap_space_first_dim_right]
        )
        extrap_entries_left = np.expand_dims(2 * entries[0] - entries[1], axis=0)
        extrap_entries_right = np.expand_dims(2 * entries[-1] - entries[-2], axis=0)
        entries_for_interp = np.concatenate(
            [extrap_entries_left, entries, extrap_entries_right], axis=0
        )

        # add points outside second dimension domain for extrapolation to
        # boundaries
        extrap_space_second_dim_left = np.array(
            [2 * second_dim_pts[0] - second_dim_pts[1]]
        )
        extrap_space_second_dim_right = np.array(
            [2 * second_dim_pts[-1] - second_dim_pts[-2]]
        )
        second_dim_pts = np.concatenate(
            [
                extrap_space_second_dim_left,
                second_dim_pts,
                extrap_space_second_dim_right,
            ]
        )
        extrap_entries_second_dim_left = np.expand_dims(
            2 * entries_for_interp[:, 0, :] - entries_for_interp[:, 1, :], axis=1
        )
        extrap_entries_second_dim_right = np.expand_dims(
            2 * entries_for_interp[:, -1, :] - entries_for_interp[:, -2, :], axis=1
        )
        entries_for_interp = np.concatenate(
            [
                extrap_entries_second_dim_left,
                entries_for_interp,
                extrap_entries_second_dim_right,
            ],
            axis=1,
        )

        # add points outside tertiary dimension domain for extrapolation to
        # boundaries
        extrap_space_third_dim_left = np.array(
            [2 * third_dim_pts[0] - third_dim_pts[1]]
        )
        extrap_space_third_dim_right = np.array(
            [2 * third_dim_pts[-1] - third_dim_pts[-2]]
        )
        third_dim_pts = np.concatenate(
            [
                extrap_space_third_dim_left,
                third_dim_pts,
                extrap_space_third_dim_right,
            ]
        )
        extrap_entries_third_dim_left = np.expand_dims(
            2 * entries_for_interp[:, :, 0] - entries_for_interp[:, :, 1], axis=2
        )
        extrap_entries_third_dim_right = np.expand_dims(
            2 * entries_for_interp[:, :, -1] - entries_for_interp[:, :, -2], axis=2
        )
        entries_for_interp = np.concatenate(
            [
                extrap_entries_third_dim_left,
                entries_for_interp,
                extrap_entries_third_dim_right,
            ],
            axis=2,
        )

        self.spatial_variable_names = {
            k: self._process_spatial_variable_names(v)
            for k, v in self.spatial_variables.items()
        }

        self.first_dimension = self.spatial_variable_names["primary"]
        self.second_dimension = self.spatial_variable_names["secondary"]
        self.third_dimension = self.spatial_variable_names["tertiary"]

        # assign attributes for reference
        first_dim_pts_for_interp = first_dim_pts
        second_dim_pts_for_interp = second_dim_pts
        third_dim_pts_for_interp = third_dim_pts

        # Set pts to edges for nicer plotting
        self.first_dim_pts = first_dim_edges
        self.second_dim_pts = second_dim_edges
        self.third_dim_pts = third_dim_edges

        # save attributes for interpolation
        coords_for_interp = {
            self.first_dimension: first_dim_pts_for_interp,
            self.second_dimension: second_dim_pts_for_interp,
            self.third_dimension: third_dim_pts_for_interp,
            "t": t,
        }

        return entries_for_interp, coords_for_interp

    def _shape(self, t):
        first_dim_size = self.first_dim_size
        second_dim_size = self.second_dim_size
        third_dim_size = self.third_dim_size
        t_size = len(t)
        return [first_dim_size, second_dim_size, third_dim_size, t_size]


class ProcessedVariable3DSciKitFEM(ProcessedVariable3D):
    """
    An object that can be evaluated at arbitrary (scalars or vectors) t and x, and
    returns the (interpolated) value of the base variable at that t and x.

    Parameters
    ----------
    base_variables : list of :class:`pybamm.Symbol`
        A list of base variables with a method `evaluate(t,y)`, each entry of which
        returns the value of that variable for that particular sub-solution.
        A Solution can be comprised of sub-solutions which are the solutions of
        different models.
        Note that this can be any kind of node in the expression tree, not
        just a :class:`pybamm.Variable`.
        When evaluated, returns an array of size (m,n)
    base_variables_casadi : list of :class:`casadi.Function`
        A list of casadi functions. When evaluated, returns the same thing as
        `base_Variable.evaluate` (but more efficiently).
    solution : :class:`pybamm.Solution`
        The solution object to be used to create the processed variables
    """

    def __init__(
        self,
        base_variables,
        base_variables_casadi,
        solution,
        time_integral: Optional[pybamm.ProcessedVariableTimeIntegral] = None,
    ):
        self.dimensions = 3
        super(ProcessedVariable3D, self).__init__(
            base_variables,
            base_variables_casadi,
            solution,
            time_integral=time_integral,
        )
        x_nodes = self.mesh.nodes
        x_edges = self.mesh.edges
        y_sol = self.base_variables[0].secondary_mesh.edges["y"]
        z_sol = self.base_variables[0].secondary_mesh.edges["z"]
        if self.base_eval_size // (len(y_sol) * len(z_sol)) == len(x_nodes):
            x_sol = x_nodes
        elif self.base_eval_size // (len(y_sol) * len(z_sol)) == len(x_edges):
            x_sol = x_edges

        self.first_dim_size = len(x_sol)
        self.second_dim_size = len(y_sol)
        self.third_dim_size = len(z_sol)

    def _interp_setup(self, entries, t):
        x_nodes = self.mesh.nodes
        x_edges = self.mesh.edges
        y_sol = self.base_variables[0].secondary_mesh.edges["y"]
        z_sol = self.base_variables[0].secondary_mesh.edges["z"]
        if self.base_eval_size // (len(y_sol) * len(z_sol)) == len(x_nodes):
            x_sol = x_nodes
        elif self.base_eval_size // (len(y_sol) * len(z_sol)) == len(x_edges):
            x_sol = x_edges

        # assign attributes for reference
        self.x_sol = x_sol
        self.y_sol = y_sol
        self.z_sol = z_sol
        self.first_dimension = "x"
        self.second_dimension = "y"
        self.third_dimension = "z"
        self.first_dim_pts = x_sol
        self.second_dim_pts = y_sol
        self.third_dim_pts = z_sol

        # save attributes for interpolation
        coords_for_interp = {"x": x_sol, "y": y_sol, "z": z_sol, "t": t}

        return entries, coords_for_interp

    def _observe_postfix(self, entries, t):
        shape = entries.shape
        entries = entries.transpose(0, 2, 1, 3).reshape(shape)
        return entries
>>>>>>> 34186fe1


def process_variable(base_variables, *args, **kwargs):
    mesh = base_variables[0].mesh
    domain = base_variables[0].domain

    # Evaluate base variable at initial time
    base_eval_shape = base_variables[0].shape
    base_eval_size = base_variables[0].size

    # handle 2D (in space) finite element variables differently
    if (
        mesh
        and "current collector" in domain
        and isinstance(mesh, pybamm.ScikitSubMesh2D)
    ):
        return ProcessedVariable2DSciKitFEM(base_variables, *args, **kwargs)
    if hasattr(base_variables[0], "secondary_mesh"):
        if "current collector" in base_variables[0].domains["secondary"] and isinstance(
            base_variables[0].secondary_mesh, pybamm.ScikitSubMesh2D
        ):
            return ProcessedVariable3DSciKitFEM(base_variables, *args, **kwargs)

    if mesh and hasattr(mesh, "edges_lr") and hasattr(mesh, "edges_tb"):
        return ProcessedVariable2DReal(base_variables, *args, **kwargs)

    # check variable shape
    if len(base_eval_shape) == 0 or base_eval_shape[0] == 1:
        return ProcessedVariable0D(base_variables, *args, **kwargs)

    n = mesh.npts
    base_shape = base_eval_shape[0]
    # Try some shapes that could make the variable a 1D variable
    if base_shape in [n, n + 1]:
        return ProcessedVariable1D(base_variables, *args, **kwargs)

    # Try some shapes that could make the variable a 2D variable
    first_dim_nodes = mesh.nodes
    first_dim_edges = mesh.edges
    second_dim_pts = base_variables[0].secondary_mesh.nodes
    if base_eval_size // len(second_dim_pts) in [
        len(first_dim_nodes),
        len(first_dim_edges),
    ]:
        return ProcessedVariable2D(base_variables, *args, **kwargs)

    # Try some shapes that could make the variable a 3D variable
    tertiary_pts = base_variables[0].tertiary_mesh.nodes
    if base_eval_size // (len(second_dim_pts) * len(tertiary_pts)) in [
        len(first_dim_nodes),
        len(first_dim_edges),
    ]:
        return ProcessedVariable3D(base_variables, *args, **kwargs)

    raise NotImplementedError(f"Shape not recognized for {base_variables[0]}")


def _is_f_contiguous(all_ys):
    """
    Check if all the ys are f-contiguous in memory

    Args:
        all_ys (list of np.ndarray): list of all ys

    Returns:
        bool: True if all ys are f-contiguous
    """

    return all(isinstance(y, np.ndarray) and y.data.f_contiguous for y in all_ys)


def _is_sorted(t):
    """
    Check if an array is sorted

    Args:
        t (np.ndarray): array to check

    Returns:
        bool: True if array is sorted
    """
    return np.all(t[:-1] <= t[1:])


def _find_ts_indices(ts, t):
    """
    Parameters:
    - ts: A list of numpy arrays (each sorted) whose values are successively increasing.
    - t: A sorted list or array of values to find within ts.

    Returns:
    - indices: A list of indices from `ts` such that at least one value of `t` falls within ts[idx].
    """

    indices = []

    # Get the minimum and maximum values of the target values `t`
    t_min, t_max = t[0], t[-1]

    # Step 1: Use binary search to find the range of `ts` arrays where t_min and t_max could lie
    low_idx = bisect.bisect_left([ts_arr[-1] for ts_arr in ts], t_min)
    high_idx = bisect.bisect_right([ts_arr[0] for ts_arr in ts], t_max)

    # Step 2: Iterate over the identified range
    for idx in range(low_idx, high_idx):
        ts_min, ts_max = ts[idx][0], ts[idx][-1]

        # Binary search within `t` to check if any value falls within [ts_min, ts_max]
        i = bisect.bisect_left(t, ts_min)
        if i < len(t) and t[i] <= ts_max:
            # At least one value of t is within ts[idx]
            indices.append(idx)

    # extrapolating
    if (t[-1] > ts[-1][-1]) and (len(indices) == 0 or indices[-1] != len(ts) - 1):
        indices.append(len(ts) - 1)

    return indices<|MERGE_RESOLUTION|>--- conflicted
+++ resolved
@@ -807,7 +807,6 @@
         return entries
 
 
-<<<<<<< HEAD
 class ProcessedVariable2DReal(ProcessedVariable):
     def _shape(self, t):
         return [self.mesh.npts, len(t)]
@@ -823,7 +822,7 @@
         self._entries_raw = entries
         # self._entries_for_interp_raw = entries_for_interp
         # self._coords_raw = coords
-=======
+
 class ProcessedVariable3D(ProcessedVariable):
     """
     An object that can be evaluated at arbitrary (scalars or vectors) t and x, and
@@ -1094,7 +1093,6 @@
         shape = entries.shape
         entries = entries.transpose(0, 2, 1, 3).reshape(shape)
         return entries
->>>>>>> 34186fe1
 
 
 def process_variable(base_variables, *args, **kwargs):
