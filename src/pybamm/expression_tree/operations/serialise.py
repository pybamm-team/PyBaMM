--- conflicted
+++ resolved
@@ -3,17 +3,14 @@
 import importlib
 import json
 import re
-<<<<<<< HEAD
 from enum import Enum
 import inspect
 import numbers
-=======
 from datetime import datetime
 
 import numpy as np
 
 import pybamm
->>>>>>> 563c1005
 
 
 class Serialise:
