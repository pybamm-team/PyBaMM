from __future__ import annotations

#
# Concatenation classes
#
from __future__ import annotations
import copy
from collections import defaultdict

import numpy as np
import numpy.typing as npt
import sympy
from scipy.sparse import issparse, vstack
from collections.abc import Sequence

import pybamm


class Concatenation(pybamm.Symbol):
    """
    A node in the expression tree representing a concatenation of symbols.

    Parameters
    ----------
    children : iterable of :class:`pybamm.Symbol`
        The symbols to concatenate
    """

    def __init__(
        self,
        *children: pybamm.Symbol,
        name: str | None = None,
        check_domain=True,
        concat_fun=None,
    ):
        # The second condition checks whether this is the base Concatenation class
        # or a subclass of Concatenation
        # (ConcatenationVariable, NumpyConcatenation, ...)
        if all(isinstance(child, pybamm.Variable) for child in children) and issubclass(
            Concatenation, type(self)
        ):
            raise TypeError(
                "'ConcatenationVariable' should be used for concatenating 'Variable' "
                "objects. We recommend using the 'concatenation' function, which will "
                "automatically choose the best form."
            )
        if name is None:
            name = "concatenation"
        if check_domain:
            domains = self.get_children_domains(children)
        else:
            domains = {"primary": []}
        self.concatenation_function = concat_fun

        super().__init__(name, children, domains=domains)

    @classmethod
    def _from_json(cls, snippet: dict):
        """Creates a new Concatenation instance from a json object"""
        instance = cls.__new__(cls)

        instance.concatenation_function = snippet["concat_fun"]

        super(Concatenation, instance).__init__(
            snippet["name"], tuple(snippet["children"]), domains=snippet["domains"]
        )

        return instance

    def __str__(self):
        """See :meth:`pybamm.Symbol.__str__()`."""
        out = self.name + "("
        for child in self.children:
            out += f"{child!s}, "
        out = out[:-2] + ")"
        return out

    def _diff(self, variable: pybamm.Symbol):
        """See :meth:`pybamm.Symbol._diff()`."""
        children_diffs = [child.diff(variable) for child in self.children]
        if len(children_diffs) == 1:
            diff = children_diffs[0]
        else:
            diff = self.__class__(*children_diffs)

        return diff

    def get_children_domains(self, children: Sequence[pybamm.Symbol]):
        # combine domains from children
        domain: list = []
        for child in children:
            if not isinstance(child, pybamm.Symbol):
                raise TypeError(f"{child} is not a pybamm symbol")
            child_domain = child.domain
            if child_domain == []:
                raise pybamm.DomainError(
                    f"Cannot concatenate child '{child}' with empty domain"
                )
            if set(domain).isdisjoint(child_domain):
                domain += child_domain
            else:
                raise pybamm.DomainError("domain of children must be disjoint")

        auxiliary_domains = children[0].domains
        for level, dom in auxiliary_domains.items():
            if level != "primary" and dom != []:
                for child in children[1:]:
                    if child.domains[level] not in [dom, []]:
                        raise pybamm.DomainError(
                            "children must have same or empty auxiliary domains"
                        )

        domains = {**auxiliary_domains, "primary": domain}

        return domains

    def _concatenation_evaluate(self, children_eval: list[npt.NDArray]):
        """See :meth:`Concatenation._concatenation_evaluate()`."""
        if len(children_eval) == 0:
            return np.array([])
        else:
            return self.concatenation_function(children_eval)

    def evaluate(
        self,
        t: float | None = None,
        y: npt.NDArray | None = None,
        y_dot: npt.NDArray | None = None,
        inputs: dict | str | None = None,
    ):
        """See :meth:`pybamm.Symbol.evaluate()`."""
        children_eval = [child.evaluate(t, y, y_dot, inputs) for child in self.children]
        return self._concatenation_evaluate(children_eval)

    def create_copy(
        self,
        new_children: list[pybamm.Symbol] | None = None,
        perform_simplifications: bool = True,
    ):
        """See :meth:`pybamm.Symbol.new_copy()`."""
        children = self._children_for_copying(new_children)

        return self._concatenation_new_copy(children, perform_simplifications)

    def _concatenation_new_copy(self, children, perform_simplifications: bool = True):
        """
        Creates a copy for the current concatenation class using the convenience
        function :meth:`concatenation` to perform simplifications based on the new
        children before creating the new copy.
        """
        if perform_simplifications:
            return concatenation(*children, name=self.name)
        else:
            return self.__class__(*children, name=self.name)

    def _concatenation_jac(self, children_jacs):
        """Calculate the Jacobian of a concatenation."""
        raise NotImplementedError

    def _evaluate_for_shape(self):
        """See :meth:`pybamm.Symbol.evaluate_for_shape`"""
        if len(self.children) == 0:
            return np.array([])
        else:
            # Default: use np.concatenate
            concatenation_function = self.concatenation_function or np.concatenate
            return concatenation_function(
                [child.evaluate_for_shape() for child in self.children]
            )

    def is_constant(self):
        """See :meth:`pybamm.Symbol.is_constant()`."""
        return all(child.is_constant() for child in self.children)

    def _sympy_operator(self, *children):
        """Apply appropriate SymPy operators."""
        self.concat_latex = tuple(map(sympy.latex, children))

        if self.print_name is not None:
            return sympy.Symbol(self.print_name)
        else:
            concat_str = r"\\".join(self.concat_latex)
            concat_sym = sympy.Symbol(r"\begin{cases}" + concat_str + r"\end{cases}")
            return concat_sym

    def to_equation(self):
        """Convert the node and its subtree into a SymPy equation."""
        eq_list = []
        for child in self.children:
            eq = child.to_equation()
            eq_list.append(eq)
        return self._sympy_operator(*eq_list)


class NumpyConcatenation(Concatenation):
    """
    A node in the expression tree representing a concatenation of equations, when we
    *don't* care about domains. The class :class:`pybamm.DomainConcatenation`, which
    *is* careful about domains and uses broadcasting where appropriate, should be used
    whenever possible instead.

    Upon evaluation, equations are concatenated using numpy concatenation.

    Parameters
    ----------
    children : iterable of :class:`pybamm.Symbol`
        The equations to concatenate
    """

    def __init__(self, *children: pybamm.Symbol):
        children = list(children)
        # Turn objects that evaluate to scalars to objects that evaluate to vectors,
        # so that we can concatenate them
        for i, child in enumerate(children):
            if child.evaluates_to_number():
                children[i] = child * pybamm.Vector([1])
        super().__init__(
            *children,
            name="numpy_concatenation",
            check_domain=False,
            concat_fun=np.concatenate,
        )

    @classmethod
    def _from_json(cls, snippet: dict):
        """See :meth:`pybamm.Concatenation._from_json()`."""

        snippet["name"] = "numpy_concatenation"
        snippet["concat_fun"] = np.concatenate

        instance = super()._from_json(snippet)

        return instance

    def _concatenation_jac(self, children_jacs):
        """See :meth:`pybamm.Concatenation.concatenation_jac()`."""
        children = self.children
        if len(children) == 0:
            return pybamm.Scalar(0)
        else:
            return SparseStack(*children_jacs)

    def _concatenation_new_copy(
        self,
        children,
        perform_simplifications: bool = True,
    ):
        """See :meth:`pybamm.Concatenation._concatenation_new_copy()`."""
        if perform_simplifications:
            return numpy_concatenation(*children)
        else:
            raise NotImplementedError(
                f"{self.__class__.__name__} should always be copied using "
                "simplification checks"
            )


class DomainConcatenation(Concatenation):
    """
    A node in the expression tree representing a concatenation of symbols, being
    careful about domains.

    It is assumed that each child has a domain, and the final concatenated vector will
    respect the sizes and ordering of domains established in mesh keys

    Parameters
    ----------

    children : iterable of :class:`pybamm.Symbol`
        The symbols to concatenate

    full_mesh : :class:`pybamm.Mesh`
        The underlying mesh for discretisation, used to obtain the number of mesh points
        in each domain.

    copy_this : :class:`pybamm.DomainConcatenation` (optional)
        if provided, this class is initialised by copying everything except the children
        from `copy_this`. `mesh` is not used in this case
    """

    def __init__(
        self,
        children: Sequence[pybamm.Symbol],
        full_mesh: pybamm.Mesh,
        copy_this: pybamm.DomainConcatenation | None = None,
    ):
        # Convert any constant symbols in children to a Vector of the right size for
        # concatenation
        children = list(children)

        # Allow the base class to sort the domains into the correct order
        super().__init__(*children, name="domain_concatenation")

        if copy_this is None:
            # store mesh
            self._full_mesh = full_mesh

            # create dict of domain => slice of final vector
            self.secondary_dimensions_npts = self._get_auxiliary_domain_repeats(
                self.domains
            )
            self._slices = self.create_slices(self)

            # store size of final vector
            self._size = self._slices[self.domain[-1]][-1].stop

            # create disc of domain => slice for each child
            self._children_slices = [
                self.create_slices(child) for child in self.children
            ]
        else:
            self._full_mesh = copy.copy(copy_this._full_mesh)
            self._slices = copy.copy(copy_this._slices)
            self._size = copy.copy(copy_this._size)
            self._children_slices = copy.copy(copy_this._children_slices)
            self.secondary_dimensions_npts = copy_this.secondary_dimensions_npts

    @classmethod
    def _from_json(cls, snippet: dict):
        """See :meth:`pybamm.Concatenation._from_json()`."""

        snippet["name"] = "domain_concatenation"
        snippet["concat_fun"] = None

        instance = super()._from_json(snippet)

        def repack_defaultDict(slices):
            slices = defaultdict(list, slices)
            for domain, sls in slices.items():
                sls = [slice(s["start"], s["stop"], s["step"]) for s in sls]
                slices[domain] = sls
            return slices

        instance._size = snippet["size"]
        instance._slices = repack_defaultDict(snippet["slices"])
        instance._children_slices = [
            repack_defaultDict(s) for s in snippet["children_slices"]
        ]
        instance.secondary_dimensions_npts = snippet["secondary_dimensions_npts"]

        return instance

    def _get_auxiliary_domain_repeats(self, auxiliary_domains: dict) -> int:
        """Helper method to read the 'auxiliary_domain' meshes."""
        mesh_pts = 1
        for level, dom in auxiliary_domains.items():
            if level != "primary" and dom != []:
                mesh_pts *= self.full_mesh[dom].npts
        return mesh_pts

    @property
    def full_mesh(self):
        return self._full_mesh

    def create_slices(self, node: pybamm.Symbol) -> defaultdict:
        slices = defaultdict(list)
        start = 0
        end = 0
        second_pts = self._get_auxiliary_domain_repeats(self.domains)
        if second_pts != self.secondary_dimensions_npts:
            raise ValueError(
                """Concatenation and children must have the same number of
                points in secondary dimensions"""
            )
        for _ in range(second_pts):
            for dom in node.domain:
                end += self.full_mesh[dom].npts
                slices[dom].append(slice(start, end))
                start = end
        return slices

    def _concatenation_evaluate(self, children_eval: list[npt.NDArray]):
        """See :meth:`Concatenation._concatenation_evaluate()`."""
        # preallocate vector
        vector = np.empty((self._size, 1))

        # loop through domains of children writing subvectors to final vector
        for child_vector, slices in zip(children_eval, self._children_slices):
            for child_dom, child_slice in slices.items():
                for i, _slice in enumerate(child_slice):
                    vector[self._slices[child_dom][i]] = child_vector[_slice]

        return vector

    def _concatenation_jac(self, children_jacs):
        """See :meth:`pybamm.Concatenation.concatenation_jac()`."""
        # note that this assumes that the children are in the right order and only have
        # one domain each
        jacs = []
        for i in range(self.secondary_dimensions_npts):
            for child_jac, slices in zip(children_jacs, self._children_slices):
                if len(slices) > 1:
                    raise NotImplementedError(
                        """jacobian only implemented for when each child has
                        a single domain"""
                    )
                child_slice = next(iter(slices.values()))
                jacs.append(pybamm.Index(child_jac, child_slice[i]))
        return SparseStack(*jacs)

    def _concatenation_new_copy(
        self, children: list[pybamm.Symbol], perform_simplifications: bool = True
    ):
        """See :meth:`pybamm.Concatenation._concatenation_new_copy()`."""
        if perform_simplifications:
            return simplified_domain_concatenation(
                children, self.full_mesh, copy_this=self
            )
        else:
            return DomainConcatenation(children, self.full_mesh, copy_this=self)

    def to_json(self):
        """
        Method to serialise a DomainConcatenation object into JSON.
        """

        def unpack_defaultDict(slices):
            slices = dict(slices)
            for domain, sls in slices.items():
                sls = [{"start": s.start, "stop": s.stop, "step": s.step} for s in sls]
                slices[domain] = sls
            return slices

        json_dict = {
            "name": self.name,
            "id": self.id,
            "domains": self.domains,
            "slices": unpack_defaultDict(self._slices),
            "size": self._size,
            "children_slices": [
                unpack_defaultDict(child_slice) for child_slice in self._children_slices
            ],
            "secondary_dimensions_npts": self.secondary_dimensions_npts,
        }

        return json_dict


class SparseStack(Concatenation):
    """
    A node in the expression tree representing a concatenation of sparse
    matrices. As with NumpyConcatenation, we *don't* care about domains.
    The class :class:`pybamm.DomainConcatenation`, which *is* careful about
    domains and uses broadcasting where appropriate, should be used whenever
    possible instead.

    Parameters
    ----------
    children : iterable of :class:`Concatenation`
        The equations to concatenate
    """

    def __init__(self, *children):
        children = list(children)
        if not any(issparse(child.evaluate_for_shape()) for child in children):
            concatenation_function = np.vstack
        else:
            concatenation_function = vstack
        super().__init__(
            *children,
            name="sparse_stack",
            check_domain=False,
            concat_fun=concatenation_function,
        )

    def _concatenation_new_copy(self, children, perform_simplifications=True):
        """See :meth:`pybamm.Concatenation._concatenation_new_copy()`."""
        return SparseStack(*children)


class ConcatenationVariable(Concatenation):
    """A Variable representing a concatenation of variables."""

    def __init__(self, *children, name: str | None = None):
        if name is None:
            # Name is the intersection of the children names (should usually make sense
            # if the children have been named consistently)
            name = intersect(children[0].name, children[1].name)
            for child in children[2:]:
                name = intersect(name, child.name)
            if len(name) == 0:
                name = None
            # name is unchanged if its length is 1
            elif len(name) > 1:
                name = name[0].capitalize() + name[1:]

        if len(children) > 0:
            if all(child.scale == children[0].scale for child in children):
                self._scale = children[0].scale
            else:
                raise ValueError("Cannot concatenate symbols with different scales")
            if all(child.reference == children[0].reference for child in children):
                self._reference = children[0].reference
            else:
                raise ValueError("Cannot concatenate symbols with different references")
            if all(
                child.bounds[0] == children[0].bounds[0] for child in children
            ) and all(child.bounds[1] == children[0].bounds[1] for child in children):
                self.bounds = children[0].bounds
            else:
                raise ValueError("Cannot concatenate symbols with different bounds")
        super().__init__(*children, name=name)

        print_name = intersect(children[0]._raw_print_name, children[1]._raw_print_name)
        for child in children[2:]:
            print_name = intersect(print_name, child._raw_print_name)
        if print_name.endswith("_"):
            print_name = print_name[:-1]

        self.print_name = print_name


def substrings(s: str):
    for i in range(len(s)):
        for j in range(i, len(s)):
            yield s[i : j + 1]


def intersect(s1: str, s2: str) -> str:
    # find all the common strings between two strings
    all_intersects = set(substrings(s1)) & set(substrings(s2))
    # intersect is the longest such intercept
    if len(all_intersects) == 0:
        return ""
    intersect = max(all_intersects, key=len)
    # remove leading and trailing white space
    return intersect.lstrip().rstrip()


<<<<<<< HEAD
def simplified_concatenation(*children, name=None):
=======
def simplified_concatenation(*children, name: str | None = None):
>>>>>>> a2a0330f
    """Perform simplifications on a concatenation."""
    # remove children that are None
    children = list(filter(lambda x: x is not None, children))
    # Simplify concatenation of broadcasts all with the same child to a single
    # broadcast across all domains
    if len(children) == 0:
        raise ValueError("Cannot create empty concatenation")
    elif len(children) == 1:
        return children[0]
    elif all(isinstance(child, pybamm.Variable) for child in children):
        return pybamm.ConcatenationVariable(*children, name=name)
    else:
        # Create Concatenation to easily read domains
        concat = Concatenation(*children, name=name)
        if all(
            isinstance(child, pybamm.Broadcast) and child.child == children[0].child
            for child in children
        ):
            unique_child = children[0].orphans[0]
            if isinstance(children[0], pybamm.PrimaryBroadcast):
                return pybamm.PrimaryBroadcast(unique_child, concat.domain, name=name)
            else:
                return pybamm.FullBroadcast(
                    unique_child, broadcast_domains=concat.domains, name=name
                )
        else:
            return concat


def concatenation(*children, name: str | None = None):
    """Helper function to create concatenations."""
    # TODO: add option to turn off simplifications
    return simplified_concatenation(*children, name=name)


def simplified_numpy_concatenation(*children):
    """Perform simplifications on a numpy concatenation."""
    # Turn a concatenation of concatenations into a single concatenation
    new_children = []
    for child in children:
        # extract any children from numpy concatenation
        if isinstance(child, NumpyConcatenation):
            new_children.extend(child.orphans)
        else:
            new_children.append(child)
    return pybamm.simplify_if_constant(NumpyConcatenation(*new_children))


def numpy_concatenation(*children):
    """Helper function to create numpy concatenations."""
    # TODO: add option to turn off simplifications
    return simplified_numpy_concatenation(*children)


def simplified_domain_concatenation(
    children: list[pybamm.Symbol],
    mesh: pybamm.Mesh,
    copy_this: DomainConcatenation | None = None,
):
    """Perform simplifications on a domain concatenation."""
    # Create the DomainConcatenation to read domain and child domain
    concat = DomainConcatenation(children, mesh, copy_this=copy_this)
    # Simplify Concatenation of StateVectors to a single StateVector
    # The sum of the evalation arrays of the StateVectors must be exactly 1
    if all(isinstance(child, pybamm.StateVector) for child in children):
        sv_children: list[pybamm.StateVector] = children  # type: ignore[assignment]
        longest_eval_array = len(sv_children[-1]._evaluation_array)
        eval_arrays = {}
        for child in sv_children:
            eval_arrays[child] = np.concatenate(
                [
                    child.evaluation_array,
                    np.zeros(longest_eval_array - len(child.evaluation_array)),
                ]
            )
        first_start = sv_children[0].y_slices[0].start
        last_stop = sv_children[-1].y_slices[-1].stop
        if all(
            sum(array for array in eval_arrays.values())[first_start:last_stop] == 1
        ):
            return pybamm.StateVector(
                slice(first_start, last_stop), domains=concat.domains
            )

    return pybamm.simplify_if_constant(concat)


def domain_concatenation(children: list[pybamm.Symbol], mesh: pybamm.Mesh):
    """Helper function to create domain concatenations."""
    # TODO: add option to turn off simplifications
    return simplified_domain_concatenation(children, mesh)<|MERGE_RESOLUTION|>--- conflicted
+++ resolved
@@ -527,11 +527,7 @@
     return intersect.lstrip().rstrip()
 
 
-<<<<<<< HEAD
-def simplified_concatenation(*children, name=None):
-=======
 def simplified_concatenation(*children, name: str | None = None):
->>>>>>> a2a0330f
     """Perform simplifications on a concatenation."""
     # remove children that are None
     children = list(filter(lambda x: x is not None, children))
