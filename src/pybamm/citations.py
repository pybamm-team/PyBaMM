--- conflicted
+++ resolved
@@ -2,17 +2,11 @@
 import os
 import warnings
 from sys import _getframe
-<<<<<<< HEAD
+import bibtexparser
 from bibtexparser import load as bibtex_load
 from bibtexparser import loads as bibtex_loads
-=======
-from bibtexparser import UndefinedString
-from bibtexparser.bparser import BibTexParser
-from bibtexparser import BibTexWriter
-
->>>>>>> a9a25467
+from bibtexparser.library import Library
 from pybamm.util import import_optional_dependency
-from bibtexparser.bwriter import BibTexWriter
 
 class Citations:
     """Entry point to citations management.
@@ -176,21 +170,12 @@
                     raise ValueError("No entries found in BibTeX string")
                 entry = bib_db.entries[0]
                 print(f"Adding parsed entry: {entry}")
-<<<<<<< HEAD
                 self._add_citation(entry['ID'], entry)
                 self._papers_to_cite.add(entry['ID'])
             except Exception as e:
                 self._unknown_citations.add(key)
                 raise KeyError(f"Invalid BibTeX entry: {e!s}") 
              
-=======
-                self._add_citation(entry["ID"], entry)
-                self._papers_to_cite.add(entry["ID"])
-            except (UndefinedString, IndexError, TypeError) as e:
-                self._unknown_citations.add(key)
-                raise KeyError(f"Invalid BibTeX entry: {e!s}") from e
-
->>>>>>> a9a25467
     def print(self, filename=None, output_format="text", verbose=False):
         """
             Print all registered citations in the desired format.
@@ -230,8 +215,8 @@
                 if output_format == "text":
                     citations.append(self._string_formatting(entry))
                 elif output_format == "bibtex":
-                    writer = BibTexWriter()
-                    citations.append(writer.write([entry]))
+                    dummy_lib = Library(entries=[entry])
+                    citations.append(bibtexparser.write_string(dummy_lib))
 
         output = (
             "\n\n".join(citations) if output_format == "text" else "\n".join(citations)
