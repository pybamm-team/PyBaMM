#
# Native PyBaMM Meshes
#
import numbers

import numpy as np

import pybamm


class Mesh(dict):
    """
    Mesh contains a list of submeshes on each subdomain.

    Parameters
    ----------

    geometry : :class: `Geometry`
        contains the geometry of the problem.
    submesh_types: dict
        contains the types of submeshes to use (e.g. Uniform1DSubMesh)
    submesh_pts: dict
        contains the number of points on each subdomain

    """

    def __init__(self, geometry, submesh_types, var_pts):
        super().__init__()

        # Save geometry
        self.geometry = geometry

        # Preprocess var_pts
        var_pts_input = var_pts
        var_pts = {}
        for key, value in var_pts_input.items():
            if isinstance(key, str):
                key = getattr(pybamm.standard_spatial_vars, key)
            var_pts[key] = value

        # convert var_pts to an id dict
        var_name_pts = {var.name: pts for var, pts in var_pts.items()}

        # create submesh_pts from var_pts
        submesh_pts = {}
        for domain in geometry:
            # create mesh generator if just class is passed (will throw an error
            # later if the mesh needed parameters)
            if not isinstance(
                submesh_types[domain], pybamm.MeshGenerator
            ) and issubclass(submesh_types[domain], pybamm.SubMesh):
                submesh_types[domain] = pybamm.MeshGenerator(submesh_types[domain])
            # Zero dimensional submesh case (only one point)
            if issubclass(submesh_types[domain].submesh_type, pybamm.SubMesh0D):
                submesh_pts[domain] = 1
            # other cases
            else:
                submesh_pts[domain] = {}
                if len(list(geometry[domain].keys())) > 3:
                    raise pybamm.GeometryError("Too many keys provided")
                for var in list(geometry[domain].keys()):
                    if var in ["primary", "secondary"]:
                        raise pybamm.GeometryError(
                            "Geometry should no longer be given keys 'primary' or "
                            "'secondary'. See pybamm.battery_geometry() for example"
                        )
                    # skip over tabs key
                    if var != "tabs":
                        if isinstance(var, str):
                            var = getattr(pybamm.standard_spatial_vars, var)
                        # Raise error if the number of points for a particular
                        # variable haven't been provided, unless that variable
                        # doesn't appear in the geometry
                        if (
                            var.name not in var_name_pts.keys()
                            and var.domain[0] in geometry.keys()
                        ):
                            raise KeyError(
                                f"Points not given for a variable in domain '{domain}'"
                            )
                        # Otherwise add to the dictionary of submesh points
                        submesh_pts[domain][var.name] = var_name_pts[var.name]
        self.submesh_pts = submesh_pts

        # evaluate any expressions in geometry
        for domain in geometry:
            for spatial_variable, spatial_limits in geometry[domain].items():
                # process tab information if using 1 or 2D current collectors
                if spatial_variable == "tabs":
                    for tab, position_info in spatial_limits.items():
                        for position_size, sym in position_info.items():
                            if isinstance(sym, pybamm.Symbol):
                                sym_eval = sym.evaluate()
                                geometry[domain]["tabs"][tab][position_size] = sym_eval
                else:
                    for lim, sym in spatial_limits.items():
                        if isinstance(sym, pybamm.Symbol):
                            try:
                                sym_eval = sym.evaluate()
                            except KeyError:
                                sym_eval = sym
                            except NotImplementedError as error:
                                if sym.has_symbol_of_classes(pybamm.Parameter):
                                    raise pybamm.DiscretisationError(
                                        "Parameter values have not yet been set for "
                                        "geometry. Make sure that something like "
                                        "`param.process_geometry(geometry)` has been "
                                        "run."
                                    ) from error
                                else:
                                    raise error
                        elif isinstance(sym, numbers.Number):
                            sym_eval = sym
                        geometry[domain][spatial_variable][lim] = sym_eval

        # Create submeshes
        self.base_domains = []
        for domain in geometry:
            self[domain] = submesh_types[domain](geometry[domain], submesh_pts[domain])
            self.base_domains.append(domain)

        # add ghost meshes
        self.add_ghost_meshes()

    @classmethod
    def _from_json(cls, snippet: dict):
        instance = cls.__new__(cls)
        super(Mesh, instance).__init__()

        instance.submesh_pts = snippet["submesh_pts"]
        instance.base_domains = snippet["base_domains"]

        for k, v in snippet["sub_meshes"].items():
            instance[k] = v

        # instance.add_ghost_meshes()

        return instance

    def __getitem__(self, domains):
        if isinstance(domains, str):
            domains = (domains,)
        domains = tuple(domains)
        try:
            return super().__getitem__(domains)
        except KeyError:
            value = self.combine_submeshes(*domains)
            self[domains] = value
            return value

    def __setitem__(self, domains, value):
        if isinstance(domains, str):
            domains = (domains,)
        super().__setitem__(domains, value)

    def combine_submeshes(self, *submeshnames):
        """Combine submeshes into a new submesh, using self.submeshclass
        Raises pybamm.DomainError if submeshes to be combined do not match up (edges are
        not aligned).

        Parameters
        ----------
        submeshnames: list of str
            The names of the submeshes to be combined

        Returns
        -------
        submesh: :class:`self.submeshclass`
            A new submesh with the class defined by self.submeshclass
        """
        if submeshnames == ():
            raise ValueError("Submesh domains being combined cannot be empty")
        # Check that the final edge of each submesh is the same as the first edge of the
        # next submesh
        for i in range(len(submeshnames) - 1):
            if self[submeshnames[i]].edges[-1] == self[submeshnames[i + 1]].edges[0]:
                # submeshes are aligned, all good
                pass
            elif hasattr(self[submeshnames[i]], "min") or hasattr(
                self[submeshnames[i + 1]], "min"
            ):
                # we have to give benefit of the doubt if either is symbolic because we won't know length until we have processed parameters.
                pass
            else:
                # submeshes are not aligned and neither is symbolic
                raise pybamm.DomainError("submesh edges are not aligned")

            coord_sys = self[submeshnames[i]].coord_sys
            coord_sys_r = self[submeshnames[i + 1]].coord_sys
            if coord_sys != coord_sys_r:
                raise pybamm.DomainError(
                    "trying to combine two meshes in different coordinate systems"
                )
        combined_submesh_edges = np.concatenate(
            [self[submeshnames[0]].edges]
            + [self[submeshname].edges[1:] for submeshname in submeshnames[1:]]
        )
        coord_sys = self[submeshnames[0]].coord_sys
        submesh = pybamm.SubMesh1D(combined_submesh_edges, coord_sys)
        if getattr(self[submeshnames[0]], "length", None) is not None:
            # Assume that the ghost cells have the same length as the first submesh
            if any("ghost" in submeshname for submeshname in submeshnames):
                submesh_min = self[submeshnames[0]].min
                submesh_length = self[submeshnames[0]].length
            # If not ghost cells, then the length is the sum of the lengths of the submeshes
            else:
                submesh_min = self[submeshnames[0]].min
                submesh_length = sum(
                    [self[submeshname].length for submeshname in submeshnames]
                )
            submesh.length = submesh_length
            submesh.min = submesh_min
        # add in internal boundaries
        for submeshname in submeshnames[1:]:
            if getattr(self[submeshname], "length", None) is not None:
                min = self[submeshname].min
            else:
                min = 0
            submesh.internal_boundaries.append(self[submeshname].edges[0] + min)
        return submesh

    def add_ghost_meshes(self):
        """
        Create meshes for potential ghost nodes on either side of each submesh, using
        self.submeshclass
        This will be useful for calculating the gradient with Dirichlet BCs.
        """
        # Get all submeshes relating to space (i.e. exclude time)
        submeshes = [
            (domain, submesh)
            for domain, submesh in self.items()
            if (
                len(domain) == 1
<<<<<<< HEAD
                and not isinstance(
                    submesh,
                    (
                        pybamm.SubMesh0D,
                        pybamm.ScikitSubMesh2D,
                        pybamm.ScikitFemSubMesh3D,
                    ),
                )
=======
                and not isinstance(submesh, pybamm.SubMesh0D | pybamm.ScikitSubMesh2D)
>>>>>>> c11ee32d
            )
        ]
        for domain, submesh in submeshes:
            edges = submesh.edges

            # left ghost cell: two edges, one node, to the left of existing submesh
            lgs_edges = np.array([2 * edges[0] - edges[1], edges[0]])
            lgs_submesh = pybamm.SubMesh1D(lgs_edges, submesh.coord_sys)
            if getattr(submesh, "length", None) is not None:
                lgs_submesh.length = submesh.length
                lgs_submesh.min = submesh.min
            self[domain[0] + "_left ghost cell"] = lgs_submesh

            # right ghost cell: two edges, one node, to the right of
            # existing submesh
            rgs_edges = np.array([edges[-1], 2 * edges[-1] - edges[-2]])
            rgs_submesh = pybamm.SubMesh1D(rgs_edges, submesh.coord_sys)
            if getattr(submesh, "length", None) is not None:
                rgs_submesh.length = submesh.length
                rgs_submesh.min = submesh.min
            self[domain[0] + "_right ghost cell"] = rgs_submesh

    @property
    def geometry(self):
        return self._geometry

    @geometry.setter
    def geometry(self, geometry):
        self._geometry = geometry

    def to_json(self):
        json_dict = {
            "submesh_pts": self.submesh_pts,
            "base_domains": self.base_domains,
        }

        return json_dict


class SubMesh:
    """
    Base submesh class.
    Contains the position of the nodes, the number of mesh points, and
    (optionally) information about the tab locations.
    """

    def __init__(self):
        pass


class MeshGenerator:
    """
    Base class for mesh generator objects that are used to generate submeshes.

    Parameters
    ----------

    submesh_type: :class:`pybamm.SubMesh`
        The type of submesh to use (e.g. Uniform1DSubMesh).
    submesh_params: dict, optional
        Contains any parameters required by the submesh.
    """

    def __init__(self, submesh_type, submesh_params=None):
        self.submesh_type = submesh_type
        self.submesh_params = submesh_params or {}

    def __call__(self, lims, npts):
        return self.submesh_type(lims, npts, **self.submesh_params)

    def __repr__(self):
        return f"Generator for {self.submesh_type.__name__}"<|MERGE_RESOLUTION|>--- conflicted
+++ resolved
@@ -231,18 +231,14 @@
             for domain, submesh in self.items()
             if (
                 len(domain) == 1
-<<<<<<< HEAD
                 and not isinstance(
-                    submesh,
                     (
-                        pybamm.SubMesh0D,
-                        pybamm.ScikitSubMesh2D,
-                        pybamm.ScikitFemSubMesh3D,
+                        submesh,
+                        pybamm.SubMesh0D
+                        | pybamm.ScikitSubMesh2D
+                        | pybamm.ScikitFemSubMesh3D,
                     ),
                 )
-=======
-                and not isinstance(submesh, pybamm.SubMesh0D | pybamm.ScikitSubMesh2D)
->>>>>>> c11ee32d
             )
         ]
         for domain, submesh in submeshes:
